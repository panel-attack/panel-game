local logger = require("logger")

local TCP_sock = nil

-- Expected length for each message type
local type_to_length = {G = 1, H = 1, N = 1, E = 4, P = 121, O = 121, I = 2, Q = 121, R = 121, L = 2, U = 2}
local leftovers = "" -- Everything currently in the data queue
local wait = coroutine.yield
local floor = math.floor
local char = string.char
local byte = string.byte

function network_connected()
  return TCP_sock ~= nil
end

-- Grabs data from the socket
-- returns false if something went wrong
function flush_socket()
  if not TCP_sock then
    return
  end
  local junk, err, data = TCP_sock:receive("*a")
  -- lol, if it returned successfully then that's bad!
  if not err then
    -- Return false, so we know things went badly
    return false
  end
  leftovers = leftovers .. data
  -- When done, return true, so we know things went okay
  return true
end

function close_socket()
  if TCP_sock then
    TCP_sock:close()
  end
  TCP_sock = nil
end

-- Returns the next message in the queue, or nil if none / error
function get_message()
  if string.len(leftovers) == 0 then
    return nil
  end
  local type, gap, len = string.sub(leftovers, 1, 1), 0
  if type == "J" then
    if string.len(leftovers) >= 4 then
      len = byte(string.sub(leftovers, 2, 2)) * 65536 + byte(string.sub(leftovers, 3, 3)) * 256 + byte(string.sub(leftovers, 4, 4))
      --logger.trace("json message has length "..len)
      gap = 3
    else
      return nil
    end
  else
    len = type_to_length[type] - 1
  end
  if len + gap + 1 > string.len(leftovers) then
    return nil
  end
  local ret = string.sub(leftovers, 2 + gap, len + gap + 1)
  leftovers = string.sub(leftovers, len + gap + 2)
  return type, ret
end

local lag_q = Queue() -- only used for debugging

-- send the given message through
function net_send(...)
  if not TCP_sock then
    return false
  end
  if not STONER_MODE then
    TCP_sock:send(...)
  else
    lag_q:push({...})
    if lag_q:len() == 70 then
      TCP_sock:send(unpack(lag_q:pop()))
    end
  end
  return true
end

-- Send a json message with the "J" type
function json_send(obj)
  local json = json.encode(obj)
  local len = json:len()
  local prefix = "J" .. char(floor(len / 65536)) .. char(floor((len / 256) % 256)) .. char(len % 256)
  return net_send(prefix .. json)
end

-- Cleans up "stonermode" used for testing laggy sends
function undo_stonermode()
  while lag_q:len() ~= 0 do
    TCP_sock:send(unpack(lag_q:pop()))
  end
  STONER_MODE = false
end

local got_H = false

-- Logs the network message if needed
function printNetworkMessageForType(type)
  local result = false
  if type ~= "I" and type ~= "U" then
    result = true
  end
  return result
end

-- list of spectators
function spectator_list_string(list)
  local str = ""
  for k, v in ipairs(list) do
    str = str .. v
    if k < #list then
      str = str .. "\n"
    end
  end
  if str ~= "" then
    str = loc("pl_spectators") .. "\n" .. str
  end
  return str
end

-- Adds the message to the network queue or processes it immediately in a couple cases
function queue_message(type, data)
  if type == "P" or type == "O" or type == "U" or type == "I" or type == "Q" or type == "R" then
    local dataMessage = {}
    dataMessage[type] = data
    if printNetworkMessageForType(type) then
      --logger.debug("Queuing: " .. type .. " with data:" .. data)
    end
    server_queue:push(dataMessage)
  elseif type == "L" then
    P2_level = ({["0"] = 10})[data] or (data + 0)
  elseif type == "H" then
    got_H = true
  elseif type == "N" then
    error(loc("nt_ver_err"))
  elseif type == "E" then
    net_send("F" .. data)
    connection_up_time = connection_up_time + 1 --connection_up_time counts "E" messages, not seconds
  elseif type == "J" then
    local current_message = json.decode(data)
    this_frame_messages[#this_frame_messages + 1] = current_message
    if not current_message then
      error(loc("nt_msg_err", (data or "nil")))
    end
    if current_message.spectators then
      spectator_list = current_message.spectators
      spectators_string = spectator_list_string(current_message.spectators)
      return
    end
    if printNetworkMessageForType(type) then
      --logger.debug("Queuing: " .. type .. " with data:" .. dump(current_message))
    end
    server_queue:push(current_message)
  end
end

-- Drops all "game data" messages prior to the next server "J" message.
function drop_old_data_messages()
  while true do
    local message = server_queue:top()
    if not message then
      break
    end

    if not message["P"] and not message["O"] and not message["U"] and not message["I"] and not message["Q"] and not message["R"] then
      break -- Found a "J" message. Stop. Future data is for next game
    else
      server_queue:pop() -- old data, drop it
    end
  end
end

-- Process all game data messages in the queue
function process_all_data_messages()
  local messages = server_queue:pop_all_with("P", "O", "U", "I", "Q", "R")
  for _, msg in ipairs(messages) do
    for type, data in pairs(msg) do
<<<<<<< HEAD
      if printNetworkMessageForType(type) then
        print("Processing: " .. type .. " with data:" .. data)
=======
      if type ~= "_expiration" then
        if printNetworkMessageForType(type) then
          logger.debug("Processing: " .. type .. " with data:" .. data)
        end
        process_data_message(type, data)
>>>>>>> d837f7a8
      end
      process_data_message(type, data)
    end
  end
end

-- Handler for the various "game data" message types
function process_data_message(type, data)
  if type == "P" then
    
  elseif type == "O" then
    
  elseif type == "U" then
    P1:receiveConfirmedInput(data)
  elseif type == "I" then
    P2:receiveConfirmedInput(data)
  elseif type == "Q" then
    
  elseif type == "R" then
    
  end
end

-- setup the network connection on the given IP and port
function network_init(ip, network_port)
  TCP_sock = socket.tcp()
  TCP_sock:settimeout(7)
  if not TCP_sock:connect(ip, network_port or 49569) then --for official server
    --if not TCP_sock:connect(ip,59569) then --for beta server
    --error(loc("nt_conn_timeout"))
    return false
  end
  TCP_sock:settimeout(0)
  got_H = false
  net_send("H" .. VERSION)
  assert(config.name and config.save_replays_publicly)
  local sent_json = {
    name = config.name,
    level = config.level,
    panels_dir = config.panels,
    character = config.character,
    character_is_random = ((config.character == random_character_special_value or characters[config.character]:is_bundle()) and config.character or nil),
    stage = config.stage,
    ranked = config.ranked,
    stage_is_random = ((config.stage == random_stage_special_value or stages[config.stage]:is_bundle()) and config.stage or nil),
    save_replays_publicly = config.save_replays_publicly
  }
  sent_json.character_display_name = sent_json.character_is_random and "" or characters[config.character].display_name
  json_send(sent_json)
  return true
end

function connection_is_ready()
  return got_H and #this_frame_messages > 0
end

-- Processes messages that came in from the server
-- Returns false if the connection is broken.
function do_messages()
  if not flush_socket() then
    -- Something went wrong while receiving data.
    -- Bail out and return.
    return false
  end
  while true do
    local type, data = get_message()
    if type then
      queue_message(type, data)
      if type == "U" then
        type = "in_buf"
      end
      if P1 and P1.match.mode and replay[P1.match.mode][type] then
        replay[P1.match.mode][type] = replay[P1.match.mode][type] .. data
      end
    else
      break
    end
  end
  -- Return true when finished successfully.
  return true
end

function request_game(name)
  json_send({game_request = {sender = config.name, receiver = name}})
end

function request_spectate(roomNr)
  json_send({spectate_request = {sender = config.name, roomNumber = roomNr}})
end

function Stack.handle_input_taunt(self)

  if player_taunt_up(self.which) and self:can_taunt() and #characters[self.character].sounds.taunt_ups > 0 then
    self.taunt_up = math.random(#characters[self.character].sounds.taunt_ups)
    if TCP_sock then
      json_send({taunt = true, type = "taunt_ups", index = self.taunt_up})
    end
  elseif player_taunt_down(self.which) and self:can_taunt() and #characters[self.character].sounds.taunt_downs > 0 then
    self.taunt_down = math.random(#characters[self.character].sounds.taunt_downs)
    if TCP_sock then
      json_send({taunt = true, type = "taunt_downs", index = self.taunt_down})
    end
  end
end

function Stack.idleInput(self) 
  return base64encode[1]
end

function Stack.send_controls(self)
  local playerNumber = self.which
  local to_send = base64encode[
    (player_raise(playerNumber) and 32 or 0) + 
    (player_swap(playerNumber) and 16 or 0) + 
    (player_up(playerNumber) and 8 or 0) + 
    (player_down(playerNumber) and 4 or 0) + 
    (player_left(playerNumber) and 2 or 0) + 
    (player_right(playerNumber) and 1 or 0) + 1
    ]

  if TCP_sock then
    net_send("I" .. to_send)
  end

  self:handle_input_taunt()

  self:receiveConfirmedInput(to_send)
end<|MERGE_RESOLUTION|>--- conflicted
+++ resolved
@@ -180,16 +180,8 @@
   local messages = server_queue:pop_all_with("P", "O", "U", "I", "Q", "R")
   for _, msg in ipairs(messages) do
     for type, data in pairs(msg) do
-<<<<<<< HEAD
       if printNetworkMessageForType(type) then
-        print("Processing: " .. type .. " with data:" .. data)
-=======
-      if type ~= "_expiration" then
-        if printNetworkMessageForType(type) then
-          logger.debug("Processing: " .. type .. " with data:" .. data)
-        end
-        process_data_message(type, data)
->>>>>>> d837f7a8
+        logger.debug("Processing: " .. type .. " with data:" .. data)
       end
       process_data_message(type, data)
     end
