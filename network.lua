local logger = require("logger")

local TCP_sock = nil

-- Expected length for each message type
local type_to_length = {G = 1, H = 1, N = 1, E = 4, P = 121, O = 121, I = 2, Q = 121, R = 121, L = 2, U = 2}
local leftovers = "" -- Everything currently in the data queue
local wait = coroutine.yield
local floor = math.floor
local char = string.char
local byte = string.byte

function network_connected()
  return TCP_sock ~= nil
end

-- Grabs data from the socket
-- returns false if something went wrong
function flush_socket()
  if not TCP_sock then
    return
  end
  local junk, err, data = TCP_sock:receive("*a")
  -- lol, if it returned successfully then that's bad!
  if not err then
    -- Return false, so we know things went badly
    return false
  end
  leftovers = leftovers .. data
  -- When done, return true, so we know things went okay
  return true
end

function close_socket()
  if TCP_sock then
    TCP_sock:close()
  end
  TCP_sock = nil
end

-- Returns the next message in the queue, or nil if none / error
function get_message()
  if string.len(leftovers) == 0 then
    return nil
  end
  local len
  local type, gap = string.sub(leftovers, 1, 1), 0
  if type == "J" then
    if string.len(leftovers) >= 4 then
      len = byte(string.sub(leftovers, 2, 2)) * 65536 + byte(string.sub(leftovers, 3, 3)) * 256 + byte(string.sub(leftovers, 4, 4))
      --logger.trace("json message has length "..len)
      gap = 3
    else
      return nil
    end
  else
    len = type_to_length[type] - 1
  end
  if len + gap + 1 > string.len(leftovers) then
    return nil
  end
  local ret = string.sub(leftovers, 2 + gap, len + gap + 1)
  leftovers = string.sub(leftovers, len + gap + 2)
  return type, ret
end

local lag_q = Queue() -- only used for debugging

-- send the given message through
function net_send(...)
  if not TCP_sock then
    return false
  end
  if not STONER_MODE then
    TCP_sock:send(...)
  else
    lag_q:push({...})
    if lag_q:len() == 70 then
      TCP_sock:send(unpack(lag_q:pop()))
    end
  end
  return true
end

-- Send a json message with the "J" type
function json_send(obj)
  local json = json.encode(obj)
  local len = json:len()
  local prefix = "J" .. char(floor(len / 65536)) .. char(floor((len / 256) % 256)) .. char(len % 256)
  return net_send(prefix .. json)
end

-- Cleans up "stonermode" used for testing laggy sends
function undo_stonermode()
  while lag_q:len() ~= 0 do
    TCP_sock:send(unpack(lag_q:pop()))
  end
  STONER_MODE = false
end

local got_H = false

-- Logs the network message if needed
function printNetworkMessageForType(type)
  local result = false
  if type ~= "I" and type ~= "U" then
    result = true
  end
  return result
end

-- list of spectators
function spectator_list_string(list)
  local str = ""
  for k, v in ipairs(list) do
    str = str .. v
    if k < #list then
      str = str .. "\n"
    end
  end
  if str ~= "" then
    str = loc("pl_spectators") .. "\n" .. str
  end
  return str
end

-- Adds the message to the network queue or processes it immediately in a couple cases
function queue_message(type, data)
  if type == "P" or type == "O" or type == "U" or type == "I" or type == "Q" or type == "R" then
    local dataMessage = {}
    dataMessage[type] = data
    if printNetworkMessageForType(type) then
      --logger.debug("Queuing: " .. type .. " with data:" .. data)
    end
    server_queue:push(dataMessage)
  elseif type == "L" then
    error(loc("nt_ver_err"))
  elseif type == "H" then
    got_H = true
  elseif type == "N" then
    error(loc("nt_ver_err"))
  elseif type == "E" then
    net_send("F" .. data)
    connection_up_time = connection_up_time + 1 --connection_up_time counts "E" messages, not seconds
  elseif type == "J" then
    local current_message = json.decode(data)
    this_frame_messages[#this_frame_messages + 1] = current_message
    if not current_message then
      error(loc("nt_msg_err", (data or "nil")))
    end
    if current_message.spectators then
      spectator_list = current_message.spectators
      spectators_string = spectator_list_string(current_message.spectators)
      return
    end
    if printNetworkMessageForType(type) then
      --logger.debug("Queuing: " .. type .. " with data:" .. dump(current_message))
    end
    server_queue:push(current_message)
  end
end

-- Drops all "game data" messages prior to the next server "J" message.
function drop_old_data_messages()
  while true do
    local message = server_queue:top()
    if not message then
      break
    end

    if not message["P"] and not message["O"] and not message["U"] and not message["I"] and not message["Q"] and not message["R"] then
      break -- Found a "J" message. Stop. Future data is for next game
    else
      server_queue:pop() -- old data, drop it
    end
  end
end

-- Process all game data messages in the queue
function process_all_data_messages()
  local messages = server_queue:pop_all_with("P", "O", "U", "I", "Q", "R")
  for _, msg in ipairs(messages) do
    for type, data in pairs(msg) do
      if printNetworkMessageForType(type) then
        logger.debug("Processing: " .. type .. " with data:" .. data)
      end
      process_data_message(type, data)
    end
  end
end

-- Handler for the various "game data" message types
function process_data_message(type, data)
  if type == "P" then
<<<<<<< HEAD
    
  elseif type == "O" then
    
  elseif type == "U" then
    P1:receiveConfirmedInput(data)
  elseif type == "I" then
    P2:receiveConfirmedInput(data)
  elseif type == "Q" then
    
  elseif type == "R" then
    
=======
    P1.panel_buffer = P1.panel_buffer .. data
    P1.panel_buffer_record = P1.panel_buffer_record .. data
  elseif type == "O" then
    P2.panel_buffer = P2.panel_buffer .. data
    P2.panel_buffer_record = P2.panel_buffer_record .. data
  elseif type == "U" then
    P1.input_buffer = P1.input_buffer .. data
    P1.input_buffer_record = P1.input_buffer_record .. data
  elseif type == "I" then
    P2.input_buffer = P2.input_buffer .. data
    P2.input_buffer_record = P2.input_buffer_record .. data
  elseif type == "Q" then
    P1.gpanel_buffer = P1.gpanel_buffer .. data
    P1.gpanel_buffer_record = P1.gpanel_buffer_record .. data
  elseif type == "R" then
    P2.gpanel_buffer = P2.gpanel_buffer .. data
    P2.gpanel_buffer_record = P2.gpanel_buffer_record .. data
>>>>>>> 899a3958
  end
end

-- setup the network connection on the given IP and port
function network_init(ip, network_port)
  TCP_sock = socket.tcp()
  TCP_sock:settimeout(7)
  if not TCP_sock:connect(ip, network_port or 49569) then --for official server
    --if not TCP_sock:connect(ip,59569) then --for beta server
    --error(loc("nt_conn_timeout"))
    return false
  end
  TCP_sock:settimeout(0)
  got_H = false
  net_send("H" .. VERSION)
  assert(config.name and config.save_replays_publicly)
  local sent_json = {
    name = config.name,
    level = config.level,
    panels_dir = config.panels,
    character = config.character,
    character_is_random = ((config.character == random_character_special_value or characters[config.character]:is_bundle()) and config.character or nil),
    stage = config.stage,
    ranked = config.ranked,
    stage_is_random = ((config.stage == random_stage_special_value or stages[config.stage]:is_bundle()) and config.stage or nil),
    save_replays_publicly = config.save_replays_publicly
  }
  sent_json.character_display_name = sent_json.character_is_random and "" or characters[config.character].display_name
  json_send(sent_json)
  return true
end

function connection_is_ready()
  return got_H and #this_frame_messages > 0
end

-- Processes messages that came in from the server
-- Returns false if the connection is broken.
function do_messages()
  if not flush_socket() then
    -- Something went wrong while receiving data.
    -- Bail out and return.
    return false
  end
  while true do
    local type, data = get_message()
    if type then
      queue_message(type, data)
    else
      break
    end
  end
  -- Return true when finished successfully.
  return true
end

function request_game(name)
  json_send({game_request = {sender = config.name, receiver = name}})
end

function request_spectate(roomNr)
  json_send({spectate_request = {sender = config.name, roomNumber = roomNr}})
end

<<<<<<< HEAD
=======
function ask_for_panels(prev_panels, stack)
  if TCP_sock then
    net_send("P" .. tostring(P1.NCOLORS) .. prev_panels)
  else
    make_local_panels(stack or P1, prev_panels)
  end
end

function ask_for_gpanels(prev_panels, stack)
  if TCP_sock then
    net_send("Q" .. tostring(P1.NCOLORS) .. prev_panels)
  else
    make_local_gpanels(stack or P1, prev_panels)
  end
end

function make_local_panels(stack, prev_panels)
  local ret = make_panels(stack.NCOLORS, prev_panels, stack)
  stack.panel_buffer = stack.panel_buffer .. ret
  stack.panel_buffer_record = stack.panel_buffer_record .. ret
end

function make_local_gpanels(stack, prev_panels)
  local ret = make_gpanels(stack.NCOLORS, prev_panels)
  stack.gpanel_buffer = stack.gpanel_buffer .. ret
  stack.gpanel_buffer_record = stack.gpanel_buffer_record .. ret
end

>>>>>>> 899a3958
function Stack.handle_input_taunt(self)

  if player_taunt_up(self.which) and self:can_taunt() and #characters[self.character].sounds.taunt_ups > 0 then
    self.taunt_up = math.random(#characters[self.character].sounds.taunt_ups)
    if TCP_sock then
      json_send({taunt = true, type = "taunt_ups", index = self.taunt_up})
    end
  elseif player_taunt_down(self.which) and self:can_taunt() and #characters[self.character].sounds.taunt_downs > 0 then
    self.taunt_down = math.random(#characters[self.character].sounds.taunt_downs)
    if TCP_sock then
      json_send({taunt = true, type = "taunt_downs", index = self.taunt_down})
    end
  end
end

function Stack.idleInput(self) 
  return base64encode[1]
end

function Stack.send_controls(self)
  local playerNumber = self.which
  local to_send = base64encode[
    (player_raise(playerNumber) and 32 or 0) + 
    (player_swap(playerNumber) and 16 or 0) + 
    (player_up(playerNumber) and 8 or 0) + 
    (player_down(playerNumber) and 4 or 0) + 
    (player_left(playerNumber) and 2 or 0) + 
    (player_right(playerNumber) and 1 or 0) + 1
    ]

  if TCP_sock then
    net_send("I" .. to_send)
  end

  self:handle_input_taunt()

<<<<<<< HEAD
  self:receiveConfirmedInput(to_send)
=======
  self.input_buffer_record = self.input_buffer_record .. to_send

  return to_send
>>>>>>> 899a3958
end<|MERGE_RESOLUTION|>--- conflicted
+++ resolved
@@ -192,7 +192,6 @@
 -- Handler for the various "game data" message types
 function process_data_message(type, data)
   if type == "P" then
-<<<<<<< HEAD
     
   elseif type == "O" then
     
@@ -204,25 +203,6 @@
     
   elseif type == "R" then
     
-=======
-    P1.panel_buffer = P1.panel_buffer .. data
-    P1.panel_buffer_record = P1.panel_buffer_record .. data
-  elseif type == "O" then
-    P2.panel_buffer = P2.panel_buffer .. data
-    P2.panel_buffer_record = P2.panel_buffer_record .. data
-  elseif type == "U" then
-    P1.input_buffer = P1.input_buffer .. data
-    P1.input_buffer_record = P1.input_buffer_record .. data
-  elseif type == "I" then
-    P2.input_buffer = P2.input_buffer .. data
-    P2.input_buffer_record = P2.input_buffer_record .. data
-  elseif type == "Q" then
-    P1.gpanel_buffer = P1.gpanel_buffer .. data
-    P1.gpanel_buffer_record = P1.gpanel_buffer_record .. data
-  elseif type == "R" then
-    P2.gpanel_buffer = P2.gpanel_buffer .. data
-    P2.gpanel_buffer_record = P2.gpanel_buffer_record .. data
->>>>>>> 899a3958
   end
 end
 
@@ -287,37 +267,6 @@
   json_send({spectate_request = {sender = config.name, roomNumber = roomNr}})
 end
 
-<<<<<<< HEAD
-=======
-function ask_for_panels(prev_panels, stack)
-  if TCP_sock then
-    net_send("P" .. tostring(P1.NCOLORS) .. prev_panels)
-  else
-    make_local_panels(stack or P1, prev_panels)
-  end
-end
-
-function ask_for_gpanels(prev_panels, stack)
-  if TCP_sock then
-    net_send("Q" .. tostring(P1.NCOLORS) .. prev_panels)
-  else
-    make_local_gpanels(stack or P1, prev_panels)
-  end
-end
-
-function make_local_panels(stack, prev_panels)
-  local ret = make_panels(stack.NCOLORS, prev_panels, stack)
-  stack.panel_buffer = stack.panel_buffer .. ret
-  stack.panel_buffer_record = stack.panel_buffer_record .. ret
-end
-
-function make_local_gpanels(stack, prev_panels)
-  local ret = make_gpanels(stack.NCOLORS, prev_panels)
-  stack.gpanel_buffer = stack.gpanel_buffer .. ret
-  stack.gpanel_buffer_record = stack.gpanel_buffer_record .. ret
-end
-
->>>>>>> 899a3958
 function Stack.handle_input_taunt(self)
 
   if player_taunt_up(self.which) and self:can_taunt() and #characters[self.character].sounds.taunt_ups > 0 then
@@ -354,11 +303,5 @@
 
   self:handle_input_taunt()
 
-<<<<<<< HEAD
   self:receiveConfirmedInput(to_send)
-=======
-  self.input_buffer_record = self.input_buffer_record .. to_send
-
-  return to_send
->>>>>>> 899a3958
 end