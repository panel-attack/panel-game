
-- A match is a particular instance of the game, for example 1 time attack round, or 1 vs match
Match =
  class(
  function(self, mode, battleRoom)
    self.P1 = nil
    self.P2 = nil
    self.attackEngine = nil
    self.mode = mode
    assert(mode ~= "vs" or battleRoom)
    self.battleRoom = battleRoom
    GAME.droppedFrames = 0
<<<<<<< HEAD
    self.timeSpentRunning = 0
    self.createTime = love.timer.getTime()
  end
)

function Match.gameEndedClockTime()

  local result = P1.game_over_clock
  
  if P2 and P2.game_over_clock > result then
    result = P2.game_over_clock
  end

  return result
end

function Match.matchOutcome(self)
  
  local gameResult = self.P1:gameResult()

  if gameResult == nil then
    return nil
  end

  local results = {}
  if gameResult == 0 then -- draw
    results["end_text"] = loc("ss_draw")
    results["outcome_claim"] = 0
  elseif gameResult == -1 then -- opponent wins
    results["winSFX"] = self.P2:pick_win_sfx()
    results["end_text"] =  loc("ss_p_wins", GAME.battleRoom.playerNames[2])
    -- win_counts will get overwritten by the server in net games
    GAME.battleRoom.playerWinCounts[P2.player_number] = GAME.battleRoom.playerWinCounts[P2.player_number] + 1
    results["outcome_claim"] = P2.player_number
  else -- client wins
    results["winSFX"] = self.P1:pick_win_sfx()
    results["end_text"] =  loc("ss_p_wins", GAME.battleRoom.playerNames[1])
    -- win_counts will get overwritten by the server in net games
    GAME.battleRoom.playerWinCounts[P1.player_number] = GAME.battleRoom.playerWinCounts[P1.player_number] + 1
    results["outcome_claim"] = P1.player_number
=======
    self.supportsPause = true
    self.attackEngine = nil
    self.current_music_is_casual = true 
  end
)

function Match.run(self)
  if P1 then
    P1:run()
  end
  if P2 then
    P2:run()
  end
  if self.attackEngine then
    self.attackEngine:run()
>>>>>>> 899a3958
  end
end

<<<<<<< HEAD
function Match.run(self)
  local startTime = love.timer.getTime()

  -- We need to save CLOCK 0 as a base case
  if P1.CLOCK == 0 then  
    P1:saveForRollback()
  end
  if P2 and P2.CLOCK == 0 then  
    P2:saveForRollback()
  end

  if P1 and P1.is_local and P1:game_ended() == false then  
    P1:send_controls()
  end
  if P2 and P2.is_local and P2:game_ended() == false then
    P2:send_controls()
  end

  --self:rollbackIfNeeded()

  local timesToRunP1 = P1:timesToRun()
  local timesToRunP2 = P2 and P2:timesToRun() or 0

  for i = 1, math.max(timesToRunP1, timesToRunP2) do
    if P1 and i <= timesToRunP1 then
      P1:run()
    end
    if P2 and i <= timesToRunP2 then
      P2:run()
    end
    if P1 and i <= timesToRunP1 then
      P1:saveForRollback()
    end
    if P2 and i <= timesToRunP2 then
      P2:saveForRollback()
    end
  end

  local endTime = love.timer.getTime()
  local timeDifference = endTime - startTime
  self.timeSpentRunning = self.timeSpentRunning + timeDifference
end

function Match.framesToSimulate(self) 
  local framesToSimulate = 1

  if P1:game_ended() == false then
    local maxConfirmedFrame = string.len(P1.confirmedInput)
    if P2 and string.len(P2.confirmedInput) > maxConfirmedFrame then
      maxConfirmedFrame = string.len(P2.confirmedInput)
    end
    framesToSimulate = maxConfirmedFrame - P1.CLOCK
  end

  return framesToSimulate
end

function Match.rollbackIfNeeded(self) 

  if (P1 and P2) or config.debug_mode then

    local gameEnded = P1:game_ended()
    if P2 then
      gameEnded = false
      if P1:gameResult() then
        gameEnded = true
      end
    end

    if not gameEnded then
      if config.debug_mode then
        local rollbackLength = P1.max_runs_per_frame - 1
        if P1.CLOCK > 0 and P1.prev_states[P1.CLOCK - rollbackLength] then
          P1:rollbackToFrame(P1.CLOCK - rollbackLength)
        end
          
        if P2 then
          if P2.CLOCK > 0 and P2.prev_states[P2.CLOCK - rollbackLength] then
            P2:rollbackToFrame(P2.CLOCK - rollbackLength)
          end
        end
      end
=======
-- shows debug info for mouse hover
function Match.draw_debug_mouse_panel(self)
  if GAME.debug_mouse_panel then
    local str = loc("pl_panel_info", GAME.debug_mouse_panel[1], GAME.debug_mouse_panel[2])
    for k, v in spairs(GAME.debug_mouse_panel[3]) do
      str = str .. "\n" .. k .. ": " .. tostring(v)
>>>>>>> 899a3958
    end
  end
end


local P1_win_quads = {}
local P1_rating_quads = {}

local P2_rating_quads = {}
local P2_win_quads = {}

function Match.render(self)

  if GAME.droppedFrames > 10 and config.show_fps then
    gprint("Dropped Frames: " .. GAME.droppedFrames, 1, 12)
  end

  -- Stack specific values for the HUD are drawn in Stack.render

  -- Draw VS HUD
<<<<<<< HEAD
  if self.battleRoom then

=======
  if self.battleRoom and (GAME.gameIsPaused == false or GAME.renderDuringPause) then
>>>>>>> 899a3958
    -- P1 username
    gprint((GAME.battleRoom.playerNames[1] or ""), P1.score_x + themes[config.theme].name_Pos[1], P1.score_y + themes[config.theme].name_Pos[2])
    if P2 then
      -- P1 win count graphics
      draw_label(themes[config.theme].images.IMG_wins, (P1.score_x + themes[config.theme].winLabel_Pos[1]) / GFX_SCALE, (P1.score_y + themes[config.theme].winLabel_Pos[2]) / GFX_SCALE, 0, themes[config.theme].winLabel_Scale)
      draw_number(GAME.battleRoom.playerWinCounts[P1.player_number], themes[config.theme].images.IMG_timeNumber_atlas, 12, P1_win_quads, P1.score_x + themes[config.theme].win_Pos[1], P1.score_y + themes[config.theme].win_Pos[2], themes[config.theme].win_Scale, 20 / themes[config.theme].images.timeNumberWidth * themes[config.theme].time_Scale, 26 / themes[config.theme].images.timeNumberHeight * themes[config.theme].time_Scale, "center")
      -- P2 username
      gprint((GAME.battleRoom.playerNames[2] or ""), P2.score_x + themes[config.theme].name_Pos[1], P2.score_y + themes[config.theme].name_Pos[2])
      -- P2 win count graphics
      draw_label(themes[config.theme].images.IMG_wins, (P2.score_x + themes[config.theme].winLabel_Pos[1]) / GFX_SCALE, (P2.score_y + themes[config.theme].winLabel_Pos[2]) / GFX_SCALE, 0, themes[config.theme].winLabel_Scale)
      draw_number(GAME.battleRoom.playerWinCounts[P2.player_number], themes[config.theme].images.IMG_timeNumber_atlas, 12, P2_win_quads, P2.score_x + themes[config.theme].win_Pos[1], P2.score_y + themes[config.theme].win_Pos[2], themes[config.theme].win_Scale, 20 / themes[config.theme].images.timeNumberWidth * themes[config.theme].time_Scale, 26 / themes[config.theme].images.timeNumberHeight * themes[config.theme].time_Scale, "center")
    end

    if not config.debug_mode then --this is printed in the same space as the debug details
      gprint(spectators_string, themes[config.theme].spectators_Pos[1], themes[config.theme].spectators_Pos[2])
    end

    if match_type == "Ranked" then
      if global_current_room_ratings and global_current_room_ratings[my_player_number] and global_current_room_ratings[my_player_number].new then
        local rating_to_print = loc("ss_rating") .. "\n"
        if global_current_room_ratings[my_player_number].new > 0 then
          rating_to_print = global_current_room_ratings[my_player_number].new
        end
        --gprint(rating_to_print, P1.score_x, P1.score_y-30)
        draw_label(themes[config.theme].images.IMG_rating_1P, (P1.score_x + themes[config.theme].ratingLabel_Pos[1]) / GFX_SCALE, (P1.score_y + themes[config.theme].ratingLabel_Pos[2]) / GFX_SCALE, 0, themes[config.theme].ratingLabel_Scale)
        if type(rating_to_print) == "number" then
          draw_number(rating_to_print, themes[config.theme].images.IMG_number_atlas_1P, 10, P1_rating_quads, P1.score_x + themes[config.theme].rating_Pos[1], P1.score_y + themes[config.theme].rating_Pos[2], themes[config.theme].rating_Scale, (15 / themes[config.theme].images.numberWidth_1P * themes[config.theme].rating_Scale), (19 / themes[config.theme].images.numberHeight_1P * themes[config.theme].rating_Scale), "center")
        end
      end
      if global_current_room_ratings and global_current_room_ratings[op_player_number] and global_current_room_ratings[op_player_number].new then
        local op_rating_to_print = loc("ss_rating") .. "\n"
        if global_current_room_ratings[op_player_number].new > 0 then
          op_rating_to_print = global_current_room_ratings[op_player_number].new
        end
        --gprint(op_rating_to_print, P2.score_x, P2.score_y-30)
        draw_label(themes[config.theme].images.IMG_rating_2P, (P2.score_x + themes[config.theme].ratingLabel_Pos[1]) / GFX_SCALE, (P2.score_y + themes[config.theme].ratingLabel_Pos[2]) / GFX_SCALE, 0, themes[config.theme].ratingLabel_Scale)
        if type(op_rating_to_print) == "number" then
          draw_number(op_rating_to_print, themes[config.theme].images.IMG_number_atlas_2P, 10, P2_rating_quads, P2.score_x + themes[config.theme].rating_Pos[1], P2.score_y + themes[config.theme].rating_Pos[2], themes[config.theme].rating_Scale, (15 / themes[config.theme].images.numberWidth_2P * themes[config.theme].rating_Scale), (19 / themes[config.theme].images.numberHeight_2P * themes[config.theme].rating_Scale), "center")
        end
      end
    end
  end


  if config.debug_mode then
    local drawX = 140
    local drawY = 10

    grectangle_color("fill", (drawX - 5) / GFX_SCALE, (drawY - 5) / GFX_SCALE, 200/GFX_SCALE, 100/GFX_SCALE, 0, 0, 0, 0.5)
    
    gprintf("P1 Clock " .. P1.CLOCK, drawX, drawY)

    -- drawY = drawY + 14
    -- gprintf("Time Spent Running " .. self.timeSpentRunning * 1000, drawX, drawY)

    -- drawY = drawY + 14
    -- local totalTime = love.timer.getTime() - self.createTime
    -- gprintf("Total Time " .. totalTime * 1000, drawX, drawY)

    drawY = drawY + 14
    local totalTime = love.timer.getTime() - self.createTime
    local timePercent = self.timeSpentRunning / totalTime
    gprintf("Time Percent Running Match: " .. timePercent, drawX, drawY)

    -- drawY = drawY + 14
    -- gprintf("P1 Panels: " .. P1.panel_buffer, drawX, drawY)

    -- drawY = drawY + 14
    -- gprintf("P1 Confirmed " .. string.len(P1.confirmedInput) , drawX, drawY)

    -- drawY = drawY + 14
    -- gprintf("P1 Ended?: " .. tostring(P1:game_ended()), drawX, drawY)
    
    drawY = drawY + 14
    gprintf("P1 attacks: " .. #P1.telegraph.attacks, drawX, drawY)

    drawY = drawY + 14
    gprintf("P1 Garbage Q: " .. P1.garbage_q:len(), drawX, drawY)

    if P2 then 
      drawY = drawY + 14
      local framesAhead = string.len(P1.confirmedInput) - string.len(P2.confirmedInput)
      gprintf("Ahead: " .. framesAhead, drawX, drawY)

      drawY = drawY + 14
      gprintf("P2 Confirmed " .. string.len(P2.confirmedInput) , drawX, drawY)
    end
  end
  
<<<<<<< HEAD
  if GAME.game_is_paused then
=======
  if GAME.gameIsPaused then
>>>>>>> 899a3958
    draw_pause()
  end

  if GAME.gameIsPaused == false or GAME.renderDuringPause then
    -- Don't allow rendering if either player is loading for spectating
    local renderingAllowed = true
    if P1 and P1.play_to_end then
      renderingAllowed = false
    end
    if P2 and P2.play_to_end then
      renderingAllowed = false
    end

    if renderingAllowed then
      if P1 then
        P1:render()
      end
      if P2 then
        P2:render()
      end

      if self.battleRoom then
        if P1 and P1.telegraph then
          P1:render_telegraph()
        end
        if P2 and P2.telegraph then
          P2:render_telegraph()
        end
      end
    end
  end
end<|MERGE_RESOLUTION|>--- conflicted
+++ resolved
@@ -10,9 +10,11 @@
     assert(mode ~= "vs" or battleRoom)
     self.battleRoom = battleRoom
     GAME.droppedFrames = 0
-<<<<<<< HEAD
     self.timeSpentRunning = 0
     self.createTime = love.timer.getTime()
+    self.supportsPause = true
+    self.attackEngine = nil
+    self.current_music_is_casual = true 
   end
 )
 
@@ -45,33 +47,20 @@
     -- win_counts will get overwritten by the server in net games
     GAME.battleRoom.playerWinCounts[P2.player_number] = GAME.battleRoom.playerWinCounts[P2.player_number] + 1
     results["outcome_claim"] = P2.player_number
-  else -- client wins
+  elseif P2.game_over_clock == self.gameEndedClock then -- client wins
     results["winSFX"] = self.P1:pick_win_sfx()
     results["end_text"] =  loc("ss_p_wins", GAME.battleRoom.playerNames[1])
     -- win_counts will get overwritten by the server in net games
     GAME.battleRoom.playerWinCounts[P1.player_number] = GAME.battleRoom.playerWinCounts[P1.player_number] + 1
     results["outcome_claim"] = P1.player_number
-=======
-    self.supportsPause = true
-    self.attackEngine = nil
-    self.current_music_is_casual = true 
-  end
-)
-
-function Match.run(self)
-  if P1 then
-    P1:run()
-  end
-  if P2 then
-    P2:run()
-  end
-  if self.attackEngine then
-    self.attackEngine:run()
->>>>>>> 899a3958
-  end
-end
-
-<<<<<<< HEAD
+  else
+    error("No win result")
+  end
+
+  return results
+end
+
+
 function Match.run(self)
   local startTime = love.timer.getTime()
 
@@ -101,6 +90,9 @@
     end
     if P2 and i <= timesToRunP2 then
       P2:run()
+    end
+    if self.attackEngine then
+      self.attackEngine:run()
     end
     if P1 and i <= timesToRunP1 then
       P1:saveForRollback()
@@ -154,14 +146,6 @@
           end
         end
       end
-=======
--- shows debug info for mouse hover
-function Match.draw_debug_mouse_panel(self)
-  if GAME.debug_mouse_panel then
-    local str = loc("pl_panel_info", GAME.debug_mouse_panel[1], GAME.debug_mouse_panel[2])
-    for k, v in spairs(GAME.debug_mouse_panel[3]) do
-      str = str .. "\n" .. k .. ": " .. tostring(v)
->>>>>>> 899a3958
     end
   end
 end
@@ -182,12 +166,7 @@
   -- Stack specific values for the HUD are drawn in Stack.render
 
   -- Draw VS HUD
-<<<<<<< HEAD
-  if self.battleRoom then
-
-=======
   if self.battleRoom and (GAME.gameIsPaused == false or GAME.renderDuringPause) then
->>>>>>> 899a3958
     -- P1 username
     gprint((GAME.battleRoom.playerNames[1] or ""), P1.score_x + themes[config.theme].name_Pos[1], P1.score_y + themes[config.theme].name_Pos[2])
     if P2 then
@@ -277,11 +256,7 @@
     end
   end
   
-<<<<<<< HEAD
-  if GAME.game_is_paused then
-=======
   if GAME.gameIsPaused then
->>>>>>> 899a3958
     draw_pause()
   end
 
