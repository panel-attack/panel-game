json = require("libraries.dkjson")
require("util")
local consts = require("consts")
require("Theme") -- needed for directory location

-- Default configuration values
config = {
    -- The last used engine version
    version                       = VERSION,
<<<<<<< HEAD
  
    -- Lang used for localization
    language_code                 = "EN",
  
    -- Last selected theme, panels, character and stage
=======

      -- Lang used for localization
    language_code                 = "EN",

>>>>>>> 20412851
    theme                         = consts.DEFAULT_THEME_DIRECTORY,
    panels                     	  = nil, -- setup later in panel init
    character                     = random_character_special_value,
    stage                         = random_stage_special_value,
<<<<<<< HEAD
  
    -- Last choice for ranked and input method
=======

>>>>>>> 20412851
    ranked                        = true,
    inputMethod                   = "controller",

    use_music_from                = "either",

    -- Level (2P modes / 1P vs yourself mode)
    level                         = 5,

    -- Endless / Time Attack settings
    endless_speed                 = 1,
    endless_difficulty            = 1,
    endless_level                 = nil, -- nil indicates we want to use classic difficulty
<<<<<<< HEAD
  
    -- Puzzle settings
=======

>>>>>>> 20412851
    puzzle_level                  = 5,
    puzzle_randomColors           = false,
    puzzle_randomFlipped          = false,

    -- Player name
    name                          = "defaultname",
    -- Volume settings
    master_volume                 = 100,
    SFX_volume                    = 100,
    music_volume                  = 100,
    -- Debug mode flag
    debug_mode                    = false,
    debugShowServers              = false,
    -- Show FPS in the top-left corner of the screen
    show_fps                      = false,
    -- controls how much of the remaining time after a frame is run is used for active garbage collection
    activeGarbageCollectionPercent = 0.2,
    -- Show ingame infos while playing the game
    show_ingame_infos             = true,
    -- Enable ready countdown flag
    ready_countdown_1P            = true,
    -- Change danger music back later flag
    danger_music_changeback_delay = false,
    input_repeat_delay            = default_input_repeat_delay,
    -- analytics
    enable_analytics              = true,
    -- Save replays setting
    save_replays_publicly         = "with my name",
    -- Darkness of the background portrait
    portrait_darkness             = 70,
    -- Whether to show the popfx from panels
    popfx                         = true,
    -- How much to divide the shake animation
    shakeReduction = 1,
    -- Not currently settable in game, spacing of popfx
    cardfx_scale                  = 100,
    -- Whether to render the telegraph
    renderTelegraph               = true,
    -- Whether to render the attacks that come from the panels
    renderAttacks                 = true,
    -- Tracks if the default panels have been copied over yet
    defaultPanelsCopied           = false,

    -- True if we immediately want to maximize the screen on startup
    maximizeOnStartup             = true,
    gameScaleType                 = "auto",
    gameScaleFixedValue           = 2,

    -- Love configuration variables
    windowWidth                   = canvas_width,
    windowHeight                  = canvas_height,
    borderless                    = false,
    fullscreen                    = false,
    display                       = 1,
    windowX                       = nil,
    windowY                       = nil,
  }

  -- writes to the "conf.json" file
  function write_conf_file()
    pcall(
      function()
        local file = love.filesystem.newFile("conf.json")
        file:open("w")
        file:write(json.encode(config))
        file:close()
      end
    )
  end

  local use_music_from_values = {stage = true, often_stage = true, either = true, often_characters = true, characters = true}
  local save_replays_values = {["with my name"] = true, anonymously = true, ["not at all"] = true}

  -- reads the "conf.json" file and overwrites the values into the passed in table
  function readConfigFile(configTable)
    pcall(
      function()
        -- config current values are defined in globals.lua,
        -- we consider those values are currently in config

        local file = love.filesystem.newFile("conf.json")
        file:open("r")
        local read_data = {}
        local teh_json = file:read(file:getSize())
        file:close()
        for k, v in pairs(json.decode(teh_json)) do
          read_data[k] = v
        end

        -- do stuff using read_data.version for retrocompatibility here

        if type(read_data.theme) == "string" and love.filesystem.getInfo(Theme.themeDirectoryPath .. read_data.theme .. "/config.json") then
          configTable.theme = read_data.theme
        end

        -- language_code, panels, character and stage are patched later on by their own subsystems, we store their values in config for now!
        if type(read_data.language_code) == "string" then
          configTable.language_code = read_data.language_code
        end
        if type(read_data.panels) == "string" then
          configTable.panels = read_data.panels
        end
        if type(read_data.character) == "string" then
          configTable.character = read_data.character
        end
        if type(read_data.stage) == "string" then
          configTable.stage = read_data.stage
        end

        if type(read_data.ranked) == "boolean" then
          configTable.ranked = read_data.ranked
        end

        if type(read_data.inputMethod) == "string" then
          configTable.inputMethod = read_data.inputMethod
        end

        if type(read_data.use_music_from) == "string" and use_music_from_values[read_data.use_music_from] then
          configTable.use_music_from = read_data.use_music_from
        end

        if type(read_data.level) == "number" then
          configTable.level = bound(1, read_data.level, 10)
        end
        if type(read_data.endless_speed) == "number" then
          configTable.endless_speed = bound(1, read_data.endless_speed, 99)
        end
        if type(read_data.endless_difficulty) == "number" then
          configTable.endless_difficulty = bound(1, read_data.endless_difficulty, 3)
        end
        if type(read_data.endless_level) == "number" then
          configTable.endless_level = bound(1, read_data.endless_level, 11)
        end
        if type(read_data.puzzle_level) == "number" then
          configTable.puzzle_level = bound(1, read_data.puzzle_level, 11)
        end
        if type(read_data.puzzle_randomColors) == "boolean" then
          configTable.puzzle_randomColors = read_data.puzzle_randomColors
        end
        if type(read_data.puzzle_randomFlipped) == "boolean" then
          configTable.puzzle_randomFlipped = read_data.puzzle_randomFlipped
        end

        if type(read_data.name) == "string" then
          configTable.name = read_data.name
        end

        if type(read_data.master_volume) == "number" then
          configTable.master_volume = bound(0, read_data.master_volume, 100)
        end
        if type(read_data.SFX_volume) == "number" then
          configTable.SFX_volume = bound(0, read_data.SFX_volume, 100)
        end
        if type(read_data.music_volume) == "number" then
          configTable.music_volume = bound(0, read_data.music_volume, 100)
        end
        if type(read_data.input_repeat_delay) == "number" then
          configTable.input_repeat_delay = bound(1, read_data.input_repeat_delay, 50)
        end
        if type(read_data.debug_mode) == "boolean" then
          configTable.debug_mode = read_data.debug_mode
        end
        if type(read_data.debugShowServers) == "boolean" then
          configTable.debugShowServers = read_data.debugShowServers
        end
        if type(read_data.show_fps) == "boolean" then
          configTable.show_fps = read_data.show_fps
        end
        if type(read_data.show_ingame_infos) == "boolean" then
          configTable.show_ingame_infos = read_data.show_ingame_infos
        end
        if type(read_data.ready_countdown_1P) == "boolean" then
          configTable.ready_countdown_1P = read_data.ready_countdown_1P
        end
        if type(read_data.danger_music_changeback_delay) == "boolean" then
          configTable.danger_music_changeback_delay = read_data.danger_music_changeback_delay
        end
        if type(read_data.enable_analytics) == "boolean" then
          configTable.enable_analytics = read_data.enable_analytics
        end
        if type(read_data.save_replays_publicly) == "string" and save_replays_values[read_data.save_replays_publicly] then
          configTable.save_replays_publicly = read_data.save_replays_publicly
        end
        if type(read_data.portrait_darkness) == "number" then
          configTable.portrait_darkness = bound(0, read_data.portrait_darkness, 100)
        end
        if type(read_data.popfx) == "boolean" then
          configTable.popfx = read_data.popfx
        end
        if type(read_data.shakeReduction) == "number" then
          configTable.shakeReduction = bound(1, read_data.shakeReduction, 4)
        end
        if type(read_data.cardfx_scale) == "number" then
          configTable.cardfx_scale = bound(1, read_data.cardfx_scale, 200)
        end
        if type(read_data.renderTelegraph) == "boolean" then
          configTable.renderTelegraph = read_data.renderTelegraph
        end
        if type(read_data.renderAttacks) == "boolean" then
          configTable.renderAttacks = read_data.renderAttacks
        end
        if type(read_data.defaultPanelsCopied) == "boolean" then
          configTable.defaultPanelsCopied = read_data.defaultPanelsCopied
        end

        if type(read_data.maximizeOnStartup) == "boolean" then
          configTable.maximizeOnStartup = read_data.maximizeOnStartup
        end
        if type(read_data.gameScaleType) == "string" then
          configTable.gameScaleType = read_data.gameScaleType
        end
        if type(read_data.gameScaleFixedValue) == "number" then
          configTable.gameScaleFixedValue = read_data.gameScaleFixedValue
        end

        if type(read_data.windowWidth) == "number" then
          configTable.windowWidth = read_data.windowWidth
        end
        if type(read_data.windowHeight) == "number" then
          configTable.windowHeight = read_data.windowHeight
        end
        if type(read_data.borderless) == "boolean" then
          configTable.borderless = read_data.borderless
        end
        if type(read_data.fullscreen) == "boolean" then
          configTable.fullscreen = read_data.fullscreen
        end
        if type(read_data.display) == "number" then
          configTable.display = read_data.display
        end

        if type(read_data.activeGarbageCollectionPercent) == "number" then
          config.activeGarbageCollectionPercent = bound(0.1, read_data.activeGarbageCollectionPercent, 0.8)
        end
      end
    )
  end<|MERGE_RESOLUTION|>--- conflicted
+++ resolved
@@ -7,28 +7,17 @@
 config = {
     -- The last used engine version
     version                       = VERSION,
-<<<<<<< HEAD
   
     -- Lang used for localization
     language_code                 = "EN",
   
     -- Last selected theme, panels, character and stage
-=======
-
-      -- Lang used for localization
-    language_code                 = "EN",
-
->>>>>>> 20412851
     theme                         = consts.DEFAULT_THEME_DIRECTORY,
     panels                     	  = nil, -- setup later in panel init
     character                     = random_character_special_value,
     stage                         = random_stage_special_value,
-<<<<<<< HEAD
   
     -- Last choice for ranked and input method
-=======
-
->>>>>>> 20412851
     ranked                        = true,
     inputMethod                   = "controller",
 
@@ -41,12 +30,8 @@
     endless_speed                 = 1,
     endless_difficulty            = 1,
     endless_level                 = nil, -- nil indicates we want to use classic difficulty
-<<<<<<< HEAD
   
     -- Puzzle settings
-=======
-
->>>>>>> 20412851
     puzzle_level                  = 5,
     puzzle_randomColors           = false,
     puzzle_randomFlipped          = false,
