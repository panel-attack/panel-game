local analytics_version = 1

analytics = {
             -- The lastly used version
             version                       = analytics_version,
             
             last_game = 
               {
                  -- the amount of destroyed panels
                  destroyed_panels = 0,
                  -- 1 to 12, then 13+, 1 is obviously meaningless
                  reached_chains = { },
                  -- 1 to 40, 1 to 3 being meaningless
                  used_combos = { }
               },

             overall = 
               {
                  -- the amount of destroyed panels
                  destroyed_panels = 0,
                  -- 1 to 12, then 13+, 1 is obviously meaningless
                  reached_chains = { },
                  -- 1 to 40, 1 to 3 being meaningless
                  used_combos = { }
               }
           }

function analytics_init() pcall(function()
  if not config.enable_analytics then
    return
  end

  local file = love.filesystem.newFile("analytics.json")
  file:open("r")

  local teh_json = file:read(file:getSize())
  for k,v in pairs(json.decode(teh_json)) do
    analytics[k] = v
  end

  -- do stuff regarding version compatibility here, before we patch it

  analytics.version = analytics_version
  file:close()
end) end

local function output_pretty_analytics() pcall(function()
  if not config.enable_analytics then
    return
  end

  local analytics_filters = { analytics.last_game, analytics.overall } 
  local titles = { "Last game\n-------------------------------------\n", "Overall\n-------------------------------------\n" }
  local text = ""
  for i,analytic in pairs(analytics_filters) do
    text = text..titles[i]
    text = text.."Destroyed "..analytic.destroyed_panels.." panels.\n"
    text = text.."Performed combos:\n"
    for k,v in pairs(analytic.used_combos) do
      if k then
        text = text.."\t"..v.." combo(s) of size "..k.."\n"
      end
    end
    text = text.."Reached chains:\n"
    for k,v in pairs(analytic.reached_chains) do
      if k then
        text = text.."\t"..v.." chain(s) have ended at length "..k.."\n"
      end
    end
    text = text.."\n\n"
  end

  local file = love.filesystem.newFile("analytics.txt")
  file:open("w")
  file:write(text)
  file:close()
end) end

<<<<<<< HEAD
function analytics_draw_next_to_stack(x,y)  
  if not config.enable_analytics then
    return
  end

  gprint("Panels destroyed: "..analytics.last_game.destroyed_panels, x, y)
  y = y+15

  local ycombo = y
  for i=2,13 do
    local chain_amount = analytics.last_game.reached_chains[i] or 0
    gprint("c"..i..": "..chain_amount, x, y)
    y = y+15
  end
  --computing chain ? count
  local chain_above_13 = 0
  for i=13,#analytics.last_game.reached_chains do
    if analytics.last_game.reached_chains[i] then
      chain_above_13 = chain_above_13 + analytics.last_game.reached_chains[i]
    end
  end
  gprint("c?: "..chain_above_13, x, y)

  local xcombo = x + 50
  for i=4,15 do
    local combo_amount = analytics.last_game.used_combos[i] or 0
    gprint("x"..i..": "..combo_amount, xcombo, ycombo)
    ycombo = ycombo+15
  end
end

function write_analytics_files()
=======
function write_analytics_files() pcall(function()
>>>>>>> ed836802
  if not config.enable_analytics then
    return
  end

  local file = love.filesystem.newFile("analytics.json")
  file:open("w")
  file:write(json.encode(analytics))
  file:close()

  output_pretty_analytics()
end) end

function analytics_register_destroyed_panels(amount)
  if not config.enable_analytics then
    return
  end
  
  local analytics_filters = { analytics.last_game, analytics.overall }
  for _,analytic in pairs(analytics_filters) do
    analytic.destroyed_panels = analytic.destroyed_panels + amount
    if amount > 3 then
      if not analytic.used_combos[amount] then
        analytic.used_combos[amount] = 1
      else
        analytic.used_combos[amount] = analytic.used_combos[amount] + 1
      end
    end
  end
end

function analytics_register_chain(size)
  if not config.enable_analytics then
    return
  end

  local analytics_filters = { analytics.last_game, analytics.overall }
  for _,analytic in pairs(analytics_filters) do
    if not analytic.reached_chains[size] then
      analytic.reached_chains[size] = 1
    else
      analytic.reached_chains[size] = analytic.reached_chains[size]+1
    end
  end
end

function analytics_game_ends()
  if not config.enable_analytics then
    return
  end

  write_analytics_files()
  analytics.last_game = { destroyed_panels = 0, reached_chains = { }, used_combos = { } }
  analytics.last_game.destroyed_panels = 0
end<|MERGE_RESOLUTION|>--- conflicted
+++ resolved
@@ -76,7 +76,6 @@
   file:close()
 end) end
 
-<<<<<<< HEAD
 function analytics_draw_next_to_stack(x,y)  
   if not config.enable_analytics then
     return
@@ -108,10 +107,7 @@
   end
 end
 
-function write_analytics_files()
-=======
 function write_analytics_files() pcall(function()
->>>>>>> ed836802
   if not config.enable_analytics then
     return
   end
