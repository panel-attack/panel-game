require("util")
local logger = require("logger")

-- The class that holds all input mappings and state
-- TODO: move all state variables in here
Input =
  class(
  function(self)
    self.inputConfigurations = {} -- a table of all valid input configurations, each configuration is a map of input type to the mapped key
    self.maxConfigurations = 8
    for i = 1, self.maxConfigurations do
      self.inputConfigurations[#self.inputConfigurations+1] = {}
    end
    self.inputConfigurations[1] = {up="up", down="down", left="left", right="right", swap1="z", swap2="x", taunt_up="y", taunt_down="u", raise1="c", raise2="v", pause="p"}
    self.playerInputConfigurationsMap = {} -- playerNumber -> table of all inputConfigurations assigned to that player
    self.acceptingPlayerInputConfigurationAssignments = false -- If true the next inputs that come in will assign to the next player that doesn't have assignments
    self.availableInputConfigurationsToAssign = nil -- the list of available input configurations to assign, only valid while acceptingPlayerInputConfigurationAssignments is set
    self.numberOfPlayersAcceptingInputConfiguration = 0 -- the number of players we want assigned input configurations, only valid while acceptingPlayerInputConfigurationAssignments is set
  end
)

local input = Input()

-- The class that holds all input mappings and state
-- TODO: move all state variables in here
Input =
  class(
  function(self)
    self.inputConfigurations = {} -- a table of all valid input configurations, each configuration is a map of input type to the mapped key
    self.maxConfigurations = 8
    for i = 1, self.maxConfigurations do
      self.inputConfigurations[#self.inputConfigurations+1] = {}
    end
    self.inputConfigurations[1] = {up="up", down="down", left="left", right="right", swap1="z", swap2="x", taunt_up="y", taunt_down="u", raise1="c", raise2="v", pause="p"}
    self.playerInputConfigurationsMap = {} -- playerNumber -> table of all inputConfigurations assigned to that player
    self.acceptingPlayerInputConfigurationAssignments = false -- If true the next inputs that come in will assign to the next player that doesn't have assignments
    self.availableInputConfigurationsToAssign = nil -- the list of available input configurations to assign, only valid while acceptingPlayerInputConfigurationAssignments is set
    self.numberOfPlayersAcceptingInputConfiguration = 0 -- the number of players we want assigned input configurations, only valid while acceptingPlayerInputConfigurationAssignments is set
  end
)

local input = Input()

local jpexists, jpname, jrname
for k, v in pairs(love.handlers) do
  if k == "jp" then
    jpexists = true
  end
end
if jpexists then
  jpname = "jp"
  jrname = "jr"
else
  jpname = "joystickpressed"
  jrname = "joystickreleased"
end
local __old_jp_handler = love.handlers[jpname]
local __old_jr_handler = love.handlers[jrname]
love.handlers[jpname] = function(a, b)
  __old_jp_handler(a, b)
<<<<<<< HEAD
  love.keypressed(input:getJoystickGUID(a) .. "-" .. b)
end
love.handlers[jrname] = function(a, b)
  __old_jr_handler(a, b)
  love.keyreleased(input:getJoystickGUID(a) .. "-" .. b)
=======
  local joystickID = input:getJoystickGUID(a)
  if joystickID then
    love.keypressed(joystickID .. "-" .. b)
  end
end
love.handlers[jrname] = function(a, b)
  __old_jr_handler(a, b)
  local joystickID = input:getJoystickGUID(a)
  if joystickID then
    love.keyreleased(joystickID .. "-" .. b)
  end
>>>>>>> 899a3958
end

local prev_ax = {}
local axis_to_button = function(idx, axis, value)
  local axisName = idx .. "-axis" .. axis
  local prev = prev_ax[axisName] or 0
  prev_ax[axisName] = value
  if value <= .5 and not (prev <= .5) then
    love.keyreleased(axisName .. "+")
  end
  if value >= -.5 and not (prev >= -.5) then
    love.keyreleased(axisName .. "-")
  end
  if value > .5 and not (prev > .5) then
    love.keypressed(axisName .. "+")
  end
  if value < -.5 and not (prev < -.5) then
    love.keypressed(axisName .. "-")
  end
end

local prev_hat = {{}, {}}
local hat_to_button = function(idx, hatIndex, value)

  local hatName = idx .. "-hat" .. hatIndex .. "-"

  if string.len(value) == 1 then
    if value == "l" or value == "r" then
      value = value .. "c"
    else
      value = "c" .. value
    end
  end
  value = procat(value)
  for i = 1, 2 do
    local prev = prev_hat[i][hatName] or "c"
    if value[i] ~= prev and value[i] ~= "c" then
      love.keypressed(hatName .. value[i])
    end
    if prev ~= value[i] and prev ~= "c" then
      love.keyreleased(hatName .. prev)
    end
    prev_hat[i][hatName] = value[i]
  end
end


--[[
  -- Current System
  K[player] -> map of key names to current button configured
  keys[] map of raw key value to if it was pressed and not released yet
  keys[k.pause] 
  this_frame_keys[] same as keys but cleared at end of frame regardless of release

  -- New System
  1. Allow multiple configs per player that can change
  Set current configs active for each player
  Just loop through an array of mappings instead of just one

  keyMaps[player] -> K[1-n]

  allConfigs[1-n] -> guid -> keyboard or controller GUID mapped to K
  availableConfigs same but unused

  controller 1 -> GUID
  controller 2 of same -> GUID2

  on input, if first of controller -> GUID
else GUID2

  2. Make joystick buttons stable
  On configure record joystick GUID and connected index
  save both into key file

  When connected use first index thats unused

]]

function Input.cleanNameForButton(self, buttonString)

  if not buttonString then
    return buttonString
  end

  local result = nil

  --local searchString = "^(%w+%-)"
  --result = string.gsub(buttonString, searchString, "Controller ")

  for index, joystick in ipairs(love.joystick.getJoysticks()) do
    local joystickID = self:getJoystickGUID(joystick)
<<<<<<< HEAD
    local joystickConnectedIndex = joystick:getID()
    local resultString, count = string.gsub(buttonString, "^(" .. joystickID .. "%-)(.*)$", "Controller " .. joystickConnectedIndex .. " %2")
    if count > 0 then
      result = resultString
      break
=======
    if joystickID then
      local joystickConnectedIndex = joystick:getID()
      local resultString, count = string.gsub(buttonString, "^(" .. joystickID .. "%-)(.*)$", "Controller " .. joystickConnectedIndex .. " %2")
      if count > 0 then
        result = resultString
        break
      end
>>>>>>> 899a3958
    end
  end

  if not result then
<<<<<<< HEAD
    local resultString, count = string.gsub(buttonString, "^(%w+%-)(.*)$", "Unplugged Controller %2")
=======
    -- Match any number of letters, numbers, and # followed by a dash and replace with "Unplogged Controller"
    local resultString, count = string.gsub(buttonString, "^([%w%d%#]+%-)(.*)$", "Unplugged Controller %2")
>>>>>>> 899a3958
    if count > 0 then
      result = resultString
    else
      result = buttonString
    end
  end

  return result
end


function Input.getJoystickGUID(self, joystick)
  if not joystick then
    error("Expected to be passed in joystick")
  end

  local connectedIndex = joystick:getID()
  local searchGUID = joystick:getGUID()
  local numberOfMatchingJoysticks = 0
  local isFirst = true
<<<<<<< HEAD
  for k, v in ipairs(love.joystick.getJoysticks()) do
=======
  local joysticks = love.joystick.getJoysticks()
  for k, v in ipairs(joysticks) do
>>>>>>> 899a3958
    if v:getGUID() == searchGUID then
      numberOfMatchingJoysticks = numberOfMatchingJoysticks + 1
      if connectedIndex == v:getID() then
        if numberOfMatchingJoysticks == 1 then
          return searchGUID
        else
          return searchGUID .. "#" .. numberOfMatchingJoysticks
        end
      end
    end
  end
<<<<<<< HEAD

  error("Expected to find joystick")
=======
>>>>>>> 899a3958
  return nil
end

function love.joystick.getHats(joystick)
  local n = joystick:getHatCount()
  local ret = {}
  for i = 1, n do
    ret[i] = joystick:getHat(i)
  end
  return unpack(ret)
end

function joystick_ax()
  local joysticks = love.joystick.getJoysticks()
  for k, v in ipairs(joysticks) do
    local joystickID = input:getJoystickGUID(v)
<<<<<<< HEAD
    local axes = {v:getAxes()}
    for idx, value in ipairs(axes) do
      axis_to_button(joystickID, idx, value)
    end

    local hats = {love.joystick.getHats(v)}
    for idx, value in ipairs(hats) do
      hat_to_button(joystickID, idx, value)
=======
    if joystickID then
      local axes = {v:getAxes()}
      for idx, value in ipairs(axes) do
        axis_to_button(joystickID, idx, value)
      end

      local hats = {love.joystick.getHats(v)}
      for idx, value in ipairs(hats) do
        hat_to_button(joystickID, idx, value)
      end
>>>>>>> 899a3958
    end
  end
end

function love.keypressed(key, scancode, rep)
  if key == "return" and not rep and love.keyboard.isDown("lalt") then
    love.window.setFullscreen(not love.window.getFullscreen(), "desktop")
    return
  end
  if not rep then
    keys[key] = 0
  end
  this_frame_keys[key] = true
<<<<<<< HEAD

=======
  logger.trace("key pressed: " .. key)

  -- If we need to record a new player input method, lookup this input config and assign to this player number
>>>>>>> 899a3958
  if input.acceptingPlayerInputConfigurationAssignments then
    for index, inputConfiguration in ipairs(input.availableInputConfigurationsToAssign) do
      for rawKey, keyName in pairs(inputConfiguration) do
        if keyName == key then
          input.playerInputConfigurationsMap[#input.playerInputConfigurationsMap+1] = {inputConfiguration}
          table.remove(input.availableInputConfigurationsToAssign, index)
          goto done
        end
      end
    end

    ::done::

    if #input.playerInputConfigurationsMap >= input.numberOfPlayersAcceptingInputConfiguration then
      input.acceptingPlayerInputConfigurationAssignments = false
    end
  end
end

function love.textinput(text)
  this_frame_unicodes[#this_frame_unicodes + 1] = text
end

function love.keyreleased(key, unicode)
  this_frame_released_keys[key] = keys[key] -- retains state in this_frame_released_keys
  keys[key] = nil
end

function key_counts()
  for key, value in pairs(keys) do
    keys[key] = value + 1
  end
end

-- Keys that have a fixed function in menus can be bound to other
-- meanings, but should continue working the same way in menus.
local menu_reserved_keys = {}

function repeating_key(key)
  local key_time = keys[key]
  return this_frame_keys[key] or (key_time and key_time > default_input_repeat_delay and key_time % 2 == 0) -- menues key repeat delay 20 frames then every 2 frames
end

local function key_is_down(key)
  return keys[key] or this_frame_keys[key]
end

local function normal_key(key)
  return this_frame_keys[key]
end

local function released_key_before_time(key, time)
  return this_frame_released_keys[key] and this_frame_released_keys[key] < time
end

local function released_key_after_time(key, time)
  return this_frame_released_keys[key] and this_frame_released_keys[key] >= time
end

<<<<<<< HEAD
=======
-- Clears all input configurations assigned to player numbers
>>>>>>> 899a3958
function Input.clearInputConfigurationsForPlayers(self)
  self.playerInputConfigurationsMap = {}
  self.acceptingPlayerInputConfigurationAssignments = false
  self.availableInputConfigurationsToAssign = nil
end

<<<<<<< HEAD
=======
-- Requests the next inputs assign configurations to players, up to the number of players passed in
>>>>>>> 899a3958
function Input.requestPlayerInputConfigurationAssignments(self, numberOfPlayers)
  if numberOfPlayers == 1 then
    self.playerInputConfigurationsMap[1] = self.inputConfigurations
  else
    if #input.playerInputConfigurationsMap < numberOfPlayers then
      self.acceptingPlayerInputConfigurationAssignments = true
      self.availableInputConfigurationsToAssign = deepcpy(self.inputConfigurations)
      self.numberOfPlayersAcceptingInputConfiguration = numberOfPlayers
    end
  end
end

<<<<<<< HEAD
=======
-- Returns the first player still needing an input configuration or nil if none
>>>>>>> 899a3958
function Input.playerNumberWaitingForInputConfiguration(self)
  if not input.acceptingPlayerInputConfigurationAssignments then
    return nil
  end

  if #input.playerInputConfigurationsMap < input.numberOfPlayersAcceptingInputConfiguration then
    return #input.playerInputConfigurationsMap + 1
  end

  return nil
end

<<<<<<< HEAD
=======
-- Returns all input configurations available for this player
>>>>>>> 899a3958
function Input.getInputConfigurationsForPlayerNumber(self, playerNumber)

  local results = {}

  if not playerNumber then
    results = self.inputConfigurations
  elseif self.playerInputConfigurationsMap[playerNumber] then
    results = self.playerInputConfigurationsMap[playerNumber]
  end

  return results
end

-- Makes a function that will return true if one of the fixed keys or configurable keys was pressed for the passed in player.
-- Also returns the sound effect callback function
-- fixed -- the set of key names that always work
-- configurable -- the set of keys that work if the user has configured them
-- query -- the function that tests if the key was pressed usually normal key or repeating_key
-- sound -- the sound to play or nil
-- ... -- other args to pass to the returned function
local function input_key_func(fixed, configurable, query, sound, ...)
  sound = sound or nil
  local other_args = ...

  -- playerNumber -- the player number or nil if you want all inputs to work.
  -- silent -- set to true if you don't want the sound effect
  return function(playerNumber, silent)
    
    silent = silent or false
    local res = false

<<<<<<< HEAD
    if not playerNumber then
=======
    -- If this isn't for a specific player, or we are only doing input for one player, allow the fixed keys as well.
    if not playerNumber or (#input.playerInputConfigurationsMap <= 1 and input:playerNumberWaitingForInputConfiguration() == nil) then
>>>>>>> 899a3958
      for i = 1, #fixed do
        res = res or query(fixed[i], other_args)
      end
    end

    for i = 1, #configurable do
      for index, inputConfiguration in ipairs(input:getInputConfigurationsForPlayerNumber(playerNumber)) do
        local keyname = inputConfiguration[configurable[i]]
        if keyname then
          res = res or query(keyname, other_args) and not menu_reserved_keys[keyname]
        end
      end
    end

    local sfx_callback = function()
      if sound ~= nil then
        play_optional_sfx(sound())
      end
    end
    if res and not silent then
      sfx_callback()
    end
    return res, sfx_callback
  end
end

local function get_pressed_ratio(key, time)
  return keys[key] and keys[key] / time or (this_frame_released_keys[key] and this_frame_released_keys[key] / time or 0)
end

local function get_being_pressed_for_duration_ratio(fixed, configurable, time)
  return function(playerNumber)
    local res = 0
    for i = 1, #fixed do
      res = math.max(get_pressed_ratio(fixed[i], time), res)
    end
    for i = 1, #configurable do
      for _, inputConfiguration in ipairs(input:getInputConfigurationsForPlayerNumber(playerNumber)) do
        local keyname = inputConfiguration[configurable[i]]
        if not menu_reserved_keys[keyname] then
          res = math.max(get_pressed_ratio(keyname, time), res)
        end
      end
    end
    return bound(0, res, 1)
  end
end

menu_reserved_keys = {"up", "down", "left", "right", "escape", "x", "pageup", "pagedown", "backspace", "return", "kenter", "z"}
menu_up =
  input_key_func(
  {"up"},
  {"up"},
  repeating_key,
  function()
    return themes[config.theme].sounds.menu_move
  end
)
menu_down =
  input_key_func(
  {"down"},
  {"down"},
  repeating_key,
  function()
    return themes[config.theme].sounds.menu_move
  end
)
menu_left =
  input_key_func(
  {"left"},
  {"left"},
  repeating_key,
  function()
    return themes[config.theme].sounds.menu_move
  end
)
menu_right =
  input_key_func(
  {"right"},
  {"right"},
  repeating_key,
  function()
    return themes[config.theme].sounds.menu_move
  end
)
menu_escape =
  input_key_func(
  {"escape", "x"},
  {"swap2"},
  normal_key,
  function()
    return themes[config.theme].sounds.menu_cancel
  end
)
menu_prev_page =
  input_key_func(
  {"pageup"},
  {"raise1"},
  repeating_key,
  function()
    return themes[config.theme].sounds.menu_move
  end
)
menu_next_page =
  input_key_func(
  {"pagedown"},
  {"raise2"},
  repeating_key,
  function()
    return themes[config.theme].sounds.menu_move
  end
)
menu_backspace = input_key_func({"backspace"}, {"backspace"}, repeating_key)
menu_long_enter =
  input_key_func(
  {"return", "kenter", "z"},
  {"swap1"},
  released_key_after_time,
  function()
    return themes[config.theme].sounds.menu_validate
  end,
  super_selection_duration
)
menu_enter =
  input_key_func(
  {"return", "kenter", "z"},
  {"swap1"},
  released_key_before_time,
  function()
    return themes[config.theme].sounds.menu_validate
  end,
  super_selection_duration
)
menu_enter_one_press =
  input_key_func(
  {"return", "kenter", "z"},
  {"swap1"},
  normal_key,
  function()
    return themes[config.theme].sounds.menu_validate
  end,
  super_selection_duration
)
menu_pause =
  input_key_func(
  {"return", "kenter"},
  {"pause"},
  normal_key,
  function()
    return themes[config.theme].sounds.menu_validate
  end
)
<<<<<<< HEAD
=======
menu_advance_frame =
  input_key_func(
  {},
  {"swap1"},
  normal_key,
  function()
    return nil
  end
)
>>>>>>> 899a3958

player_reset =
  input_key_func(
  {},
  {"taunt_down", "taunt_up"},
  normal_key,
  function()
    return themes[config.theme].sounds.menu_cancel
  end
)

player_taunt_up =
  input_key_func(
  {},
  {"taunt_up"},
  normal_key,
  nil
)
player_taunt_down =
  input_key_func(
  {},
  {"taunt_down"},
  normal_key,
  nil
)
player_raise =
  input_key_func(
  {},
  {"raise1", "raise2"},
  key_is_down,
  nil
)
player_swap =
  input_key_func(
  {},
  {"swap1", "swap2"},
  normal_key,
  nil
)
player_up =
  input_key_func(
  {},
  {"up"},
  key_is_down,
  nil
)
player_down =
  input_key_func(
  {},
  {"down"},
  key_is_down,
  nil
)
player_left =
  input_key_func(
  {},
  {"left"},
  key_is_down,
  nil
)
player_right =
  input_key_func(
  {},
  {"right"},
  key_is_down,
  nil
)

<<<<<<< HEAD
=======
-- returns true if the user input to exit a local game in progress
function menu_escape_game()
  if GAME.gameIsPaused and menu_escape() then
    return true
  end
  return false
end

>>>>>>> 899a3958
select_being_pressed_ratio = get_being_pressed_for_duration_ratio({"return", "kenter", "z"}, {"swap1"}, super_selection_duration)

return input<|MERGE_RESOLUTION|>--- conflicted
+++ resolved
@@ -58,13 +58,6 @@
 local __old_jr_handler = love.handlers[jrname]
 love.handlers[jpname] = function(a, b)
   __old_jp_handler(a, b)
-<<<<<<< HEAD
-  love.keypressed(input:getJoystickGUID(a) .. "-" .. b)
-end
-love.handlers[jrname] = function(a, b)
-  __old_jr_handler(a, b)
-  love.keyreleased(input:getJoystickGUID(a) .. "-" .. b)
-=======
   local joystickID = input:getJoystickGUID(a)
   if joystickID then
     love.keypressed(joystickID .. "-" .. b)
@@ -76,7 +69,6 @@
   if joystickID then
     love.keyreleased(joystickID .. "-" .. b)
   end
->>>>>>> 899a3958
 end
 
 local prev_ax = {}
@@ -168,13 +160,6 @@
 
   for index, joystick in ipairs(love.joystick.getJoysticks()) do
     local joystickID = self:getJoystickGUID(joystick)
-<<<<<<< HEAD
-    local joystickConnectedIndex = joystick:getID()
-    local resultString, count = string.gsub(buttonString, "^(" .. joystickID .. "%-)(.*)$", "Controller " .. joystickConnectedIndex .. " %2")
-    if count > 0 then
-      result = resultString
-      break
-=======
     if joystickID then
       local joystickConnectedIndex = joystick:getID()
       local resultString, count = string.gsub(buttonString, "^(" .. joystickID .. "%-)(.*)$", "Controller " .. joystickConnectedIndex .. " %2")
@@ -182,17 +167,12 @@
         result = resultString
         break
       end
->>>>>>> 899a3958
     end
   end
 
   if not result then
-<<<<<<< HEAD
-    local resultString, count = string.gsub(buttonString, "^(%w+%-)(.*)$", "Unplugged Controller %2")
-=======
     -- Match any number of letters, numbers, and # followed by a dash and replace with "Unplogged Controller"
     local resultString, count = string.gsub(buttonString, "^([%w%d%#]+%-)(.*)$", "Unplugged Controller %2")
->>>>>>> 899a3958
     if count > 0 then
       result = resultString
     else
@@ -213,12 +193,8 @@
   local searchGUID = joystick:getGUID()
   local numberOfMatchingJoysticks = 0
   local isFirst = true
-<<<<<<< HEAD
-  for k, v in ipairs(love.joystick.getJoysticks()) do
-=======
   local joysticks = love.joystick.getJoysticks()
   for k, v in ipairs(joysticks) do
->>>>>>> 899a3958
     if v:getGUID() == searchGUID then
       numberOfMatchingJoysticks = numberOfMatchingJoysticks + 1
       if connectedIndex == v:getID() then
@@ -230,11 +206,6 @@
       end
     end
   end
-<<<<<<< HEAD
-
-  error("Expected to find joystick")
-=======
->>>>>>> 899a3958
   return nil
 end
 
@@ -251,16 +222,6 @@
   local joysticks = love.joystick.getJoysticks()
   for k, v in ipairs(joysticks) do
     local joystickID = input:getJoystickGUID(v)
-<<<<<<< HEAD
-    local axes = {v:getAxes()}
-    for idx, value in ipairs(axes) do
-      axis_to_button(joystickID, idx, value)
-    end
-
-    local hats = {love.joystick.getHats(v)}
-    for idx, value in ipairs(hats) do
-      hat_to_button(joystickID, idx, value)
-=======
     if joystickID then
       local axes = {v:getAxes()}
       for idx, value in ipairs(axes) do
@@ -271,7 +232,6 @@
       for idx, value in ipairs(hats) do
         hat_to_button(joystickID, idx, value)
       end
->>>>>>> 899a3958
     end
   end
 end
@@ -285,13 +245,9 @@
     keys[key] = 0
   end
   this_frame_keys[key] = true
-<<<<<<< HEAD
-
-=======
   logger.trace("key pressed: " .. key)
 
   -- If we need to record a new player input method, lookup this input config and assign to this player number
->>>>>>> 899a3958
   if input.acceptingPlayerInputConfigurationAssignments then
     for index, inputConfiguration in ipairs(input.availableInputConfigurationsToAssign) do
       for rawKey, keyName in pairs(inputConfiguration) do
@@ -351,20 +307,14 @@
   return this_frame_released_keys[key] and this_frame_released_keys[key] >= time
 end
 
-<<<<<<< HEAD
-=======
 -- Clears all input configurations assigned to player numbers
->>>>>>> 899a3958
 function Input.clearInputConfigurationsForPlayers(self)
   self.playerInputConfigurationsMap = {}
   self.acceptingPlayerInputConfigurationAssignments = false
   self.availableInputConfigurationsToAssign = nil
 end
 
-<<<<<<< HEAD
-=======
 -- Requests the next inputs assign configurations to players, up to the number of players passed in
->>>>>>> 899a3958
 function Input.requestPlayerInputConfigurationAssignments(self, numberOfPlayers)
   if numberOfPlayers == 1 then
     self.playerInputConfigurationsMap[1] = self.inputConfigurations
@@ -377,10 +327,7 @@
   end
 end
 
-<<<<<<< HEAD
-=======
 -- Returns the first player still needing an input configuration or nil if none
->>>>>>> 899a3958
 function Input.playerNumberWaitingForInputConfiguration(self)
   if not input.acceptingPlayerInputConfigurationAssignments then
     return nil
@@ -393,10 +340,7 @@
   return nil
 end
 
-<<<<<<< HEAD
-=======
 -- Returns all input configurations available for this player
->>>>>>> 899a3958
 function Input.getInputConfigurationsForPlayerNumber(self, playerNumber)
 
   local results = {}
@@ -428,12 +372,8 @@
     silent = silent or false
     local res = false
 
-<<<<<<< HEAD
-    if not playerNumber then
-=======
     -- If this isn't for a specific player, or we are only doing input for one player, allow the fixed keys as well.
     if not playerNumber or (#input.playerInputConfigurationsMap <= 1 and input:playerNumberWaitingForInputConfiguration() == nil) then
->>>>>>> 899a3958
       for i = 1, #fixed do
         res = res or query(fixed[i], other_args)
       end
@@ -586,8 +526,6 @@
     return themes[config.theme].sounds.menu_validate
   end
 )
-<<<<<<< HEAD
-=======
 menu_advance_frame =
   input_key_func(
   {},
@@ -597,7 +535,6 @@
     return nil
   end
 )
->>>>>>> 899a3958
 
 player_reset =
   input_key_func(
@@ -666,8 +603,6 @@
   nil
 )
 
-<<<<<<< HEAD
-=======
 -- returns true if the user input to exit a local game in progress
 function menu_escape_game()
   if GAME.gameIsPaused and menu_escape() then
@@ -676,7 +611,6 @@
   return false
 end
 
->>>>>>> 899a3958
 select_being_pressed_ratio = get_being_pressed_for_duration_ratio({"return", "kenter", "z"}, {"swap1"}, super_selection_duration)
 
 return input