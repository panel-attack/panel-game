--- conflicted
+++ resolved
@@ -1,10 +1,6 @@
 require("sound_util")
-<<<<<<< HEAD
--- sets the configuration volume
-=======
 
 -- Sets the volumes based on the current player configuration settings
->>>>>>> 6cef26ad
 function apply_config_volume()
   love.audio.setVolume(config.master_volume / 100)
   themes[config.theme]:apply_config_volume()
@@ -15,12 +11,9 @@
     stage:apply_config_volume()
   end
 end
-<<<<<<< HEAD
--- plays sfx
-=======
 
 -- Play the sound if sounds aren't muted
->>>>>>> 6cef26ad
+-- plays sfx
 function play_optional_sfx(sfx)
   if not SFX_mute and sfx ~= nil then
     sfx:stop()
@@ -44,22 +37,14 @@
     end
   end
 end
-<<<<<<< HEAD
--- stops all audio playing
-=======
 
 -- Stop all audio and music
->>>>>>> 6cef26ad
 function stop_all_audio()
   love.audio.stop()
   stop_the_music()
 end
-<<<<<<< HEAD
--- stops all songs currently playing
-=======
 
 -- Stop just music files
->>>>>>> 6cef26ad
 function stop_the_music()
   --print("musics have been stopped")
   for k, v in pairs(currently_playing_tracks) do
@@ -68,12 +53,8 @@
   end
   music_t = {}
 end
-<<<<<<< HEAD
--- sets the volume for use of fading out music over time
-=======
 
 -- Set all the playing music files to the given percentage from their normal config volume
->>>>>>> 6cef26ad
 function set_music_fade_percentage(percentage)
   --print(debug.traceback(""))
   --print(percentage * config.music_volume / 100)
@@ -86,11 +67,7 @@
   return {t = source, l = loop or false}
 end
 
-<<<<<<< HEAD
--- locates a song of the specified type and adds it
-=======
--- Finds the given music file and adds it to the queue
->>>>>>> 6cef26ad
+-- Finds the given music file with the given type and adds it to the queue
 function find_and_add_music(musics, music_type)
   print("music " .. music_type .. " is now playing")
   local start_music = musics[music_type .. "_start"] or zero_sound
