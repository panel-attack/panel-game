--- conflicted
+++ resolved
@@ -547,7 +547,6 @@
 end
 
 function GarbageQueue.push(self, garbage)
-<<<<<<< HEAD
   if garbage then
     for k,v in pairs(garbage) do
       local width, height, metal, from_chain = unpack(v)
@@ -559,7 +558,7 @@
         elseif from_chain or height > 1 then
           if not from_chain then
             error("ERROR: garbage with height > 1 was not marked as 'from_chain'")
-            print("adding it to the chain garbage queue anyway")
+            logger.warn("adding it to the chain garbage queue anyway")
           end
           self.chain_garbage:push(v)
           self.ghost_chain = nil
@@ -570,19 +569,6 @@
     end
     --print("after push, the queue is:")
     --print(self:to_string())
-=======
-  local width, height, metal, from_chain = unpack(garbage)
-  if metal then
-    self.metal = self.metal + 1
-  elseif from_chain or height > 1 then
-    if not from_chain then
-      logger.warn("garbage with height > 1 was not marked as 'from_chain'")
-      logger.warn("adding it to the chain garbage queue anyway")
-    end
-    self.chain_garbage:push(garbage)
-  else
-    self.combo_garbage[width] = self.combo_garbage[width] + 1
->>>>>>> d837f7a8
   end
 end
 
@@ -924,27 +910,8 @@
 end
 
 -- Update everything for the stack based on inputs. Will update many times if needed to catch up.
-<<<<<<< HEAD
 function Stack.run(self)
-=======
-function Stack.run(self, timesToRun)
-  if GAME.game_is_paused then
-    return
-  end
-
-  if timesToRun == nil then
-    -- Normally we want to run 1 frame, but if we are a replay or from a net game,
-    -- we want to possibly run a lot frames to catch up, or 0 if there is nothing to simulate.
-    -- However, if we are a reaply or net game, we still want to run after game over to show
-    -- game over effects.
-    timesToRun = 1
-    if self.is_local == false then
-      if self:game_ended() == false then
-        timesToRun = 0
-      end
->>>>>>> d837f7a8
-
-  if not game_is_paused then
+  if not GAME.game_is_paused then
     self:setupInput()
     self:simulate()
   end
@@ -1699,7 +1666,6 @@
     end
 
     -- Update Music
-<<<<<<< HEAD
     if self:shouldChangeMusic() then
       if self.do_countdown then
         if SFX_Go_Play == 1 then
@@ -1716,25 +1682,6 @@
         if GAME.battleRoom then
           winningPlayer = GAME.battleRoom:winningPlayer(P1, P2)
         end
-=======
-    if not GAME.game_is_paused and not (P1 and P1.play_to_end) and not (P2 and P2.play_to_end) then
-      if self:game_ended() == false and self.canvas ~= nil then
-        if self.do_countdown then
-          if SFX_Go_Play == 1 then
-            themes[config.theme].sounds.go:stop()
-            themes[config.theme].sounds.go:play()
-            SFX_Go_Play = 0
-          elseif SFX_Countdown_Play == 1 then
-            themes[config.theme].sounds.countdown:stop()
-            themes[config.theme].sounds.countdown:play()
-            SFX_Go_Play = 0
-          end
-        else
-          local winningPlayer = self
-          if GAME.battleRoom then
-            winningPlayer = GAME.battleRoom:winningPlayer(P1, P2)
-          end
->>>>>>> d837f7a8
 
         local musics_to_use = nil
         local dynamicMusic = false
@@ -2202,116 +2149,6 @@
   return true
 end
 
-<<<<<<< HEAD
-=======
--- prepare to send some garbage!
--- also, delay any combo garbage that wasn't sent out yet
--- and set it to be sent at the same time as this garbage.
-function Stack.set_combo_garbage(self, n_combo, n_metal)
-  local stuff_to_send = {}
-  for i = 3, n_metal do
-    stuff_to_send[#stuff_to_send + 1] = {6, 1, true, false}
-  end
-  local combo_pieces = combo_garbage[n_combo]
-  for i = 1, #combo_pieces do
-    stuff_to_send[#stuff_to_send + 1] = {combo_pieces[i], 1, false, false}
-  end
-  for k, v in pairs(self.garbage_to_send) do
-    if type(k) == "number" then
-      for i = 1, #v do
-        stuff_to_send[#stuff_to_send + 1] = v[i]
-      end
-      self.garbage_to_send[k] = nil
-    end
-  end
-  self.garbage_to_send[self.CLOCK + GARBAGE_TRANSIT_TIME] = stuff_to_send
-end
-
--- the chain is over!
--- let's send it and the stuff waiting on it.
-function Stack.set_chain_garbage(self, n_chain)
-  local tab = self.garbage_to_send[self.CLOCK]
-  if not tab then
-    tab = {}
-    self.garbage_to_send[self.CLOCK] = tab
-  end
-  local to_add = self.garbage_to_send.chain
-  if to_add then
-    for i = 1, #to_add do
-      tab[#tab + 1] = to_add[i]
-    end
-    self.garbage_to_send.chain = nil
-  end
-  tab[#tab + 1] = {6, n_chain - 1, false, true}
-end
-
--- actually sends the garbage
--- TODO rename
-function Stack.really_send(self, to_send)
-  if self.garbage_target then
-    self.garbage_target:recv_garbage(self.CLOCK + GARBAGE_DELAY, to_send)
-  end
-end
-
--- Receives garbage on to the stack, rewinding the stack and simulating it again if needed.
-function Stack.recv_garbage(self, time, to_recv)
-  if self.CLOCK > time and self.prev_states then
-    local prev_states = self.prev_states
-    local next_self = prev_states[time + 1]
-    while next_self and (next_self.prev_active_panels ~= 0 or next_self.n_active_panels ~= 0) do
-      time = time + 1
-      next_self = prev_states[time + 1]
-    end
-    if self.CLOCK - time > 200 then
-      error("Latency is too high :(")
-    else
-      local CLOCK = self.CLOCK
-      local old_self = prev_states[time]
-      --MAGICAL ROLLBACK!?!?
-      self.in_rollback = true
-      logger.trace("attempting magical rollback with difference = " .. self.CLOCK - time .. " at time " .. self.CLOCK)
-
-      -- The garbage that we send this time might (rarely) not be the same
-      -- as the garbage we sent before.  Wipe out the garbage we sent before...
-      local first_wipe_time = time + GARBAGE_DELAY
-      local other_later_garbage = self.garbage_target.later_garbage
-      for k, v in pairs(other_later_garbage) do
-        if k >= first_wipe_time then
-          other_later_garbage[k] = nil
-        end
-      end
-      -- and record the garbage that we send this time!
-
-      -- We can do it like this because the sender of the garbage
-      -- and self.garbage_target are the same thing.
-      -- Since we're in this code at all, we know that self.garbage_target
-      -- is waaaaay behind us, so it couldn't possibly have processed
-      -- the garbage that we sent during the frames we're rolling back.
-      --
-      -- If a mode with >2 players is implemented, we can continue doing
-      -- the same thing as long as we keep all of the opponents'
-      -- stacks in sync.
-
-      self:fromcpy(prev_states[time])
-      self:recv_garbage(time, to_recv)
-
-      for t = time, CLOCK - 1 do
-        self.input_state = prev_states[t].input_state
-        self:mkcpy(prev_states[t]) -- copy self into prev_states t
-        self:controls()
-        self:PdP()
-      end
-      self.in_rollback = nil
-    end
-  end
-  local garbage = self.later_garbage[time] or {}
-  for i = 1, #to_recv do
-    garbage[#garbage + 1] = to_recv[i]
-  end
-  self.later_garbage[time] = garbage
-end
-
->>>>>>> d837f7a8
 -- Goes through whole stack checking for matches and updating chains etc based on matches.
 function Stack.check_matches(self)
   if self.do_countdown then
