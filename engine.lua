--- conflicted
+++ resolved
@@ -2,11 +2,8 @@
 local TouchDataEncoding = require("engine.TouchDataEncoding")
 local TouchInputController = require("engine.TouchInputController")
 local logger = require("logger")
-<<<<<<< HEAD
 local utf8 = require("utf8")
-=======
-local tableUtil = require("table_util")
->>>>>>> d1da70af
+require("table_util")
 
 -- Stuff defined in this file:
 --  . the data structures that store the configuration of
