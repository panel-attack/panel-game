--- conflicted
+++ resolved
@@ -164,11 +164,8 @@
     s.shake_time = 0
 
     s.prev_states = {}
-<<<<<<< HEAD
     s.gfx = {}
-=======
     s.telegraph = Telegraph(s)
->>>>>>> 692da167
   end)
 
 function Stack.mkcpy(self, other)
@@ -936,16 +933,10 @@
       elseif panel.garbage then
         if panel.state == "matched" then
           panel.timer = panel.timer - 1
-<<<<<<< HEAD
 		      if panel.timer == panel.pop_time then
 		        SFX_Garbage_Pop_Play = panel.pop_index
             table.insert(self.gfx, {age=1, x=(col-2)*16+self.pos_x, y=(10-row)*16+self.pos_y+self.displacement})
 		      end
-=======
-          if panel.timer == panel.pop_time then
-          SFX_Garbage_Pop_Play = panel.pop_index
-          end
->>>>>>> 692da167
           if panel.timer == 0 then
             if panel.y_offset == -1 then
               local color, chaining = panel.color, panel.chaining
@@ -1134,12 +1125,7 @@
               panel.state = "popped"
               panel.timer = (panel.combo_size-panel.combo_index)
                   * self.FRAMECOUNT_POP
-<<<<<<< HEAD
-              SFX_Pop_Play = 1
-              self.poppedPanelIndex = panel.combo_index
-            end
-            table.insert(self.gfx, {age=1, x=(col-2)*16+self.pos_x, y=(10-row)*16+self.pos_y+self.displacement})
-=======
+
               self.panels_cleared = self.panels_cleared + 1
               if self.mode == "vs" and self.panels_cleared % level_to_metal_panel_frequency[self.level] == 0 then
                 self.metal_panels_queued = self.metal_panels_queued + 1
@@ -1147,8 +1133,7 @@
               SFX_Pop_Play = 1
               self.poppedPanelIndex = panel.combo_index
             end
-            
->>>>>>> 692da167
+            table.insert(self.gfx, {age=1, x=(col-2)*16+self.pos_x, y=(10-row)*16+self.pos_y+self.displacement})
           elseif panel.state == "popped" then
             -- It's time for this panel
             -- to be gone forever :'(
