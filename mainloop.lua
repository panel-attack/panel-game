require("panels")
require("theme")
local select_screen = require("select_screen")
local options = require("options")
local utf8 = require("utf8")

local wait, resume = coroutine.yield, coroutine.resume

local main_endless, make_main_puzzle, main_net_vs_setup,
  main_replay_endless, main_replay_puzzle, main_net_vs,
  main_config_input, main_select_puzz,
  main_replay_vs, main_local_vs_setup,
  main_set_name, main_local_vs_yourself_setup,
  main_options, main_music_test, exit_game
-- main_select_mode, main_dumb_transition, main_net_vs_lobby, main_local_vs_yourself, main_local_vs are not local since they are also used elsewhere

local PLAYING = "playing"  -- room states
local CHARACTERSELECT = "character select" --room states
local currently_spectating = false
connection_up_time = 0
logged_in = 0
connected_server_ip = nil
my_user_id = nil
leaderboard_report = nil
replay_of_match_so_far = nil
spectator_list = nil
spectators_string = ""
leftover_time = 0
main_menu_screen_pos = { 300 + (canvas_width-legacy_canvas_width)/2, 280 + (canvas_height-legacy_canvas_height)/2 }

function fmainloop()
  local func, arg = main_select_mode, nil
  replay = {}
<<<<<<< HEAD
=======
  -- Default configuration values
  config = {
             -- The lastly used version
             version                       = VERSION,
             -- Lang used for localization
             language_code                 = "EN",
             -- Player character
             character                     = "lip",
             -- Level (2P modes / 1P vs yourself mode)
             level                         = 5,
             endless_speed                 = 1,
             endless_difficulty            = 1,
             -- Player name
             name                          = "defaultname",
             -- Volume settings
             master_volume                 = 100,
             SFX_volume                    = 100,
             music_volume                  = 100,
             -- Debug mode flag
             debug_mode                    = false,
             -- Show FPS in the top-left corner of the screen
             show_fps                      = false,
             -- Enable ready countdown flag
             ready_countdown_1P            = true,
             -- Change danger music back later flag
             danger_music_changeback_delay = false,
             -- analytics
             enable_analytics              = false,
             -- Save replays setting
             save_replays_publicly         = "with my name",
             -- Default directories for graphics/panels/sounds
             assets_dir                    = default_assets_dir,
             sounds_dir                    = default_sounds_dir,

             panels_dir                    = default_assets_dir,
             -- Retrocompatibility, please remove whenever possible, it's so ugly!
             panels_dir_when_not_using_set_from_assets_folder = default_panels_dir,
             use_panels_from_assets_folder = true,
             -- Retrocompatibility
             use_default_characters        = false,
           }
>>>>>>> 38893e61
  gprint("Reading config file", unpack(main_menu_screen_pos))
  wait()
  read_conf_file() -- TODO: stop making new config files
  local x,y, display = love.window.getPosition()
  love.window.setPosition(
    config.window_x or x,
    config.window_y or y,
    config.display or display)
  gprint("Copying Puzzles Readme")
  wait()
  copy_file("readme_puzzles.txt", "puzzles/README.txt")
  gprint("Reading replay file", unpack(main_menu_screen_pos))
  wait()
  read_replay_file()
  gprint("Loading theme...", unpack(main_menu_screen_pos))
  wait()
  theme_init()
  gprint("Preloading characters...", unpack(main_menu_screen_pos))
  wait()
<<<<<<< HEAD
  characters_init()
  gprint("Preloading stages...", unpack(main_menu_screen_pos))
=======
  characters_init() -- load images and set up stuff
  gprint("Loading localization...", unpack(main_menu_screen_pos))
  wait()
  Localization.init(localization)
  gprint("Loading graphics...", unpack(main_menu_screen_pos))
>>>>>>> 38893e61
  wait()
  stages_init()
  gprint("Loading panels...", unpack(main_menu_screen_pos))
  wait()
  panels_init() -- load panels
  gprint("Loading analytics...", unpack(main_menu_screen_pos))
  wait()
  analytics_init()
<<<<<<< HEAD
  apply_config_volume()
=======

  join_community_msg = loc("join_community").."\ndiscord.panelattack.com"

>>>>>>> 38893e61
  while true do
    leftover_time = 1/120
    consuming_timesteps = false
    func,arg = func(unpack(arg or {}))
    collectgarbage("collect")
  end
end

-- Wrapper for doing something at 60hz
-- The rest of the stuff happens at whatever rate is convenient
function variable_step(f)
  for i=1,4 do
    if leftover_time >= 1/60 then
      joystick_ax()
      f()
      key_counts()
      this_frame_keys = {}
      this_frame_unicodes = {}
      leftover_time = leftover_time - 1/60
    end
  end
end

do
  local active_idx = 1
  function main_select_mode()
    currently_spectating = false
    if themes[config.theme].musics["main"] then
      find_and_add_music(themes[config.theme].musics, "main")
    end
    character_loader_clear()
    stage_loader_clear()
    close_socket()
    bg = themes[config.theme].images.bg_main
    logged_in = 0
    connection_up_time = 0
    connected_server_ip = ""
    current_server_supports_ranking = false
    match_type = ""
  
    match_type_message = ""
    local items = {
        {loc("mm_1_endless"), main_select_speed_99, {main_endless}},
        {loc("mm_1_puzzle"), main_select_puzz},
        {loc("mm_1_time"), main_select_speed_99, {main_time_attack}},
        {loc("mm_1_vs"), main_local_vs_yourself_setup},
        --{"2P vs online at burke.ro", main_net_vs_setup, {"burke.ro"}},
        {loc("mm_2_vs_online", "Jon's server"), main_net_vs_setup, {"18.188.43.50"}},
        --{"2P vs online at betaserver.panelattack.com", main_net_vs_setup, {"betaserver.panelattack.com"}},
        --{"2P vs online (USE ONLY WITH OTHER CLIENTS ON THIS TEST BUILD 025beta)", main_net_vs_setup, {"18.188.43.50"}},
        --{"This test build is for offline-use only"--[["2P vs online at Jon's server"]], main_select_mode},
        --{"2P vs online at domi1819.xyz (Europe, beta for spectating and ranking)", main_net_vs_setup, {"domi1819.xyz"}},
        --{"2P vs online at localhost (development-use only)", main_net_vs_setup, {"localhost"}},
        --{"2P vs online at LittleEndu's server", main_net_vs_setup, {"51.15.207.223"}},
<<<<<<< HEAD
        {"2P vs local game", main_local_vs_setup},
        {"Replay of 1P endless", main_replay_endless},
        {"Replay of 1P puzzle", main_replay_puzzle},
        {"Replay of 2P vs", main_replay_vs},
        {"Configure input", main_config_input},
        {"Set name", main_set_name},
        {"Options", options.main},
        {"Music test", main_music_test}
=======
        {loc("mm_2_vs_local"), main_local_vs_setup},
        {loc("mm_replay", loc("mm_1_endless")), main_replay_endless},
        {loc("mm_replay", loc("mm_1_puzzle")), main_replay_puzzle},
        {loc("mm_replay", loc("mm_1_vs")), main_replay_vs},
        {loc("mm_configure"), main_config_input},
        {loc("mm_set_name"), main_set_name},
        {loc("mm_options"), main_options},
        {loc("mm_music_test"), main_music_test}
>>>>>>> 38893e61
    }
    if love.graphics.getSupported("canvas") then
      items[#items+1] = {loc("mm_fullscreen", "(LAlt+Enter)"), fullscreen}
    else
      items[#items+1] = {loc("mm_no_support_fullscreen"), main_select_mode}
    end
    items[#items+1] = {loc("mm_quit"), exit_game }
    local k = K[1]
    while true do
      local to_print = ""
      local arrow = ""
      for i=1,#items do
        if active_idx == i then
          arrow = arrow .. ">"
        else
          arrow = arrow .. "\n"
        end
        to_print = to_print .. "   " .. items[i][1] .. "\n"
      end
      gprint(arrow, unpack(main_menu_screen_pos))
      gprint(to_print, unpack(main_menu_screen_pos))
      wait()
      local ret = nil
      variable_step(function()
        if menu_up(k) then
          active_idx = wrap(1, active_idx-1, #items)
        elseif menu_down(k) then
          active_idx = wrap(1, active_idx+1, #items)
        elseif menu_enter(k) then
          ret = {items[active_idx][2], items[active_idx][3]}
        elseif menu_escape(k) then
          if active_idx == #items then
            ret = {items[active_idx][2], items[active_idx][3]}
          else
            active_idx = #items
          end
        end
      end)
      if ret then
        return unpack(ret)
      end
    end
  end
end

function main_select_speed_99(next_func, ...)
  local difficulties = {"Easy", "Normal", "Hard"}
  local loc_difficulties = { loc("easy"), loc("normal"), loc("hard") }

  local items = {{"Speed"},
                {"Difficulty"},
                {"Go!", next_func},
                {"Back", main_select_mode}}
  local loc_items = {loc("speed"), loc("difficulty"), loc("go_"), loc("back")}

  local speed = config.endless_speed or 1
  local difficulty = config.endless_difficulty or 1
  local active_idx = 1
  local k = K[1]
  local ret = nil
  while true do
    local to_print, to_print2, arrow = "", "", ""
    for i=1,#items do
      if active_idx == i then
        arrow = arrow .. ">"
      else
        arrow = arrow .. "\n"
      end
      to_print = to_print .. "   " .. loc_items[i] .. "\n"
    end
    to_print2 = "                  " .. speed .. "\n                  "
      .. loc_difficulties[difficulty]
    gprint(arrow, unpack(main_menu_screen_pos))
    gprint(to_print, unpack(main_menu_screen_pos))
    gprint(to_print2, unpack(main_menu_screen_pos))
    wait()
    variable_step(function()
      if menu_up(k) then
        active_idx = wrap(1, active_idx-1, #items)
      elseif menu_down(k) then
        active_idx = wrap(1, active_idx+1, #items)
      elseif menu_right(k) then
        if active_idx==1 then speed = bound(1,speed+1,99)
        elseif active_idx==2 then difficulty = bound(1,difficulty+1,3) end
      elseif menu_left(k) then
        if active_idx==1 then speed = bound(1,speed-1,99)
        elseif active_idx==2 then difficulty = bound(1,difficulty-1,3) end
      elseif menu_enter(k) then
        if active_idx == 3 then
          if config.endless_speed ~= speed or config.endless_difficulty ~= difficulty then
            config.endless_speed = speed
            config.endless_difficulty = difficulty
            gprint("saving settings...", unpack(main_menu_screen_pos))
            wait()
            write_conf_file()
          end
          stop_the_music()
          ret = {items[active_idx][2], {speed, difficulty}}
        elseif active_idx == 4 then
          ret = {items[active_idx][2], items[active_idx][3]}
        else
          active_idx = wrap(1, active_idx + 1, #items)
        end
      elseif menu_escape(k) then
        if active_idx == #items then
          ret = {items[active_idx][2], items[active_idx][3]}
        else
          active_idx = #items
        end
      end
    end)
    if ret then
      return unpack(ret)
    end
  end
end

local function use_current_stage()
  stage_loader_load(current_stage)
  stage_loader_wait()
  bg = stages[current_stage].images.background
end

local function pick_random_stage()
  current_stage = uniformly(stages_ids_for_current_theme)
  use_current_stage()
end

function Stack.wait_for_random_character(self)
  if self.character == random_character_special_value then
    self.character = uniformly(characters_ids_for_current_theme)
    character_loader_load(self.character)
    character_loader_wait()
  end
end

function Stack.handle_pause(self)
  local k = K[self.which]

  if self.wait_for_not_pausing then
    if not keys[k.pause] and not this_frame_keys[k.pause] then
      self.wait_for_not_pausing = false
    else
     return
    end
  end

  if keys[k.pause] or this_frame_keys[k.pause] then
    game_is_paused = not game_is_paused
    self.wait_for_not_pausing = true
  end

end

function main_endless(...)
  pick_random_stage()
  consuming_timesteps = true
  replay.endless = {}
  local replay=replay.endless
  replay.pan_buf = ""
  replay.in_buf = ""
  replay.gpan_buf = ""
  replay.mode = "endless"
  P1 = Stack(1, "endless", config.panels, ...)
  P1:wait_for_random_character()
  P1.do_countdown = config.ready_countdown_1P or false
  P1.enable_analytics = true
  replay.do_countdown = P1.do_countdown or false
  replay.speed = P1.speed
  replay.difficulty = P1.difficulty
  make_local_panels(P1, "000000")
  make_local_gpanels(P1, "000000")
  P1:starting_state()
  while true do
    P1:render()
    draw_pause()
    wait()
    if P1.game_over then
    -- TODO: proper game over.
      write_replay_file()
      local end_text = loc("rp_score", P1.score, frames_to_time_string(P1.game_stopwatch, true))
      analytics_game_ends()
      return main_dumb_transition, {main_select_mode, end_text, 0, -1, P1:pick_win_sfx()}
    end
    variable_step(function() 
      P1:local_run() 
      P1:handle_pause() 
    end)
    --groundhogday mode
    --[[if P1.CLOCK == 1001 then
      local prev_states = P1.prev_states
      P1 = prev_states[600]
      P1.prev_states = prev_states
    end--]]
  end
end

function main_time_attack(...)
  pick_random_stage()
  consuming_timesteps = true
  P1 = Stack(1, "time", config.panels, ...)
  P1:wait_for_random_character()
  P1.enable_analytics = true
  make_local_panels(P1, "000000")
  P1:starting_state()
  while true do
    P1:render()
    draw_pause()
    wait()
    if P1.game_over or (P1.game_stopwatch and P1.game_stopwatch == 120*60) then
    -- TODO: proper game over.
      local end_text = loc("rp_score", P1.score, frames_to_time_string(P1.game_stopwatch))
      analytics_game_ends()
      return main_dumb_transition, {main_select_mode, end_text, 30, -1, P1:pick_win_sfx()}
    end
    variable_step(function()
      if not P1.game_over and P1.game_stopwatch and P1.game_stopwatch < 120 * 60 then
        P1:local_run() 
        P1:handle_pause()
      end 
    end)
  end
end

function main_net_vs_room()
<<<<<<< HEAD
  select_screen.character_select_mode = "2p_net_vs"
  return select_screen.main()
=======
  character_select_mode = "2p_net_vs"
  return main_character_select()
end

-- fills the provided map based on the provided template and return the amount of pages. __Empty values will be replaced by character_ids
local function fill_map(template_map,map)
  local X,Y = 5,7
  local pages_amount = 0
  local character_id_index = 1
  while true do
    -- new page handling
    pages_amount = pages_amount+1
    map[pages_amount] = deepcpy(template_map)

    -- go through the page and replace __Empty with characters_ids_for_current_theme
    for i=1,X do
      for j=1,Y do
        if map[pages_amount][i][j] == "__Empty" then
          map[pages_amount][i][j] = characters_ids_for_current_theme[character_id_index]
          character_id_index = character_id_index+1
          -- end case: no more characters_ids_for_current_theme to add
          if character_id_index == #characters_ids_for_current_theme+1 then
            print("filled "..#characters_ids_for_current_theme.." characters across "..pages_amount.." page(s)")
            return pages_amount
          end
        end
      end
    end
  end
end

local fallback_when_missing = nil

local function refresh_based_on_own_mods(refreshed,ask_change_fallback)
  ask_change_fallback = ask_change_fallback or false
  if refreshed ~= nil then
    if refreshed.panels_dir == nil or IMG_panels[refreshed.panels_dir] == nil then
      refreshed.panels_dir = config.panels_dir
    end
    if characters[refreshed.character] == nil then
      if refreshed.character_display_name and characters_ids_by_display_names[refreshed.character_display_name] then
        refreshed.character = characters_ids_by_display_names[refreshed.character_display_name][1]
      else
        if not fallback_when_missing or ask_change_fallback then
          fallback_when_missing = uniformly(characters_ids_for_current_theme)
        end
        refreshed.character = fallback_when_missing
      end
    end
  end
end

local current_page = 1

function main_character_select()
  love.audio.stop()
  stop_the_music()
  bg = charselect
  fallback_when_missing = nil

  local function add_client_data(state)
    state.loaded = characters[state.character] and characters[state.character].fully_loaded
    state.wants_ready = state.ready
  end

  local function refresh_loaded_and_ready(state_1,state_2)
    state_1.loaded = characters[state_1.character] and characters[state_1.character].fully_loaded
    state_2.loaded = characters[state_2.character] and characters[state_2.character].fully_loaded
    
    if character_select_mode == "2p_net_vs" then
      state_1.ready = state_1.wants_ready and state_1.loaded and state_2.loaded
    else
      state_1.ready = state_1.wants_ready and state_1.loaded
      state_2.ready = state_2.wants_ready and state_2.loaded
    end
  end

  print("character_select_mode = "..(character_select_mode or "nil"))


  -- map is composed of special values prefixed by __ and character ids
  local template_map = {}
  local map = {}
  if character_select_mode == "2p_net_vs" then
    local opponent_connected = false
    local retries, retry_limit = 0, 250
    while not global_initialize_room_msg and retries < retry_limit do
      for _,msg in ipairs(this_frame_messages) do
        if msg.create_room or msg.character_select or msg.spectate_request_granted then
          global_initialize_room_msg = msg
        end
      end
      gprint(loc("ss_init"), unpack(main_menu_screen_pos))
      wait()
      if not do_messages() then
        return main_dumb_transition, {main_select_mode, loc("ss_disconnect").."\n\n"..loc("ss_return"), 60, 300}
      end
      retries = retries + 1
    end
    -- if room_number_last_spectated and retries >= retry_limit and currently_spectating then
      -- request_spectate(room_number_last_spectated)
      -- retries = 0
      -- while not global_initialize_room_msg and retries < retry_limit do
        -- for _,msg in ipairs(this_frame_messages) do
          -- if msg.create_room or msg.character_select or msg.spectate_request_granted then
            -- global_initialize_room_msg = msg
          -- end
        -- end
        -- gprint("Lost connection.  Trying to rejoin...", unpack(main_menu_screen_pos))
        -- wait()
        -- if not do_messages() then
        --   return main_dumb_transition, {main_select_mode, "Disconnected from server.\n\nReturning to main menu...", 60, 300}
        -- end
        -- retries = retries + 1
      -- end
    -- end
    if not global_initialize_room_msg then
      return main_dumb_transition, {main_select_mode, loc("ss_init_fail").."\n\n"..loc("ss_return"), 60, 300}
    end
    msg = global_initialize_room_msg
    global_initialize_room_msg = nil
    if msg.ratings then
        global_current_room_ratings = msg.ratings
    end

    if msg.your_player_number then
      my_player_number = msg.your_player_number
    elseif currently_spectating then
      my_player_number = 1
    elseif my_player_number and my_player_number ~= 0 then
      print("We assumed our player number is still "..my_player_number)
    else
      error("We never heard from the server as to what player number we are")
      print("Error: The server never told us our player number.  Assuming it is 1")
      my_player_number = 1
    end

    if msg.op_player_number then
      op_player_number = msg.op_player_number or op_player_number
    elseif currently_spectating then
      op_player_number = 2
    elseif op_player_number and op_player_number ~= 0 then
      print("We assumed op player number is still "..op_player_number)
    else
      error("We never heard from the server as to what player number we are")
      print("Error: The server never told us our player number.  Assuming it is 2")
      op_player_number = 2
    end

    if my_player_number == 2 and msg.a_menu_state ~= nil and msg.b_menu_state ~= nil then
      print("inverting the states to match player number!")
      msg.a_menu_state, msg.b_menu_state = msg.b_menu_state, msg.a_menu_state
    end

    global_my_state = msg.a_menu_state
    refresh_based_on_own_mods(global_my_state)
    global_op_state = msg.b_menu_state
    refresh_based_on_own_mods(global_op_state)

    if msg.win_counts then
      update_win_counts(msg.win_counts)
    end
    if msg.replay_of_match_so_far then
      replay_of_match_so_far = msg.replay_of_match_so_far
    end
    if msg.ranked then
      match_type = "Ranked"
      match_type_message = ""
    else
      match_type = "Casual"
    end
    if currently_spectating then
      P1 = {panel_buffer="", gpanel_buffer=""}
      print("we reset P1 buffers at start of main_character_select()")
    end
    P2 = {panel_buffer="", gpanel_buffer=""}
    print("we reset P2 buffers at start of main_character_select()")
    print("current_server_supports_ranking: "..tostring(current_server_supports_ranking))

    if current_server_supports_ranking then
      template_map = {{"__Mode", "__Mode", "__Level", "__Level", "__Panels", "__Panels", "__Ready"},
             {"__Random", "__Empty", "__Empty", "__Empty", "__Empty", "__Empty", "__Empty"},
             {"__Empty", "__Empty", "__Empty", "__Empty", "__Empty", "__Empty", "__Empty"},
             {"__Empty", "__Empty", "__Empty", "__Empty", "__Empty", "__Empty", "__Empty"},
             {"__Empty", "__Empty", "__Empty", "__Empty", "__Empty", "__Empty", "__Leave"}}
    else
      template_map = {{"__Level", "__Level", "__Level", "__Panels", "__Panels", "__Panels", "__Ready"},
             {"__Random", "__Empty", "__Empty", "__Empty", "__Empty", "__Empty", "__Empty"},
             {"__Empty", "__Empty", "__Empty", "__Empty", "__Empty", "__Empty", "__Empty"},
             {"__Empty", "__Empty", "__Empty", "__Empty", "__Empty", "__Empty", "__Empty"},
             {"__Empty", "__Empty", "__Empty", "__Empty", "__Empty", "__Empty", "__Leave"}}
    end
  end
  if character_select_mode == "2p_local_vs" or character_select_mode == "1p_vs_yourself" then
    template_map = {{"__Level", "__Level", "__Level", "__Panels", "__Panels", "__Panels", "__Ready"},
             {"__Random", "__Empty", "__Empty", "__Empty", "__Empty", "__Empty", "__Empty"},
             {"__Empty", "__Empty", "__Empty", "__Empty", "__Empty", "__Empty", "__Empty"},
             {"__Empty", "__Empty", "__Empty", "__Empty", "__Empty", "__Empty", "__Empty"},
             {"__Empty", "__Empty", "__Empty", "__Empty", "__Empty", "__Empty", "__Leave"}}
  end

  local pages_amount = fill_map(template_map, map)
  if current_page > pages_amount then
    current_page = 1
  end

  op_win_count = op_win_count or 0

  if character_select_mode == "2p_net_vs" then
    global_current_room_ratings = global_current_room_ratings or {{new=0,old=0,difference=0},{new=0,old=0,difference=0}}
    my_expected_win_ratio = nil
    op_expected_win_ratio = nil
    print("my_player_number = "..my_player_number)
    print("op_player_number = "..op_player_number)
    if global_current_room_ratings[my_player_number].new
    and global_current_room_ratings[my_player_number].new ~= 0
    and global_current_room_ratings[op_player_number]
    and global_current_room_ratings[op_player_number].new ~= 0 then
      my_expected_win_ratio = (100*round(1/(1+10^
            ((global_current_room_ratings[op_player_number].new
                -global_current_room_ratings[my_player_number].new)
              /RATING_SPREAD_MODIFIER))
            ,2))
      op_expected_win_ratio = (100*round(1/(1+10^
            ((global_current_room_ratings[my_player_number].new
                -global_current_room_ratings[op_player_number].new)
              /RATING_SPREAD_MODIFIER))
            ,2))
    end
    match_type = match_type or "Casual"
    if match_type == "" then match_type = "Casual" end

    if match_type == "Casual" then
    elseif match_type == "Ranked" then
    end
  end

  match_type_message = match_type_message or ""

  local function do_leave()
    my_win_count = 0
    op_win_count = 0
    return json_send({leave_room=true})
  end

  -- be wary: name_to_xy_per_page is kinda buggy for larger blocks as they span multiple positions (we retain the last one), and is completely broken with __Empty
  local name_to_xy_per_page = {}
  local X,Y = 5,7
  for p=1,pages_amount do
    name_to_xy_per_page[p] = {}
    for i=1,X do
      for j=1,Y do
        if map[p][i][j] then
          name_to_xy_per_page[p][map[p][i][j]] = {i,j}
        end
      end
    end
  end

  my_win_count = my_win_count or 0

  local cursor_data = {{position=shallowcpy(name_to_xy_per_page[current_page]["__Ready"]),selected=false},{position=shallowcpy(name_to_xy_per_page[current_page]["__Ready"]),selected=false}}
  if global_my_state ~= nil then
    cursor_data[1].state = shallowcpy(global_my_state)
    global_my_state = nil
  else
    cursor_data[1].state = {character=config.character, character_display_name=characters[config.character].display_name, level=config.level, panels_dir=config.panels_dir, cursor="__Ready", ready=false, ranked=config.ranked}
  end
  if global_op_state ~= nil then
    cursor_data[2].state = shallowcpy(global_op_state)
    if character_select_mode ~= "2p_local_vs" then
      global_op_state = nil -- retains state of the second player, also: don't unload its character when going back and forth
    end
  else
    cursor_data[2].state = {character=config.character, character_display_name=characters[config.character].display_name, level=config.level, panels_dir=config.panels_dir, cursor="__Ready", ready=false, ranked=false}
  end
  add_client_data(cursor_data[1].state)
  add_client_data(cursor_data[2].state)
  refresh_loaded_and_ready(cursor_data[1].state, cursor_data[2].state)

  local prev_state = shallowcpy(cursor_data[1].state)

  local function draw_button(x,y,w,h,str,halign,valign,no_rect)
    no_rect = no_rect or str == "__Empty"
    halign = halign or "center"
    valign = valign or "top"
    local menu_width = Y*100
    local menu_height = X*80
    local spacing = 8
    local text_height = 13
    local x_padding = math.floor((canvas_width-menu_width)/2)
    local y_padding = math.floor((canvas_height-menu_height)/2)
    set_color(unpack(colors.white))
    render_x = x_padding+(y-1)*100+spacing
    render_y = y_padding+(x-1)*100+spacing
    button_width = w*100-2*spacing
    button_height = h*100-2*spacing
    if no_rect == false then
      grectangle("line", render_x, render_y, button_width, button_height)
    end
    local character = characters[str]
    if str == "P1" then
      character = characters[cursor_data[1].state.character]
    elseif str == "P2" then
      character = characters[cursor_data[2].state.character]
    end
    local width_for_alignment = button_width
    local x_add,y_add = 0,0
    if valign == "center" then
      y_add = math.floor(0.5*button_height-0.5*text_height)-3
    elseif valign == "bottom" then
      y_add = math.floor(button_height-text_height)
    end
    if character and character.images["icon"] then
      x_add = 0.025*button_width
      width_for_alignment = 0.95*button_width
      local orig_w, orig_h = character.images["icon"]:getDimensions()
      local scale = button_width/math.max(orig_w,orig_h) -- keep image ratio
      menu_drawf(character.images["icon"], render_x+0.5*button_width, render_y+0.5*button_height,"center","center", 0, scale, scale )
    end

    local function draw_cursor(button_height, spacing, player_num,ready)
      local cur_blink_frequency = 4
      local cur_pos_change_frequency = 8
      local draw_cur_this_frame = false
      local cursor_frame = 1
      if ready then
        if (math.floor(menu_clock/cur_blink_frequency)+player_num)%2+1 == player_num then
          draw_cur_this_frame = true
        end
      else
        draw_cur_this_frame = true
        cursor_frame = (math.floor(menu_clock/cur_pos_change_frequency)+player_num)%2+1
      end
      if draw_cur_this_frame then
        local cur_img = IMG_char_sel_cursors[player_num][cursor_frame]
        local cur_img_left = IMG_char_sel_cursor_halves.left[player_num][cursor_frame]
        local cur_img_right = IMG_char_sel_cursor_halves.right[player_num][cursor_frame]
        local cur_img_w, cur_img_h = cur_img:getDimensions()
        local cursor_scale = (button_height+(spacing*2))/cur_img_h
        menu_drawq(cur_img, cur_img_left, render_x-spacing, render_y-spacing, 0, cursor_scale , cursor_scale)
        menu_drawq(cur_img, cur_img_right, render_x+button_width+spacing-cur_img_w*cursor_scale/2, render_y-spacing, 0, cursor_scale, cursor_scale)
      end
    end

    local function draw_player_state(cursor_data,player_number)
      if characters[cursor_data.state.character] and not characters[cursor_data.state.character].fully_loaded then
        menu_drawf(IMG_loading, render_x+button_width*0.5, render_y+button_height*0.5, "center", "center" )
      elseif cursor_data.state.wants_ready then
        menu_drawf(IMG_ready, render_x+button_width*0.5, render_y+button_height*0.5, "center", "center" )
      end
      local scale = 0.25*button_width/math.max(IMG_players[player_number]:getWidth(),IMG_players[player_number]:getHeight()) -- keep image ratio
      menu_drawf(IMG_players[player_number], render_x+1, render_y+button_height-1, "left", "bottom", 0, scale, scale )
      scale = 0.25*button_width/math.max(IMG_levels[cursor_data.state.level]:getWidth(),IMG_levels[cursor_data.state.level]:getHeight()) -- keep image ratio
      menu_drawf(IMG_levels[cursor_data.state.level], render_x+button_width-1, render_y+button_height-1, "right", "bottom", 0, scale, scale )
    end

    local function draw_panels(cursor_data,player_number,y_padding)
      local panels_max_width = 0.25*button_height
      local panels_width = math.min(panels_max_width,IMG_panels[cursor_data.state.panels_dir][1][1]:getWidth())
      local padding_x = 0.5*button_width-3*panels_width -- center them, not 3.5 mysteriously?
      if cursor_data.state.level >= 9 then
        padding_x = padding_x-0.5*panels_width
      end
      local is_selected = cursor_data.selected and cursor_data.state.cursor == "__Panels"
      if is_selected then
        padding_x = padding_x-panels_width
      end
      local panels_scale = panels_width/IMG_panels[cursor_data.state.panels_dir][1][1]:getWidth()
      menu_drawf(IMG_players[player_number], render_x+padding_x, render_y+y_padding, "center", "center" )
      padding_x = padding_x + panels_width
      if is_selected then
        gprintf("<", render_x+padding_x-0.5*panels_width, render_y+y_padding-0.5*text_height,panels_width,"center")
        padding_x = padding_x + panels_width
      end
      for i=1,8 do
        if i ~= 7 and (i ~= 6 or cursor_data.state.level >= 9) then
          menu_drawf(IMG_panels[cursor_data.state.panels_dir][i][1], render_x+padding_x, render_y+y_padding, "center", "center", 0, panels_scale, panels_scale )
          padding_x = padding_x + panels_width
        end
      end
      if is_selected then
        gprintf(">", render_x+padding_x-0.5*panels_width, render_y+y_padding-0.5*text_height,panels_width,"center")
      end
    end

    local function draw_levels(cursor_data,player_number,y_padding)
      local level_max_width = 0.2*button_height
      local level_width = math.min(level_max_width,IMG_levels[1]:getWidth())
      local padding_x = 0.5*button_width-5*level_width
      local is_selected = cursor_data.selected and cursor_data.state.cursor == "__Level"
      if is_selected then
        padding_x = padding_x-level_width
      end
      local level_scale = level_width/IMG_levels[1]:getWidth()
      menu_drawf(IMG_players[player_number], render_x+padding_x, render_y+y_padding, "center", "center" )
      padding_x = padding_x + level_width
      if is_selected then
        gprintf("<", render_x+padding_x-0.5*level_width, render_y+y_padding-0.5*text_height,level_width,"center")
        padding_x = padding_x + level_width
      end
      for i=1,10 do
        local use_unfocus = cursor_data.state.level < i
        if use_unfocus then
          menu_drawf(IMG_levels_unfocus[i], render_x+padding_x, render_y+y_padding, "center", "center", 0, level_scale, level_scale )
        else
          menu_drawf(IMG_levels[i], render_x+padding_x, render_y+y_padding, "center", "center", 0, level_scale, level_scale )
        end
        if i == cursor_data.state.level then
          menu_drawf(IMG_level_cursor, render_x+padding_x, render_y+y_padding+IMG_levels[i]:getHeight()*0.5, "center", "top", 0, level_scale, level_scale )
        end
        padding_x = padding_x + level_width
      end
      if is_selected then
        gprintf(">", render_x+padding_x-0.5*level_width, render_y+y_padding-0.5*text_height,level_width,"center")
      end
    end

    local function draw_match_type(cursor_data,player_number,y_padding)
      local padding_x = math.floor(0.5*button_width - IMG_players[player_number]:getWidth()*0.5 - 46)  -- ty GIMP; no way to know the size of the text?
      menu_drawf(IMG_players[player_number], render_x+padding_x, render_y+y_padding, "center", "center" )
      padding_x = padding_x+IMG_players[player_number]:getWidth()
      local to_print
      if cursor_data.state.ranked then
        to_print = loc("ss_casual").." ["..loc("ss_ranked").."]"
      else
        to_print = "["..loc("ss_casual").."] "..loc("ss_ranked")
      end
      gprint(to_print, render_x+padding_x, render_y+y_padding-0.5*text_height-1)
    end

    local pstr
    if string.sub(str, 1, 2) == "__" then
      pstr = string.sub(str, 3)
    end
    if str == "__Mode" then
      if (character_select_mode == "2p_net_vs" or character_select_mode == "2p_local_vs") then
        draw_match_type(cursor_data[1],1,0.4*button_height)
        draw_match_type(cursor_data[2],2,0.7*button_height)
      else
        draw_match_type(cursor_data[1],1,0.5*button_height)
      end
    elseif str == "__Panels" then
      if (character_select_mode == "2p_net_vs" or character_select_mode == "2p_local_vs") then
        draw_panels(cursor_data[1],1,0.4*button_height)
        draw_panels(cursor_data[2],2,0.7*button_height)
      else
        draw_panels(cursor_data[1],1,0.5*button_height)
      end
    elseif str == "__Level" then
      if (character_select_mode == "2p_net_vs" or character_select_mode == "2p_local_vs") then
        draw_levels(cursor_data[1],1,0.4*button_height)
        draw_levels(cursor_data[2],2,0.7*button_height)
      else
        draw_levels(cursor_data[1],1,0.5*button_height)
      end
    elseif str == "P1" then
      draw_player_state(cursor_data[1],1)
      pstr = my_name
    elseif str == "P2" then
      draw_player_state(cursor_data[2],2)
      pstr = op_name
    elseif character then
      pstr = character.display_name
    elseif string.sub(str, 1, 2) ~= "__" then
      pstr = str:gsub("^%l", string.upper)
    end
    if x ~= 0 then
      if cursor_data[1].state and cursor_data[1].state.cursor == str 
        and ( str ~= "__Empty" or ( cursor_data[1].position[1] == x and cursor_data[1].position[2] == y ) ) then
        draw_cursor(button_height, spacing, 1, cursor_data[1].state.ready)
      end
      if (character_select_mode == "2p_net_vs" or character_select_mode == "2p_local_vs")
        and cursor_data[2].state and cursor_data[2].state.cursor == str
        and ( str ~= "__Empty" or ( cursor_data[2].position[1] == x and cursor_data[2].position[2] == y ) ) then
        draw_cursor(button_height, spacing, 2, cursor_data[2].state.ready)
      end
    end
    if str ~= "__Empty" then
      local loc_str = {Level= loc("level"), Panels=loc("panels"), Ready=loc("ready"), Random=loc("random"), Leave=loc("leave")}
      local to_p = loc_str[pstr]
      gprintf(to_p == nil and pstr or to_p, render_x+x_add, render_y+y_add,width_for_alignment,halign)
    end
  end

  print("got to LOC before net_vs_room character select loop")
  menu_clock = 0

  while true do
    if character_select_mode == "2p_net_vs" then
      for _,msg in ipairs(this_frame_messages) do
        if msg.win_counts then
          update_win_counts(msg.win_counts)
        end
        if msg.menu_state then
          if currently_spectating then
            if msg.player_number == 1 or msg.player_number == 2 then
              cursor_data[msg.player_number].state = msg.menu_state
              refresh_based_on_own_mods(cursor_data[msg.player_number].state)
              character_loader_load(cursor_data[msg.player_number].state.character)
            end
          else
            cursor_data[2].state = msg.menu_state
            refresh_based_on_own_mods(cursor_data[2].state)
            character_loader_load(cursor_data[2].state.character)
          end
          refresh_loaded_and_ready(cursor_data[1],cursor_data[2])
        end
        if msg.ranked_match_approved then
          match_type = "Ranked"
          match_type_message = ""
          if msg.caveats then
            match_type_message = match_type_message..(msg.caveats[1] or "")
          end
        elseif msg.ranked_match_denied then
          match_type = "Casual"
          match_type_message = loc("ss_not_ranked").." "
          if msg.reasons then
            match_type_message = match_type_message..(msg.reasons[1] or loc("ss_err_no_reason"))
          end
        end
        if msg.leave_room then
          my_win_count = 0
          op_win_count = 0
          return main_net_vs_lobby
        end
        if msg.match_start or replay_of_match_so_far then
          print("currently_spectating: "..tostring(currently_spectating))
          local fake_P1 = P1
          local fake_P2 = P2
          refresh_based_on_own_mods(msg.opponent_settings)
          refresh_based_on_own_mods(msg.player_settings, true)
          -- mainly for spectator mode, those characters have already been loaded otherwise
          character_loader_load(msg.player_settings.character)
          character_loader_load(msg.opponent_settings.character)
          character_loader_wait()
          P1 = Stack(1, "vs", msg.player_settings.panels_dir, msg.player_settings.level, msg.player_settings.character, msg.player_settings.player_number)
          P1.enable_analytics = not currently_spectating and not replay_of_match_so_far
          P2 = Stack(2, "vs", msg.opponent_settings.panels_dir, msg.opponent_settings.level, msg.opponent_settings.character, msg.opponent_settings.player_number)
          if currently_spectating then
            P1.panel_buffer = fake_P1.panel_buffer
            P1.gpanel_buffer = fake_P1.gpanel_buffer
          end
          P2.panel_buffer = fake_P2.panel_buffer
          P2.gpanel_buffer = fake_P2.gpanel_buffer
          P1.garbage_target = P2
          P2.garbage_target = P1
          move_stack(P2,2)
          replay.vs = {P="",O="",I="",Q="",R="",in_buf="",
                      P1_level=P1.level,P2_level=P2.level,
                      P1_name=my_name, P2_name=op_name,
                      P1_char=P1.character,P2_char=P2.character,
                      ranked=msg.ranked, do_countdown=true}
          if currently_spectating and replay_of_match_so_far then --we joined a match in progress
            replay.vs = replay_of_match_so_far.vs
            P1.input_buffer = replay_of_match_so_far.vs.in_buf
            P1.panel_buffer = replay_of_match_so_far.vs.P
            P1.gpanel_buffer = replay_of_match_so_far.vs.Q
            P2.input_buffer = replay_of_match_so_far.vs.I
            P2.panel_buffer = replay_of_match_so_far.vs.O
            P2.gpanel_buffer = replay_of_match_so_far.vs.R
            if replay.vs.ranked then
              match_type = "Ranked"
              match_type_message = ""
            else
              match_type = "Casual"
            end
            replay_of_match_so_far = nil
            P1.play_to_end = true  --this makes foreign_run run until caught up
            P2.play_to_end = true
          end
          if not currently_spectating then
              ask_for_gpanels("000000")
              ask_for_panels("000000")
          end
          to_print = loc("pl_game_start").."\n"..loc("level")..": "..P1.level.."\n"..loc("opponent_level")..": "..P2.level
          if P1.play_to_end or P2.play_to_end then
            to_print = loc("pl_spectate_join")
          end
          for i=1,30 do
            gprint(to_print,unpack(main_menu_screen_pos))
            if not do_messages() then
              return main_dumb_transition, {main_select_mode, loc("ss_disconnect").."\n\n"..loc("ss_return"), 60, 300}
            end
            wait()
          end
          local game_start_timeout = 0
          while P1.panel_buffer == "" or P2.panel_buffer == ""
            or P1.gpanel_buffer == "" or P2.gpanel_buffer == "" do
            --testing getting stuck here at "Game is starting"
            game_start_timeout = game_start_timeout + 1
            print("game_start_timeout = "..game_start_timeout)
            print("P1.panel_buffer = "..P1.panel_buffer)
            print("P2.panel_buffer = "..P2.panel_buffer)
            print("P1.gpanel_buffer = "..P1.gpanel_buffer)
            print("P2.gpanel_buffer = "..P2.gpanel_buffer)
            gprint(to_print,unpack(main_menu_screen_pos))
            if not do_messages() then
              return main_dumb_transition, {main_select_mode, loc("ss_disconnect").."\n\n"..loc("ss_return"), 60, 300}
            end
            wait()
            if game_start_timeout > 250 then
              return main_dumb_transition, {main_select_mode,
                              loc("pl_time_out").."\n"
                              .."\n".."msg.match_start = "..(tostring(msg.match_start) or "nil")
                              .."\n".."replay_of_match_so_far = "..(tostring(replay_of_match_so_far) or "nil")
                              .."\n".."P1.panel_buffer = "..P1.panel_buffer
                              .."\n".."P2.panel_buffer = "..P2.panel_buffer
                              .."\n".."P1.gpanel_buffer = "..P1.gpanel_buffer
                              .."\n".."P2.gpanel_buffer = "..P2.gpanel_buffer,
                              180}
            end
          end
          P1:starting_state()
          P2:starting_state()
          return main_net_vs
        end
      end
    end

    -- those values span multiple 'map blocks'
    if current_server_supports_ranking then
      draw_button(1,1,2,1,"__Mode","center","top")
      draw_button(1,3,2,1,"__Level","center","top")
      draw_button(1,5,2,1,"__Panels","center","top")
    else
      draw_button(1,1,3,1,"__Level","center","top")
      draw_button(1,4,3,1,"__Panels","center","top")
    end
    draw_button(1,7,1,1,"__Ready","center","center")

    for i=2,X do
      for j=1,Y do
        local valign = "top"
        if map[current_page][i][j] == "__Leave" or map[current_page][i][j] == "__Random" then
          valign = "center"
        end
        draw_button(i,j,1,1,map[current_page][i][j],"center",valign)
      end
    end
    local my_rating_difference = ""
    local op_rating_difference = ""
    if current_server_supports_ranking and not global_current_room_ratings[my_player_number].placement_match_progress then
      if global_current_room_ratings[my_player_number].difference then
        if global_current_room_ratings[my_player_number].difference>= 0 then
          my_rating_difference = "(+"..global_current_room_ratings[my_player_number].difference..") "
        else
          my_rating_difference = "("..global_current_room_ratings[my_player_number].difference..") "
        end
      end
      if global_current_room_ratings[op_player_number].difference then
        if global_current_room_ratings[op_player_number].difference >= 0 then
          op_rating_difference = "(+"..global_current_room_ratings[op_player_number].difference..") "
        else
          op_rating_difference = "("..global_current_room_ratings[op_player_number].difference..") "
        end
      end
    end
    local function get_player_state_str(player_number, rating_difference, win_count, op_win_count, expected_win_ratio)
      local state = ""
      if current_server_supports_ranking then
        state = state..loc("ss_rating")..": "..(global_current_room_ratings[player_number].league or "")
        if not global_current_room_ratings[player_number].placement_match_progress then
          state = state.."\n"..rating_difference..global_current_room_ratings[player_number].new
        elseif global_current_room_ratings[player_number].placement_match_progress
        and global_current_room_ratings[player_number].new
        and global_current_room_ratings[player_number].new == 0 then
          state = state.."\n"..global_current_room_ratings[player_number].placement_match_progress
        end
      end
      if character_select_mode == "2p_net_vs" or character_select_mode == "2p_local_vs" then
        if current_server_supports_ranking then
          state = state.."\n"
        end
        state = state..loc("ss_wins")..": "..win_count
        if (current_server_supports_ranking and expected_win_ratio) or win_count + op_win_count > 0 then
          state = state.."\n"..loc("ss_winrate")..":"
          local need_line_return = false
          if win_count + op_win_count > 0 then
            state = state.." "..loc("ss_current_rating")..": "..(100*round(win_count/(op_win_count+win_count),2)).."%"
            need_line_return = true
          end
          if current_server_supports_ranking and expected_win_ratio then
            if need_line_return then
              state = state.."\n        "
            end
            state = state.." "..loc("ss_expected_rating")..": "..expected_win_ratio.."%"
          end
        end
      end
      return state
    end
    draw_button(0,1,1,1,"P1")
    draw_button(0,2,2,1,get_player_state_str(my_player_number,my_rating_difference,my_win_count,op_win_count,my_expected_win_ratio),"left","top",true)
    if cursor_data[1].state and op_name then
      draw_button(0,5,1,1,"P2")
      draw_button(0,6,2,1,get_player_state_str(op_player_number,op_rating_difference,op_win_count,my_win_count,op_expected_win_ratio),"left","top",true)
      --state = state.." "..json.encode(op_state)
    end
    if character_select_mode == "2p_net_vs" then
      if not cursor_data[1].state.ranked and not cursor_data[2].state.ranked then
        match_type_message = ""
      end
      local match_type_str = ""
      if match_type == "Casual" then
        match_type_str = loc("ss_casual")
      elseif match_type == "Ranked" then
        match_type_str = loc("ss_ranked")
      end
      gprintf(match_type_str, 0, 15, canvas_width, "center")
      gprintf(match_type_message, 0, 30, canvas_width, "center")
    end
    if pages_amount ~= 1 then
      gprintf(loc("page").." "..current_page.."/"..pages_amount, 0, 660, canvas_width, "center")
    end
    wait()

    local ret = nil

    local function move_cursor(cursor_pos,direction)
     local dx,dy = unpack(direction)
      local can_x,can_y = wrap(1, cursor_pos[1]+dx, X), wrap(1, cursor_pos[2]+dy, Y)
      while can_x ~= cursor_pos[1] or can_y ~= cursor_pos[2] do
        if map[current_page][can_x][can_y] and ( map[current_page][can_x][can_y] ~= map[current_page][cursor_pos[1]][cursor_pos[2]] or 
          map[current_page][can_x][can_y] == "__Empty" ) then
          break
        end
        can_x,can_y = wrap(1, can_x+dx, X), wrap(1, can_y+dy, Y)
      end
      cursor_pos[1],cursor_pos[2] = can_x,can_y
    end

    local function change_panels_dir(panels_dir,increment)
      local current = 0
      for k,v in ipairs(IMG_panels_dirs) do
        if v == panels_dir then
          current = k
          break
        end
      end
      local dir_count = #IMG_panels_dirs
      local new_theme_idx = ((current - 1 + increment) % dir_count) + 1
      for k,v in ipairs(IMG_panels_dirs) do
        if k == new_theme_idx then
            return v
        end
      end
      return panels_dir
    end

    variable_step(function()
      menu_clock = menu_clock + 1

      character_loader_update()
      refresh_loaded_and_ready(cursor_data[1].state,cursor_data[2].state)

      local up,down,left,right = {-1,0}, {1,0}, {0,-1}, {0,1}
      local selectable = {__Panels=true, __Level=true, __Ready=true}
      if not currently_spectating then
        local KMax = 1
        if character_select_mode == "2p_local_vs" then
          KMax = 2
        end
        for i=1,KMax do
          local k=K[i]
          local cursor = cursor_data[i]
          if menu_prev_page(k) then
            if not cursor.selected then current_page = bound(1, current_page-1, pages_amount) end
          elseif menu_next_page(k) then
            if not cursor.selected then current_page = bound(1, current_page+1, pages_amount) end
          elseif menu_up(k) then
            if not cursor.selected then move_cursor(cursor.position,up) end
          elseif menu_down(k) then
            if not cursor.selected then move_cursor(cursor.position,down) end
          elseif menu_left(k) then
            if cursor.selected then
              if cursor.state.cursor == "__Level" then
                cursor.state.level = bound(1, cursor.state.level-1, 10)
              elseif cursor.state.cursor == "__Panels" then
                cursor.state.panels_dir = change_panels_dir(cursor.state.panels_dir,-1)
              end
            end
            if not cursor.selected then move_cursor(cursor.position,left) end
          elseif menu_right(k) then
            if cursor.selected then
              if cursor.state.cursor == "__Level" then
                cursor.state.level = bound(1, cursor.state.level+1, 10)
              elseif cursor.state.cursor == "__Panels" then
                cursor.state.panels_dir = change_panels_dir(cursor.state.panels_dir,1)
              end
            end
            if not cursor.selected then move_cursor(cursor.position,right) end
          elseif menu_enter(k) then
            if selectable[cursor.state.cursor] then
              cursor.selected = not cursor.selected
            elseif cursor.state.cursor == "__Leave" then
              if character_select_mode == "2p_net_vs" then
                if not do_leave() then
                  ret = {main_dumb_transition, {main_select_mode, loc("ss_error_leave")}}
                end
              else
                ret = {main_select_mode}
              end
            elseif cursor.state.cursor == "__Random" then
              cursor.state.character = uniformly(characters_ids_for_current_theme)
              characters[cursor.state.character]:play_selection_sfx()
              character_loader_load(cursor.state.character)
            elseif cursor.state.cursor == "__Mode" then
              cursor.state.ranked = not cursor.state.ranked
            elseif cursor.state.cursor ~= "__Empty" then
              cursor.state.character = cursor.state.cursor
              cursor.state.character_display_name = characters[cursor.state.character].display_name
              characters[cursor.state.character]:play_selection_sfx()
              character_loader_load(cursor.state.character)
              --When we select a character, move cursor to "__Ready"
              cursor.state.cursor = "__Ready"
              cursor.position = shallowcpy(name_to_xy_per_page[current_page]["__Ready"])
            end
          elseif menu_escape(k) then
            if cursor.state.cursor == "__Leave" then
              if character_select_mode == "2p_net_vs" then
                if not do_leave() then
                  ret = {main_dumb_transition, {main_select_mode, loc("ss_error_leave")}}
                end
              else
                ret = {main_select_mode}
              end
            end
            cursor.selected = false
            cursor.position = shallowcpy(name_to_xy_per_page[current_page]["__Leave"])
          end
          if cursor.state ~= nil then
            cursor.state.cursor = map[current_page][cursor.position[1]][cursor.position[2]]
            cursor.state.wants_ready = cursor.selected and cursor.state.cursor=="__Ready"
          end
        end
        -- update config, does not redefine it
        config.character = cursor_data[1].state.character
        config.level = cursor_data[1].state.level
        config.ranked = cursor_data[1].state.ranked
        if config.use_panels_from_assets_folder == false then
          config.panels_dir_when_not_using_set_from_assets_folder = cursor_data[1].state.panels_dir
          config.panels_dir = config.panels_dir_when_not_using_set_from_assets_folder
        end

        if character_select_mode == "2p_local_vs" then -- this is registered for future entering of the lobby
          global_op_state = shallowcpy(cursor_data[2].state)
          global_op_state.wants_ready = false
        end

        if character_select_mode == "2p_net_vs" and not content_equal(cursor_data[1].state, prev_state) and not currently_spectating then
          json_send({menu_state=cursor_data[1].state})
        end
        prev_state = shallowcpy(cursor_data[1].state)

      else -- (we are are spectating)
        if menu_escape(K[1]) then
          do_leave()
          ret = {main_net_vs_lobby}
        end
      end
    end)
    if ret then
      return unpack(ret)
    end
    if cursor_data[1].state.ready and character_select_mode == "1p_vs_yourself" then
      P1 = Stack(1, "vs", cursor_data[1].state.panels_dir, cursor_data[1].state.level, cursor_data[1].state.character)
      P1.enable_analytics = true
      P1.garbage_target = P1
      make_local_panels(P1, "000000")
      make_local_gpanels(P1, "000000")
      P1:starting_state()
      return main_dumb_transition, {main_local_vs_yourself, loc("pl_game_start"), 30, 30}
    elseif cursor_data[1].state.ready and character_select_mode == "2p_local_vs" and cursor_data[2].state.ready then
      P1 = Stack(1, "vs", cursor_data[1].state.panels_dir, cursor_data[1].state.level, cursor_data[1].state.character)
      P1.enable_analytics = true
      P2 = Stack(2, "vs", cursor_data[2].state.panels_dir, cursor_data[2].state.level, cursor_data[2].state.character)
      P1.garbage_target = P2
      P2.garbage_target = P1
      move_stack(P2,2)
      -- TODO: this does not correctly implement starting configurations.
      -- Starting configurations should be identical for visible blocks, and
      -- they should not be completely flat.
      --
      -- In general the block-generation logic should be the same as the server's, so
      -- maybe there should be only one implementation.
      make_local_panels(P1, "000000")
      make_local_gpanels(P1, "000000")
      make_local_panels(P2, "000000")
      make_local_gpanels(P2, "000000")
      P1:starting_state()
      P2:starting_state()
      return main_local_vs
    elseif character_select_mode == "2p_net_vs" then
      if not do_messages() then
        return main_dumb_transition, {main_select_mode, loc("ss_disconnect").."\n\n"..loc("ss_return"), 60, 300}
      end
    end
  end
>>>>>>> 38893e61
end

function main_net_vs_lobby()
  if themes[config.theme].musics.main then
    find_and_add_music(themes[config.theme].musics, "main")
  end
  bg = themes[config.theme].images.bg_main
  character_loader_clear()
  stage_loader_clear()
  local active_name, active_idx, active_back = "", 1
  local items
  local unpaired_players = {} -- list
  local willing_players = {} -- set
  local spectatable_rooms = {}
  local k = K[1]
  my_player_number = nil
  op_player_number = nil
  local notice = {[true]=loc("lb_select_player"), [false]=loc("lb_alone")}
  local leaderboard_string = ""
  local my_rank
  match_type = ""
  match_type_message = ""
  --attempt login
  read_user_id_file()
  if not my_user_id then
    my_user_id = loc("lb_new_id")
  end
  json_send({login_request=true, user_id=my_user_id})
  local login_status_message = "   "..loc("lb_login")
  local login_status_message_duration = 2
  local login_denied = false
  local prev_act_idx = active_idx
  local showing_leaderboard = false
  local lobby_menu_x = {[true]=main_menu_screen_pos[1]-200, [false]=main_menu_screen_pos[1]} --will be used to make room in case the leaderboard should be shown.
  local lobby_menu_y = main_menu_screen_pos[2]-120
  local sent_requests = {}
  while true do
<<<<<<< HEAD
    if connection_up_time <= login_status_message_duration then
      gprint(login_status_message, lobby_menu_x[showing_leaderboard], lobby_menu_y)
      for _,msg in ipairs(this_frame_messages) do
        if msg.login_successful then
          current_server_supports_ranking = true
          logged_in = true
          if msg.new_user_id then
            my_user_id = msg.new_user_id
            print("about to write user id file")
            write_user_id_file()
            login_status_message = "Welcome, new user: "..my_name
          elseif msg.name_changed then
            login_status_message = "Welcome, your username has been updated. \n\nOld name:  \""..msg.old_name.."\"\n\nNew name:  \""..msg.new_name.."\""
            login_status_message_duration = 5
          else
            login_status_message = "Welcome back, "..my_name
          end
        elseif msg.login_denied then
            current_server_supports_ranking = true
            login_denied = true
            --TODO: create a menu here to let the user choose "continue unranked" or "get a new user_id"
            --login_status_message = "Login for ranked matches failed.\n"..msg.reason.."\n\nYou may continue unranked,\nor delete your invalid user_id file to have a new one assigned."
            login_status_message_duration = 10
            return main_dumb_transition, {main_select_mode, "Error message received from the server:\n\n"..json.encode(msg),60,600}
=======
      if connection_up_time <= login_status_message_duration then
        gprint(login_status_message, lobby_menu_x[showing_leaderboard], lobby_menu_y)
        for _,msg in ipairs(this_frame_messages) do
            if msg.login_successful then
              current_server_supports_ranking = true
              logged_in = true
              if msg.new_user_id then
                my_user_id = msg.new_user_id
                print("about to write user id file")
                write_user_id_file()
                login_status_message = loc("lb_user_new", my_name)
              elseif msg.name_changed then
                login_status_message = loc("lb_user_update", msg.old_name, msg.new_name)
                login_status_message_duration = 5
              else
                login_status_message = loc("lb_welcome_back", my_name)
              end
            elseif msg.login_denied then
                current_server_supports_ranking = true
                login_denied = true
                --TODO: create a menu here to let the user choose "continue unranked" or "get a new user_id"
                --login_status_message = "Login for ranked matches failed.\n"..msg.reason.."\n\nYou may continue unranked,\nor delete your invalid user_id file to have a new one assigned."
                login_status_message_duration = 10
                return main_dumb_transition, {main_select_mode, loc("lb_error_msg").."\n\n"..json.encode(msg),60,600}
            end
        end
        if connection_up_time == 2 and not current_server_supports_ranking then
                login_status_message = loc("lb_login_timeout")
                login_status_message_duration = 7
>>>>>>> 38893e61
        end
      end
      if connection_up_time == 2 and not current_server_supports_ranking then
              login_status_message = "Login for ranked matches timed out.\nThis server probably doesn't support ranking.\n\nYou may continue unranked."
              login_status_message_duration = 7
      end
    end
    for _,msg in ipairs(this_frame_messages) do
      if msg.choose_another_name and msg.choose_another_name.used_names then
        return main_dumb_transition, {main_select_mode, loc("lb_used_name"), 60, 600}
      elseif msg.choose_another_name and msg.choose_another_name.reason then
        return main_dumb_transition, {main_select_mode, "Error: ".. msg.choose_another_name.reason, 60, 300}
      end
      if msg.create_room or msg.spectate_request_granted then
        global_initialize_room_msg = msg
        select_screen.character_select_mode = "2p_net_vs"
        return select_screen.main
      end
      if msg.unpaired then
        unpaired_players = msg.unpaired
        -- players who leave the unpaired list no longer have standing invitations to us.\
        -- we also no longer have a standing invitation to them, so we'll remove them from sent_requests
        local new_willing = {}
        local new_sent_requests = {}
        for _,player in ipairs(unpaired_players) do
          new_willing[player] = willing_players[player]
          new_sent_requests[player] = sent_requests[player]
        end
        willing_players = new_willing
        sent_requests = new_sent_requests
      end
      if msg.spectatable then
        spectatable_rooms = msg.spectatable
      end
      if msg.game_request then
        willing_players[msg.game_request.sender] = true
      end
      if msg.leaderboard_report then
        showing_leaderboard = true
        leaderboard_report = msg.leaderboard_report
        for k,v in ipairs(leaderboard_report) do
          if v.is_you then
            my_rank = k
          end
        end
        leaderboard_first_idx_to_show = math.max((my_rank or 1)-8,1)
        leaderboard_last_idx_to_show = math.min(leaderboard_first_idx_to_show + 20,#leaderboard_report)
        leaderboard_string = build_viewable_leaderboard_string(leaderboard_report, leaderboard_first_idx_to_show, leaderboard_last_idx_to_show)
      end
    end
    local to_print = ""
    local arrow = ""
    items = {}
    for _,v in ipairs(unpaired_players) do
      if v ~= config.name then
        items[#items+1] = v
      end
    end
    local lastPlayerIndex = #items --the rest of the items will be spectatable rooms, except the last two items (leaderboard and back to main menu)
    for _,v in ipairs(spectatable_rooms) do
      items[#items+1] = v
    end
    if showing_leaderboard then
      items[#items+1] = loc("lb_hide_board")
    else
      items[#items+1] = loc("lb_show_board")  -- the second to last item is "Leaderboard"
    end
    items[#items+1] = loc("lb_back") -- the last item is "Back to the main menu"
    if active_back then
      active_idx = #items
    elseif showing_leaderboard then
      active_idx = #items - 1 --the position of the "hide leaderboard" menu item
    else
      while active_idx > #items do
        print("active_idx > #items.  Decrementing active_idx")
        active_idx = active_idx - 1
      end
      active_name = items[active_idx]
    end
    for i=1,#items do
      if active_idx == i then
        arrow = arrow .. ">"
      else
        arrow = arrow .. "\n"
      end
      if i <= lastPlayerIndex then
        to_print = to_print .. "   " .. items[i] ..(sent_requests[items[i]] and " "..loc("lb_request") or "").. (willing_players[items[i]] and " "..loc("lb_received") or "") .. "\n"
      elseif i < #items - 1 and items[i].name then
        to_print = to_print .. "   "..loc("lb_spectate").." " .. items[i].name .. " (".. items[i].state .. ")\n" --printing room names
      elseif i < #items then
        to_print = to_print .. "   " .. items[i] .. "\n"
      else
        to_print = to_print .. "   " .. items[i]
      end
    end
    gprint(notice[#items > 2], lobby_menu_x[showing_leaderboard], lobby_menu_y+90)
    gprint(arrow, lobby_menu_x[showing_leaderboard], lobby_menu_y+120)
    gprint(to_print, lobby_menu_x[showing_leaderboard], lobby_menu_y+120)
    if showing_leaderboard then
      gprint(leaderboard_string, lobby_menu_x[showing_leaderboard]+400, lobby_menu_y)
    end
    gprint(join_community_msg, main_menu_screen_pos[1]+30, main_menu_screen_pos[2]+280)

    wait()
    local ret = nil
    variable_step(function()
      if menu_up(k) then
        if showing_leaderboard then
          if leaderboard_first_idx_to_show>1 then
            leaderboard_first_idx_to_show = leaderboard_first_idx_to_show - 1
            leaderboard_last_idx_to_show = leaderboard_last_idx_to_show - 1
            leaderboard_string = build_viewable_leaderboard_string(leaderboard_report, leaderboard_first_idx_to_show, leaderboard_last_idx_to_show)
          end
        else
          active_idx = wrap(1, active_idx-1, #items)
        end
      elseif menu_down(k) then
        if showing_leaderboard then
          if leaderboard_last_idx_to_show < #leaderboard_report then
            leaderboard_first_idx_to_show = leaderboard_first_idx_to_show + 1
            leaderboard_last_idx_to_show = leaderboard_last_idx_to_show + 1
            leaderboard_string = build_viewable_leaderboard_string(leaderboard_report, leaderboard_first_idx_to_show, leaderboard_last_idx_to_show)
          end
        else
          active_idx = wrap(1, active_idx+1, #items)
        end
      elseif menu_enter(k) then
        spectator_list = {}
        spectators_string = ""
        if active_idx == #items then
          ret = {main_select_mode}
        end
        if active_idx == #items - 1 then
          if not showing_leaderboard then
            json_send({leaderboard_request=true})
          else
            showing_leaderboard = false --toggle it off
          end
        elseif active_idx <= lastPlayerIndex then
          my_name = config.name
          op_name = items[active_idx]
          currently_spectating = false
          sent_requests[op_name] = true
          request_game(items[active_idx])
        else
          my_name = items[active_idx].a
          op_name = items[active_idx].b
          currently_spectating = true
          room_number_last_spectated = items[active_idx].roomNumber
          request_spectate(items[active_idx].roomNumber)
        end
      elseif menu_escape(k) then
        if active_idx == #items then
          ret = {main_select_mode}
        elseif showing_leaderboard then
          showing_leaderboard = false
        else
          active_idx = #items
        end
      end
    end)
    if ret then
      return unpack(ret)
    end
    active_back = active_idx == #items
    if active_idx ~= prev_act_idx then
      prev_act_idx = active_idx
    end
    if not do_messages() then
      return main_dumb_transition, {main_select_mode, loc("ss_disconnect").."\n\n"..loc("ss_return"), 60, 300}
    end
  end
end

function update_win_counts(win_counts)
  if (P1 and P1.player_number == 1) or currently_spectating then
    my_win_count = win_counts[1] or 0
    op_win_count = win_counts[2] or 0
  elseif P1.player_number == 2 then
    my_win_count = win_counts[2] or 0
    op_win_count = win_counts[1] or 0
  end
end

function spectator_list_string(list)
  local str = ""
  for k,v in ipairs(list) do
    str = str..v
    if k<#list then
      str = str.."\n"
    end
  end
  if str ~= "" then
    str = loc("pl_spectators").."\n"..str
  end
  return str
end

function build_viewable_leaderboard_string(report, first_viewable_idx, last_viewable_idx)
  str = loc("lb_header_board").."\n"
  first_viewable_idx = math.max(first_viewable_idx,1)
  last_viewable_idx = math.min(last_viewable_idx, #report)
  for i=first_viewable_idx,last_viewable_idx do
    if report[i].is_you then
      str = str..loc("lb_you").."-> "
    else
      str = str.."      "
    end
    str = str..i.."    "..report[i].rating.."    "..report[i].user_name
    if i < #report then
      str = str.."\n"
    end
  end
  return str
end

function main_net_vs_setup(ip)
  if not config.name then
    return main_set_name
    else my_name = config.name
  end
  P1, P1_level, P2_level, got_opponent = nil
  P2 = {panel_buffer="", gpanel_buffer=""}
  gprint(loc("lb_set_connect"), unpack(main_menu_screen_pos))
  wait()
  network_init(ip)
  local timeout_counter = 0
  while not connection_is_ready() do
    gprint(loc("lb_connecting"), unpack(main_menu_screen_pos))
    wait()
    if not do_messages() then
      return main_dumb_transition, {main_select_mode, loc("ss_disconnect").."\n\n"..loc("ss_return"), 60, 300}
    end
  end
  connected_server_ip = ip
  logged_in = false
  
  return main_net_vs_lobby
end

function main_net_vs()
  --STONER_MODE = true
  if current_stage then
    use_current_stage()
  else
    pick_random_stage()
  end
  local k = K[1]  --may help with spectators leaving games in progress
  local end_text = nil
  consuming_timesteps = true
  local op_name_y = 40
  if string.len(my_name) > 12 then
        op_name_y = 55
  end
  while true do
    -- Uncomment this to cripple your game :D
    -- love.timer.sleep(0.030)
    for _,msg in ipairs(this_frame_messages) do
      if msg.taunt then
        local taunts = nil
        -- P1.character and P2.character are supposed to be already filtered with current mods, taunts may differ though!
        if msg.player_number == my_player_number then
          taunts = characters[P1.character].sounds[msg.type]
        elseif msg.player_number == op_player_number then
          taunts = characters[P2.character].sounds[msg.type]
        end
        if taunts then
          for _,t in ipairs(taunts) do
            t:stop()
          end
          if msg.index <= #taunts then
            taunts[msg.index]:play()
          elseif #taunts ~= 0 then
            taunts[math.random(#taunts)]:play()
          end
        end
      elseif msg.leave_room then
        my_win_count = 0
        op_win_count = 0
        return main_dumb_transition, {main_net_vs_lobby, "", 0, 0}
      end
    end

    local name_and_score = { (my_name or "").."\n"..loc("ss_wins")..": "..my_win_count, (op_name or "").."\n"..loc("ss_wins")..": "..op_win_count}
    gprint(name_and_score[1], P1.score_x, P1.score_y-48)
    gprint(name_and_score[2], P2.score_x, P2.score_y-48)
    if not config.debug_mode then --this is printed in the same space as the debug details
      gprint(spectators_string, P1.score_x, P1.score_y+177)
    end
    if match_type == "Ranked" then
      if global_current_room_ratings[my_player_number]
      and global_current_room_ratings[my_player_number].new then
        local rating_to_print = loc("ss_rating")..": "
        if global_current_room_ratings[my_player_number].new > 0 then
          rating_to_print = rating_to_print.." "..global_current_room_ratings[my_player_number].new
        end
        gprint(rating_to_print, P1.score_x, P1.score_y-16)
      end
      if global_current_room_ratings[op_player_number]
      and global_current_room_ratings[op_player_number].new then
        local op_rating_to_print = loc("ss_rating")..": "
        if global_current_room_ratings[op_player_number].new > 0 then
          op_rating_to_print = op_rating_to_print.." "..global_current_room_ratings[op_player_number].new
        end
        gprint(op_rating_to_print, P2.score_x, P2.score_y-16)
      end
    end
    if not (P1 and P1.play_to_end) and not (P2 and P2.play_to_end) then
      P1:render()
      P2:render()
      wait()
      if currently_spectating and this_frame_keys["escape"] then
        print("spectator pressed escape during a game")
        my_win_count = 0
        op_win_count = 0
        json_send({leave_room=true})
        return main_dumb_transition, {main_net_vs_lobby, "", 0, 0}
      end
      if not do_messages() then
<<<<<<< HEAD
        return main_dumb_transition, {main_select_mode, "Disconnected from server.\n\nReturning to main menu...", 60, 300}
=======
        return main_dumb_transition, {main_select_mode, loc("ss_disconnect").."\n\n"..loc("ss_return"), unpack(main_menu_screen_pos)}
>>>>>>> 38893e61
      end
    end

    --print(P1.CLOCK, P2.CLOCK)
    if (P1 and P1.play_to_end) or (P2 and P2.play_to_end) then
      if not P1.game_over then
        if currently_spectating then
          P1:foreign_run()
        else
          P1:local_run()
        end
      end
      if not P2.game_over then
        P2:foreign_run()
      end
    else
      variable_step(function()
        if not P1.game_over then
          if currently_spectating then
              P1:foreign_run()
          else
            P1:local_run()
          end
        end
        if not P2.game_over then
          P2:foreign_run()
        end
      end)
    end

    local outcome_claim = nil
    local winSFX = nil
    if P1.game_over and P2.game_over and P1.CLOCK == P2.CLOCK then
      end_text = loc("ss_draw")
      outcome_claim = 0
    elseif P1.game_over and P1.CLOCK <= P2.CLOCK then
      winSFX = P2:pick_win_sfx()
      end_text = op_name.." "..loc("ss_wins") .. (currently_spectating and " " or " :(")
      op_win_count = op_win_count + 1 -- leaving these in just in case used with an old server that doesn't keep score.  win_counts will get overwritten after this by the server anyway.
      outcome_claim = P2.player_number
    elseif P2.game_over and P2.CLOCK <= P1.CLOCK then
      winSFX = P1:pick_win_sfx()
      end_text = my_name.." "..loc("ss_wins") .. (currently_spectating and " " or " ^^")
      my_win_count = my_win_count + 1 -- leave this in
      outcome_claim = P1.player_number
    end
    if end_text then
      analytics_game_ends()
      undo_stonermode()
      json_send({game_over=true, outcome=outcome_claim})
      local now = os.date("*t",to_UTC(os.time()))
      local sep = "/"
      local path = "replays"..sep.."v"..VERSION..sep..string.format("%04d"..sep.."%02d"..sep.."%02d", now.year, now.month, now.day)
      local rep_a_name, rep_b_name = my_name, op_name
      --sort player names alphabetically for folder name so we don't have a folder "a-vs-b" and also "b-vs-a"
      if rep_b_name <  rep_a_name then
        path = path..sep..rep_b_name.."-vs-"..rep_a_name
      else
        path = path..sep..rep_a_name.."-vs-"..rep_b_name
      end
      local filename = "v"..VERSION.."-"..string.format("%04d-%02d-%02d-%02d-%02d-%02d", now.year, now.month, now.day, now.hour, now.min, now.sec).."-"..rep_a_name.."-L"..P1.level.."-vs-"..rep_b_name.."-L"..P2.level
      if match_type and match_type ~= "" then
        filename = filename.."-"..match_type
      end
      if outcome_claim == 1 or outcome_claim == 2 then
        filename = filename.."-P"..outcome_claim.."wins"
      elseif outcome_claim == 0 then
        filename = filename.."-draw"
      end
      filename = filename..".txt"
      print("saving replay as "..path..sep..filename)
      write_replay_file(path, filename)
      print("also saving replay as replay.txt")
      write_replay_file()
      select_screen.character_select_mode = "2p_net_vs"
      if currently_spectating then
        return main_dumb_transition, {select_screen.main, end_text, 30, 30, winSFX}
      else
        return main_dumb_transition, {select_screen.main, end_text, 30, 180, winSFX}
      end
    end
  end
end

function main_local_vs_setup()
  currently_spectating = false
  my_name = config.name or "Player 1"
  op_name = "Player 2"
  op_state = nil
  select_screen.character_select_mode = "2p_local_vs"
  return select_screen.main
end

function main_local_vs()
  -- TODO: replay!
  use_current_stage()
  consuming_timesteps = true
  local end_text = nil
  while true do
    P1:render()
    P2:render()
    draw_pause()
    wait()
    variable_step(function()
        if not P1.game_over and not P2.game_over then
          P1:local_run()
          P2:local_run()
          P1:handle_pause()
          P2:handle_pause()
        end
      end)
    local winSFX = nil
    if P1.game_over and P2.game_over and P1.CLOCK == P2.CLOCK then
      end_text = loc("ss_draw")
    elseif P1.game_over and P1.CLOCK <= P2.CLOCK then
      winSFX = P2:pick_win_sfx()
      op_win_count = op_win_count + 1
<<<<<<< HEAD
      end_text = "P2 wins"
    elseif P2.game_over and P2.CLOCK <= P1.CLOCK then
      winSFX = P1:pick_win_sfx()
      my_win_count = my_win_count + 1
      end_text = "P1 wins"
=======
      end_text = loc("pl_2_win")
    elseif P2.game_over and P2.CLOCK <= P1.CLOCK then
      winSFX = P1:pick_win_sfx()
      my_win_count = my_win_count + 1
      end_text = loc("pl_1_win")
>>>>>>> 38893e61
    end
    if end_text then
      analytics_game_ends()
      return main_dumb_transition, {select_screen.main, end_text, 45, -1, winSFX}
    end
  end
end

function main_local_vs_yourself_setup()
  currently_spectating = false
  my_name = config.name or loc("ss_p1")
  op_name = nil
  op_state = nil
  select_screen.character_select_mode = "1p_vs_yourself"
  return select_screen.main
end

function main_local_vs_yourself()
  -- TODO: replay!
  use_current_stage()
  consuming_timesteps = true
  local end_text = nil
  while true do
    P1:render()
    draw_pause()
    wait()
    variable_step(function()
        if not P1.game_over then
          P1:local_run()
          P1:handle_pause()
        else
          end_text = loc("pl_gameover")
        end
      end)
    if end_text then
      analytics_game_ends()
      return main_dumb_transition, {select_screen.main, end_text, 45, -1, P1:pick_win_sfx()}
    end
  end
end

local function draw_debug_mouse_panel()
  if debug_mouse_panel then
    local str = loc("pl_panel_info", debug_mouse_panel[1], debug_mouse_panel[2])
    for k,v in spairs(debug_mouse_panel[3]) do
      str = str .. "\n".. k .. ": "..tostring(v)
    end
    gprintf(str, 10, 10)
  end
end

function main_replay_vs()
  local replay = replay.vs
  if replay == nil then
<<<<<<< HEAD
    return main_dumb_transition, {main_select_mode, "I don't have a vs replay :(", 0, -1}
  end
  stop_the_music()
  pick_random_stage()
  select_screen.fallback_when_missing = { nil, nil }
  P1 = Stack(1, "vs", config.panels, replay.P1_level or 5)
  P2 = Stack(2, "vs", config.panels, replay.P2_level or 5)
=======
    return main_dumb_transition, {main_select_mode, loc("rp_no_replay")}
  end
  fallback_when_missing = nil
  bg = IMG_stages[math.random(#IMG_stages)]
  P1 = Stack(1, loc("vs"), config.panels_dir, replay.P1_level or 5)
  P2 = Stack(2, loc("vs"), config.panels_dir, replay.P2_level or 5)
>>>>>>> 38893e61
  P1.do_countdown = replay.do_countdown or false
  P2.do_countdown = replay.do_countdown or false
  P1.ice = true
  P1.garbage_target = P2
  P2.garbage_target = P1
  move_stack(P2,2)
  P1.input_buffer = replay.in_buf
  P1.panel_buffer = replay.P
  P1.gpanel_buffer = replay.Q
  P2.input_buffer = replay.I
  P2.panel_buffer = replay.O
  P2.gpanel_buffer = replay.R
  P1.max_runs_per_frame = 1
  P2.max_runs_per_frame = 1
  P1.character = replay.P1_char
  P2.character = replay.P2_char
  refresh_based_on_own_mods(P1)
  refresh_based_on_own_mods(P2, true)
  character_loader_load(P1.character)
  character_loader_load(P2.character)
  character_loader_wait()
<<<<<<< HEAD
  my_name = replay.P1_name or "Player 1"
  op_name = replay.P2_name or "Player 2"
  if replay.ranked then
    match_type = "Ranked"
  else
    match_type = "Casual"
=======
  my_name = replay.P1_name or loc("ss_p1")
  op_name = replay.P2_name or loc("ss_p2")
  if character_select_mode == "2p_net_vs" then
    if replay.ranked then
      match_type = "Ranked"
    else
      match_type = "Casual"
    end
>>>>>>> 38893e61
  end

  P1:starting_state()
  P2:starting_state()
  local end_text = nil
  local run = true
  while true do
    debug_mouse_panel = nil
    gprint(my_name or "", P1.score_x, P1.score_y-28)
    gprint(op_name or "", P2.score_x, P2.score_y-28)
    P1:render()
    P2:render()
    draw_pause()
    draw_debug_mouse_panel()
    wait()
    local ret = nil
    variable_step(function()
      if this_frame_keys["escape"] then
        ret = {main_dumb_transition, {main_select_mode, "", 0, 0}}
      end
      if this_frame_keys["return"] then
        run = not run
      end
      if this_frame_keys["\\"] then
        run = false
      end
      if run or this_frame_keys["\\"] then
        if not P1.game_over then
          P1:foreign_run()
          P1:handle_pause()
        end
        if not P2.game_over then
          P2:foreign_run()
        end
      end
    end)
    if ret then
      return unpack(ret)
    end
    local winSFX = nil
    if P1.game_over and P2.game_over and P1.CLOCK == P2.CLOCK then
      end_text = loc("ss_draw")
    elseif P1.game_over and P1.CLOCK <= P2.CLOCK then
      winSFX = P2:pick_win_sfx()
      if replay.P2_name and replay.P2_name ~= loc("ss_anonymous") then
        end_text = loc("ss_p_wins", replay.P2_name)
      else
        end_text = loc("pl_2_win")
      end
    elseif P2.game_over and P2.CLOCK <= P1.CLOCK then
      winSFX = P1:pick_win_sfx()
      if replay.P1_name and replay.P1_name ~= loc("ss_anonymous") then
        end_text = loc("ss_p_wins", replay.P1_name)
      else
        end_text = loc("pl_1_win")
      end
    end
    if end_text then
      return main_dumb_transition, {main_select_mode, end_text, 0, -1, winSFX}
    end
  end
end

function main_replay_endless()
  local replay = replay.endless
  if replay == nil or replay.speed == nil then
    return main_dumb_transition,
<<<<<<< HEAD
      {main_select_mode, "I don't have an endless replay :(", 0, -1}
  end
  stop_the_music()
  pick_random_stage()
  P1 = Stack(1, "endless", config.panels, replay.speed, replay.difficulty)
  P1:wait_for_random_character()
=======
      {main_select_mode, loc("rp_no_endless")}
  end
  P1 = Stack(1, loc("rp_endless"), config.panels_dir, replay.speed, replay.difficulty)
>>>>>>> 38893e61
  P1.do_countdown = replay.do_countdown or false
  P1.max_runs_per_frame = 1
  P1.input_buffer = table.concat({replay.in_buf})
  P1.panel_buffer = replay.pan_buf
  P1.gpanel_buffer = replay.gpan_buf
  P1.speed = replay.speed
  P1.difficulty = replay.difficulty
  P1:starting_state()
  local run = true
  while true do
    P1:render()
    draw_pause()
    wait()
    local ret = nil
    variable_step(function()
      if this_frame_keys["escape"] then
        ret = {main_dumb_transition, {main_select_mode, "", 0, 0}}
      end
      if this_frame_keys["return"] then
        run = not run
      end
      if this_frame_keys["\\"] then
        run = false
      end
      if run or this_frame_keys["\\"] then
        if P1.game_over then
        -- TODO: proper game over.
<<<<<<< HEAD
          local end_text = "You scored "..P1.score.."\nin "..frames_to_time_string(P1.game_stopwatch, true)
          ret = {main_dumb_transition, {main_select_mode, end_text, 30, -1, P1:pick_win_sfx()}}
=======
          local end_text = loc("rp_score", P1.score, frames_to_time_string(P1.game_stopwatch, true))
          ret = {main_dumb_transition, {main_select_mode, end_text, 30}}
>>>>>>> 38893e61
        end
        P1:foreign_run()
        P1:handle_pause()
      end
    end)
    if ret then
      return unpack(ret)
    end
  end
end

function main_replay_puzzle()
  local replay = replay.puzzle
  if not replay or replay.in_buf == nil or replay.in_buf == "" then
<<<<<<< HEAD
    return main_dumb_transition, {main_select_mode, "I don't have a puzzle replay :(", 0, -1}
=======
    return main_dumb_transition,
      {main_select_mode, loc("rp_no_puzzle")}
>>>>>>> 38893e61
  end
  stop_the_music()
  pick_random_stage()
  P1 = Stack(1, "puzzle", config.panels)
  P1:wait_for_random_character()
  P1.do_countdown = replay.do_countdown or false
  P1.max_runs_per_frame = 1
  P1.input_buffer = replay.in_buf
  P1:set_puzzle_state(unpack(replay.puzzle))
  local run = true
  while true do
    debug_mouse_panel = nil
    P1:render()
    draw_pause()
    draw_debug_mouse_panel()
    wait()
    local ret = nil
    variable_step(function()
      if this_frame_keys["escape"] then
        ret =  {main_dumb_transition, {main_select_mode, "", 0, 0}}
      end
      if this_frame_keys["return"] then
        run = not run
      end
      if this_frame_keys["\\"] then
        run = false
      end
      if run or this_frame_keys["\\"] then
        if P1.n_active_panels == 0 and
            P1.prev_active_panels == 0 then
          if P1:puzzle_done() then
<<<<<<< HEAD
            ret = {main_dumb_transition, {main_select_mode, "You win!", 30, -1, P1:pick_win_sfx()}}
          elseif P1.puzzle_moves == 0 then
            ret = {main_dumb_transition, {main_select_mode, "You lose :(", 30, -1}}
=======
            ret = {main_dumb_transition, {main_select_mode, loc("pl_you_win")}}
          elseif P1.puzzle_moves == 0 then
            ret = {main_dumb_transition, {main_select_mode, loc("pl_you_lose")}}
>>>>>>> 38893e61
          end
        end
        P1:foreign_run()
        P1:handle_pause()
      end
    end)
    if ret then
      return unpack(ret)
    end
  end
end

function make_main_puzzle(puzzles)
  local awesome_idx, next_func = 1, nil
  function next_func()
    stop_the_music()
    pick_random_stage()
    consuming_timesteps = true
    replay.puzzle = {}
    local replay = replay.puzzle
    P1 = Stack(1, "puzzle", config.panels)
    P1:wait_for_random_character()
    P1.do_countdown = config.ready_countdown_1P or false
    local start_delay = 0
    if awesome_idx == nil then
      awesome_idx = math.random(#puzzles)
    end
    P1:set_puzzle_state(unpack(puzzles[awesome_idx]))
    replay.puzzle = puzzles[awesome_idx]
    replay.in_buf = ""
    while true do
      P1:render()
      draw_pause()
      wait()
      local ret = nil
      variable_step(function()
        if this_frame_keys["escape"] then
<<<<<<< HEAD
          ret = {main_dumb_transition, {main_select_puzz, "Waiting for your input! yay", 0, 0}}
        else
          if P1.n_active_panels == 0 and
              P1.prev_active_panels == 0 then
            if P1:puzzle_done() then
              awesome_idx = (awesome_idx % #puzzles) + 1
              write_replay_file()
              if awesome_idx == 1 then
                ret = {main_dumb_transition, {main_select_puzz, "You win!", 30, -1, P1:pick_win_sfx()}}
              else
                ret = {main_dumb_transition, {next_func, "You win!", 30, -1, P1:pick_win_sfx()}}
              end
            elseif P1.puzzle_moves == 0 then
              write_replay_file()
              ret = {main_dumb_transition, {main_select_puzz, "You lose :(", 30, -1}}
            end
=======
          ret = {main_select_puzz}
        end
        if P1.n_active_panels == 0 and
            P1.prev_active_panels == 0 then
          if P1:puzzle_done() then
            awesome_idx = (awesome_idx % #puzzles) + 1
            write_replay_file()
            if awesome_idx == 1 then
              ret = {main_dumb_transition, {main_select_puzz, loc("pl_you_win"), 30}}
            else
              ret = {main_dumb_transition, {next_func, loc("pl_you_win"), 30}}
            end
          elseif P1.puzzle_moves == 0 then
            write_replay_file()
            ret = {main_dumb_transition, {main_select_puzz, loc("pl_you_lose"), 30}}
>>>>>>> 38893e61
          end
          if P1.n_active_panels ~= 0 or P1.prev_active_panels ~= 0 or
              P1.puzzle_moves ~= 0 then
            P1:local_run()
            P1:handle_pause()
          end
        end
      end)
      if ret then
        return unpack(ret)
      end
    end
  end
  return next_func
end

do
  local items = {}
  for key,val in spairs(puzzle_sets) do
    items[#items+1] = {key, make_main_puzzle(val)}
  end
  items[#items+1] = {loc("back"), main_select_mode}
  function main_select_puzz()
    if themes[config.theme].musics.main then
      find_and_add_music(themes[config.theme].musics, "main")
    end
    bg = themes[config.theme].images.bg_main
    local active_idx = last_puzzle_idx or 1
    local k = K[1]
    while true do
      local to_print = ""
      local arrow = ""
      for i=1,#items do
        if active_idx == i then
          arrow = arrow .. ">"
        else
          arrow = arrow .. "\n"
        end
        to_print = to_print .. "   " .. items[i][1] .. "\n"
      end
      gprint("Puzzles:", unpack(main_menu_screen_pos) )
      gprint(loc("pz_info"), main_menu_screen_pos[1]-280, main_menu_screen_pos[2]+220)
      gprint(arrow, main_menu_screen_pos[1]+100, main_menu_screen_pos[2])
      gprint(to_print, main_menu_screen_pos[1]+100, main_menu_screen_pos[2])
      wait()
      local ret = nil
      variable_step(function()
        if menu_up(k) then
          active_idx = wrap(1, active_idx-1, #items)
        elseif menu_down(k) then
          active_idx = wrap(1, active_idx+1, #items)
        elseif menu_enter(k) then
          last_puzzle_idx = active_idx
          ret = {items[active_idx][2], items[active_idx][3]}
        elseif menu_escape(k) then
          if active_idx == #items then
            ret = {items[active_idx][2], items[active_idx][3]}
          else
            active_idx = #items
          end
        end
      end)
      if ret then
        return unpack(ret)
      end
    end
  end
end

function main_config_input()
<<<<<<< HEAD
  local pretty_names = {"Up", "Down", "Left", "Right", "A", "B", "X", "Y", "L", "R", "Start"}
=======
  local pretty_names = {loc("up"), loc("down"), loc("left"), loc("right"), "A", "B", "L", "R"}
>>>>>>> 38893e61
  local items, active_idx = {}, 1
  local k = K[1]
  local active_player = 1
  local function get_items()
    items = {[0]={loc("player").. " ", ""..active_player}}
    for i=1,#key_names do
      items[#items+1] = {pretty_names[i], k[key_names[i]] or loc("op_none")}
    end
    items[#items+1] = {loc("op_all_keys"), ""}
    items[#items+1] = {loc("back"), "", main_select_mode}
  end
  local function print_stuff()
    local to_print, to_print2, arrow = "", "", ""
    for i=0,#items do
      if active_idx == i then
        arrow = arrow .. ">"
      else
        arrow = arrow .. "\n"
      end
      to_print = to_print .. "   " .. items[i][1] .. "\n"
      to_print2 = to_print2 .. "                  " .. items[i][2] .. "\n"
    end
    gprint(arrow, unpack(main_menu_screen_pos))
    gprint(to_print, unpack(main_menu_screen_pos))
    gprint(to_print2, unpack(main_menu_screen_pos))
  end
  local idxs_to_set = {}
  while true do
    get_items()
    if #idxs_to_set > 0 then
      items[idxs_to_set[1]][2] = "___"
    end
    print_stuff()
    wait()
    local ret = nil
    variable_step(function()
      if #idxs_to_set > 0 then
        local idx = idxs_to_set[1]
        for key,val in pairs(this_frame_keys) do
          if val then
            k[key_names[idx]] = key
            table.remove(idxs_to_set, 1)
            if #idxs_to_set == 0 then
              write_key_file()
            end
          end
        end
      elseif menu_up(K[1]) then
        active_idx = wrap(1, active_idx-1, #items)
      elseif menu_down(K[1]) then
        active_idx = wrap(1, active_idx+1, #items)
      elseif menu_left(K[1]) then
        active_player = wrap(1, active_player-1, 2)
        k=K[active_player]
      elseif menu_right(K[1]) then
        active_player = wrap(1, active_player+1, 2)
        k=K[active_player]
      elseif menu_enter(K[1]) then
        if active_idx <= #key_names then
          idxs_to_set = {active_idx}
        elseif active_idx == #key_names + 1 then
          idxs_to_set = {1,2,3,4,5,6,7,8}
        else
          ret = {items[active_idx][3], items[active_idx][4]}
        end
      elseif menu_escape(K[1]) then
        if active_idx == #items then
          ret = {items[active_idx][3], items[active_idx][4]}
        else
          active_idx = #items
        end
      end
    end)
    if ret then
      return unpack(ret)
    end
  end
end

<<<<<<< HEAD
=======
function main_show_custom_graphics_readme(idx)
  if not love.filesystem.getInfo("assets/"..prefix_of_ignored_dirs..default_assets_dir) then
    print("Hold on. Copying example folders to make this easier...\n This make take a few seconds.")
    gprint(loc("op_copy_files"), 280, 280)
    wait()
    recursive_copy("assets/"..default_assets_dir, "assets/"..prefix_of_ignored_dirs..default_assets_dir)
  end

  -- add other defaults panels sets here so that anyone can update them if wanted
  local default_panels_dirs = { default_panels_dir, "libre" }
  
  for _,panels_dir in ipairs(default_panels_dirs) do
    if not love.filesystem.getInfo("panels/"..prefix_of_ignored_dirs..panels_dir) then
      print("Hold on. Copying example folders to make this easier...\n This make take a few seconds.")
      gprint(loc("op_copy_files"), 280, 280)
      wait()
      recursive_copy("panels/"..panels_dir, "panels/"..prefix_of_ignored_dirs..panels_dir)
    end
  end

  local custom_graphics_readme = read_txt_file("Custom Graphics Readme.txt")
  while true do
    gprint(custom_graphics_readme, 15, 15)
    do_menu_function = false
    wait()
    local ret = nil
    variable_step(function()
      if menu_escape(K[1]) or menu_enter(K[1]) then
        ret = {main_options, {idx}}
      end
    end)
    if ret then
      return unpack(ret)
    end
  end
end

function main_show_custom_sounds_readme(idx)
  if not love.filesystem.getInfo("sounds/"..prefix_of_ignored_dirs..default_sounds_dir)then
    print("Hold on.  Copying an example folder to make this easier...\n This make take a few seconds.")
    gprint(
      loc("op_copy_files"), 280, 280)
    wait()
    recursive_copy("sounds/"..default_sounds_dir, "sounds/"..prefix_of_ignored_dirs..default_sounds_dir)
  end
  local custom_sounds_readme = read_txt_file("Custom Sounds Readme.txt")
  while true do
    gprint(custom_sounds_readme, 15, 15)
    do_menu_function = false
    wait()
    local ret = nil
    variable_step(function()
      if menu_escape(K[1]) or menu_enter(K[1]) then
        ret = {main_options, {idx}}
      end
    end)
    if ret then
      return unpack(ret)
    end
  end
end

function main_show_custom_characters_readme(idx)
  for _,current_character in ipairs(default_characters_ids) do
    if not love.filesystem.getInfo("characters/"..prefix_of_ignored_dirs..current_character) then
      print("Hold on. Copying example folders to make this easier...\n This make take a few seconds.")
      gprint(
        loc("op_copy_files"), 280, 280)
      wait()
      recursive_copy("characters/"..current_character, "characters/"..prefix_of_ignored_dirs..current_character)
    end
  end

  local custom_characters_readme = read_txt_file("Custom Characters Readme.txt")
  while true do
    gprint(custom_characters_readme, 15, 15)
    do_menu_function = false
    wait()
    local ret = nil
    variable_step(function()
      if menu_escape(K[1]) or menu_enter(K[1]) then
        ret = {main_options, {idx}}
      end
    end)
    if ret then
      return unpack(ret)
    end
  end
end

function main_options(starting_idx)
  local items, active_idx = {}, starting_idx or 1
  local k = K[1]
  local selected, deselected_this_frame, adjust_active_value = false, false, false
  local save_replays_publicly_choices = {"with my name", "anonymously", "not at all"}
  local on_off_text = {[true]="On", [false]="Off"}
  local name, version, vendor, device = love.graphics.getRendererInfo()
  memory_before_options_menu = {  config.assets_dir or default_assets_dir,
                                  config.panels_dir_when_not_using_set_from_assets_folder or default_panels_dir,
                                  config.sounds_dir or default_sounds_dir,
                                  config.use_panels_from_assets_folder,
                                  config.use_default_characters,
                                  config.enable_analytics }
  --make so we can get "anonymously" from save_replays_publicly_choices["anonymously"]
  for k,v in ipairs(save_replays_publicly_choices) do
    save_replays_publicly_choices[v] = v
  end

  local function get_dir_set(set,path)
    local raw_dir_list = love.filesystem.getDirectoryItems(path)
    for k,v in ipairs(raw_dir_list) do
      local start_of_v = string.sub(v,0,string.len(prefix_of_ignored_dirs))
      if love.filesystem.getInfo(path.."/"..v) and v ~= "Example folder structure" and start_of_v ~= prefix_of_ignored_dirs then
        set[#set+1] = v
      end
    end
  end

  local asset_sets = {}
  get_dir_set(asset_sets,"assets")
  local panel_sets = {}
  get_dir_set(panel_sets,"panels")
  local sound_sets = {}
  get_dir_set(sound_sets,"sounds")

  print("asset_sets:")
  for k,v in ipairs(asset_sets) do
    print(v)
  end


  items = {
    --options menu table reference:
    --{[1]"Option Name", [2]current or default value, [3]type, [4]min or bool value or choices_table,
    -- [5]max, [6]sound_source, [7]selectable, [8]next_func, [9]play_while selected}
    {"Master Volume", config.master_volume or 100, "numeric", 0, 100, characters[config.character].musics.normal_music, true, nil, true},
    {"SFX Volume", config.SFX_volume or 100, "numeric", 0, 100, sounds.SFX.cur_move, true},
    {"Music Volume", config.music_volume or 100, "numeric", 0, 100, characters[config.character].musics.normal_music, true, nil, true},
    {"Debug Mode", on_off_text[config.debug_mode or false], "bool", false, nil, nil,false},
    {"Save replays publicly",
      save_replays_publicly_choices[config.save_replays_publicly]
        or save_replays_publicly_choices["with my name"],
      "multiple choice", save_replays_publicly_choices},
    {"Graphics set", config.assets_dir or default_assets_dir, "multiple choice", asset_sets},
    {"Panels set", config.panels_dir_when_not_using_set_from_assets_folder or default_panels_dir, "multiple choice", panel_sets},
    {"About custom graphics", "", "function", nil, nil, nil, nil, main_show_custom_graphics_readme},
    {"Sounds set", config.sounds_dir or default_sounds_dir, "multiple choice", sound_sets},
    {"About custom sounds", "", "function", nil, nil, nil, nil, main_show_custom_sounds_readme},
    {"Ready countdown", on_off_text[config.ready_countdown_1P or false], "bool", true, nil, nil,false},
    {"Show FPS", on_off_text[config.show_fps or false], "bool", true, nil, nil,false},
    {"Use panels from assets folder", on_off_text[config.use_panels_from_assets_folder], "bool", true, nil, nil,false},
    {"Use default characters", on_off_text[config.use_default_characters], "bool", true, nil, nil,false},
    {"Danger music change-back delay", on_off_text[config.danger_music_changeback_delay or false], "bool", false, nil, nil, false},
    {"About custom characters", "", "function", nil, nil, nil, nil, main_show_custom_characters_readme},
    {"Enable analytics", on_off_text[config.enable_analytics or false], "bool", false, nil, nil, false},
    {"Language", localization:get_language(), "multiple choice", select(1, localization:get_list_codes_langs())},
    {"Back", "", nil, nil, nil, nil, false, main_select_mode}
  }

  local loc_items = {
    loc("op_vol"),
    loc("op_vol_sfx"),
    loc("op_vol_music"),
    loc("op_debug"),
    loc("op_replay_public"),
    loc("op_graphic"),
    loc("op_panels"),
    loc("op_about_graphics"),
    loc("op_sonds"),
    loc("op_about_sounds"),
    loc("op_countdown"),
    loc("op_fps"),
    loc("op_use_assets"),
    loc("op_default_char"),
    loc("op_music_delay"),
    loc("op_about_chars"),
    loc("op_analytics"),
    loc("op_language"),
    loc("back"),
  }

  local function print_stuff()
    gprint("graphics card:  "..(device or "nil"), 100, 0)
    local to_print, to_print2, arrow = "", "", ""
    for i=1,#items do
      if active_idx == i then
        arrow = arrow .. ">"
      else
        arrow = arrow .. "\n"
      end
      local s
      if i > #loc_items then
        s = "#loc_items["..i.."]"
      else
        s = loc_items[i]
      end
      to_print = to_print .. "   " .. s .. "\n"
      to_print2 = to_print2 .. "                                                                  "
      if active_idx == i and selected then
        to_print2 = to_print2 .. "                          < "
      else
        to_print2 = to_print2 .. "                            "
      end
      to_print2 = to_print2.. items[i][2]
      if active_idx == i and selected then
        to_print2 = to_print2 .. " >"
      end
      to_print2 = to_print2 .. "\n"
    end
    local x,y = unpack(main_menu_screen_pos)
    x = x - 60 --options menu is 'lefter' than main_menu
    gprint(arrow, x, y)
    gprint(to_print, x, y)
    gprint(to_print2, x, y)
  end
  local function adjust_left()
    if items[active_idx][3] == "numeric" then
      if items[active_idx][2] > items[active_idx][4] then --value > minimum
        items[active_idx][2] = items[active_idx][2] - 1
      end
    elseif items[active_idx][3] == "multiple choice" then
      adjust_backwards = true
      adjust_active_value = true
    end
    --the following is enough for "bool"
    adjust_active_value = true
    if items[active_idx][6] and not items[active_idx][9] then
    --sound_source for this menu item exists and not play_while_selected
      items[active_idx][6]:stop()
      items[active_idx][6]:play()
    end
  end
  local function adjust_right()
    if items[active_idx][3] == "numeric" then
      if items[active_idx][2] < items[active_idx][5] then --value < maximum
        items[active_idx][2] = items[active_idx][2] + 1
      end
    elseif items[active_idx][3] == "multiple choice" then
      adjust_active_value = true
    end
    --the following is enough for "bool"
    adjust_active_value = true
    if items[active_idx][6] and not items[active_idx][9] then
    --sound_source for this menu item exists and not play_while_selected
      items[active_idx][6]:stop()
      items[active_idx][6]:play()
    end
  end
  local do_menu_function = false
  while true do
    print_stuff()
    wait()
    local ret = nil
    variable_step(function()
      if menu_up(K[1]) and not selected then
        active_idx = wrap(1, active_idx-1, #items)
      elseif menu_down(K[1]) and not selected then
        active_idx = wrap(1, active_idx+1, #items)
      elseif menu_left(K[1]) and (selected or not items[active_idx][7]) then --or not selectable
        adjust_left()
      elseif menu_right(K[1]) and (selected or not items[active_idx][7]) then --or not selectable
        adjust_right()
      elseif menu_enter(K[1]) then
        if items[active_idx][7] then --is selectable
          selected = not selected
          if not selected then
            deselected_this_frame = true
            adjust_active_value = true
          end
        elseif items[active_idx][3] == "bool" or items[active_idx][3] == "multiple choice" then
          adjust_active_value = true
        elseif items[active_idx][3] == "function" then
          do_menu_function = true
        elseif active_idx == #items then
          ret = {exit_options_menu}
        end
      elseif menu_escape(K[1]) then
        if selected then
          selected = not selected
          deselected_this_frame = true
        elseif active_idx == #items then
          ret = {exit_options_menu}
        else
          active_idx = #items
        end
      end
      if adjust_active_value and not ret then
        if items[active_idx][3] == "bool" then
          if active_idx == 4 then
            config.debug_mode = not config.debug_mode
            items[active_idx][2] = on_off_text[config.debug_mode or false]
          end
          if items[active_idx][1] == "Ready countdown" then
            config.ready_countdown_1P = not config.ready_countdown_1P
            items[active_idx][2] = on_off_text[config.ready_countdown_1P]
          elseif items[active_idx][1] == "Show FPS" then
            config.show_fps = not config.show_fps
            items[active_idx][2] = on_off_text[config.show_fps]
          elseif items[active_idx][1] == "Use panels from assets folder" then
            config.use_panels_from_assets_folder = not config.use_panels_from_assets_folder
            items[active_idx][2] = on_off_text[config.use_panels_from_assets_folder]
          elseif items[active_idx][1] == "Use default characters" then
            config.use_default_characters = not config.use_default_characters
            items[active_idx][2] = on_off_text[config.use_default_characters]
          elseif items[active_idx][1] == "Danger music change-back delay" then
            config.danger_music_changeback_delay = not config.danger_music_changeback_delay
            items[active_idx][2] = on_off_text[config.danger_music_changeback_delay]
          elseif items[active_idx][1] == "Enable analytics" then
            config.enable_analytics = not config.enable_analytics
            items[active_idx][2] = on_off_text[config.enable_analytics]
          end
          --add any other bool config updates here
        elseif items[active_idx][3] == "numeric" then
          if config.master_volume ~= items[1][2] then
            config.master_volume = items[1][2]
            love.audio.setVolume(config.master_volume/100)
          end
          if config.SFX_volume ~= items[2][2] then --SFX volume should be updated
            config.SFX_volume = items[2][2]
            items[2][6]:setVolume(config.SFX_volume/100) --do just the one sound effect until we deselect
          end
          if config.music_volume ~= items[3][2] then --music volume should be updated
            config.music_volume = items[3][2]
            items[3][6]:setVolume(config.music_volume/100) --do just the one music source until we deselect
          end
          --add any other numeric config updates here
        elseif items[active_idx][3] == "multiple choice" then
          local active_choice_num = 1
          --find the key for the currently selected choice
          for k,v in ipairs(items[active_idx][4]) do
            if v == items[active_idx][2] then
              active_choice_num = k
            end
          end
          -- the next line of code means
          -- current_choice_num = choices[wrap(1, next_choice_num, last_choice_num)]
          if adjust_backwards then
            items[active_idx][2] = items[active_idx][4][wrap(1,active_choice_num - 1, #items[active_idx][4])]
            adjust_backwards = nil
          else
            items[active_idx][2] = items[active_idx][4][wrap(1,active_choice_num + 1, #items[active_idx][4])]
          end
          if active_idx == 5 then
            config.save_replays_publicly = items[active_idx][2]
          elseif active_idx == 6 then
            config.assets_dir = items[active_idx][2]
          elseif active_idx == 7 then
            config.panels_dir_when_not_using_set_from_assets_folder = items[active_idx][2]
          elseif active_idx == 9 then
            config.sounds_dir = items[active_idx][2]
          elseif active_idx == 18 then
            localization:set_language(items[active_idx][2])
          end
          --add any other multiple choice config updates here
        end
        adjust_active_value = false
      end
      if items[active_idx][3] == "function" and do_menu_function and not ret then
        ret = {items[active_idx][8], {active_idx}}
      end
      if not ret and selected and items[active_idx][9] and items[active_idx][6] and not items[active_idx][6]:isPlaying() then
      --if selected and play_while_selected and sound source exists and it isn't playing
        items[active_idx][6]:play()
      end
      if not ret and deselected_this_frame then
        if items[active_idx][6] then --sound_source for this menu item exists
          items[active_idx][6]:stop()
          love.audio.stop()
          stop_the_music()
        end
        deselected_this_frame = false
      end
    end)
    if ret then
      return unpack(ret)
    end
  end
end

function exit_options_menu()
  gprint(loc("op_save"), unpack(main_menu_screen_pos))
  wait()
  if config.use_panels_from_assets_folder then
    config.panels_dir = config.assets_dir
  else
    config.panels_dir = config.panels_dir_when_not_using_set_from_assets_folder
  end
  write_conf_file()

  if config.assets_dir ~= memory_before_options_menu[1] 
    or config.use_default_characters ~= memory_before_options_menu[5]
    or config.sounds_dir ~= memory_before_options_menu[3] then
    gprint(loc("op_reload_chars"), unpack(main_menu_screen_pos))
    wait()
    characters_init()
  end

  if config.assets_dir ~= memory_before_options_menu[1] 
    or config.use_default_characters ~= memory_before_options_menu[5] then
    gprint(loc("op_reload_graphics"), unpack(main_menu_screen_pos))
    wait()
    graphics_init()
  end

  if config.panels_dir_when_not_using_set_from_assets_folder ~= memory_before_options_menu[2]
  or config.use_panels_from_assets_folder ~= memory_before_options_menu[4]
  or config.assets_dir ~= memory_before_options_menu[1] then
    gprint(loc("op_reload_panels"), unpack(main_menu_screen_pos))
    wait()
    panels_init()
  end

  if config.sounds_dir ~= memory_before_options_menu[3] 
    or config.use_default_characters ~= memory_before_options_menu[5] then
    gprint(loc("op_reload_sounds"), unpack(main_menu_screen_pos))
    wait()
    sound_init()
  else
    apply_config_volume()
  end

  if config.enable_analytics ~= memory_before_options_menu[6] then
    print("reloading analytics...")
    gprint(loc("op_reload_analytics"), unpack(main_menu_screen_pos))
    wait()
    analytics_init()
  end

  memory_before_options_menu = nil
  return main_select_mode
end

>>>>>>> 38893e61
function main_set_name()
  local name = config.name or ""
  while true do
    local to_print = loc("op_enter_name").."\n"..name
    if (love.timer.getTime()*3) % 2 > 1 then
        to_print = to_print .. "|"
    end
    gprint(to_print, unpack(main_menu_screen_pos))
    wait()
    local ret = nil
    variable_step(function()
      if this_frame_keys["escape"] then
        ret = {main_select_mode}
      end
      if this_frame_keys["return"] or this_frame_keys["kenter"] then
        config.name = name
        write_conf_file()
        ret = {main_select_mode}
      end
      if menu_backspace(K[1]) then
        -- Remove the last character.
        -- This could be a UTF-8 character, so handle it properly.
        local utf8offset = utf8.offset(name, -1)
        if utf8offset then
          name = string.sub(name, 1, utf8offset - 1)
        end
      end
      for _,v in ipairs(this_frame_unicodes) do
        name = name .. v
      end
    end)
    if ret then
      return unpack(ret)
    end
  end
end

function main_music_test()
<<<<<<< HEAD
  gprint("Loading required sounds.. (this may take a while)", unpack(main_menu_screen_pos))
=======
  gprint(loc("op_music_load"), unpack(main_menu_screen_pos))
>>>>>>> 38893e61
  wait()
  -- loads music for characters that are not fully loaded
  for _,character_id in ipairs(characters_ids_for_current_theme) do
    if not characters[character_id].fully_loaded then
      characters[character_id]:sound_init(true,false)
    end
  end

  local index = 1
  local tracks = {}

  for _,character_id in ipairs(characters_ids_for_current_theme) do
    local character = characters[character_id]
    tracks[#tracks+1] = {
      name = character.display_name .. ": normal_music",
      char = character_id,
      type = "normal_music",
      start = character.musics.normal_music_start or zero_sound,
      loop = character.musics.normal_music
    }
    if character.musics.danger_music then
      tracks[#tracks+1] = {
        name = character.display_name .. ": danger_music",
        char = character_id,
        type = "danger_music",
        start = character.musics.danger_music_start or zero_sound,
        loop = character.musics.danger_music
      }
    end
  end

  -- initial song starts here
  find_and_add_music(tracks[index].char, tracks[index].type)

  while true do
    tp =  loc("op_music_current") .. tracks[index].name
    tp = tp .. (table.getn(currently_playing_tracks) == 1 and "\n"..loc("op_music_intro").."\n" or "\n"..loc("op_music_loop").."\n")
    min_time = math.huge
    for k, _ in pairs(music_t) do if k and k < min_time then min_time = k end end
    tp = tp .. string.format("%d", min_time - love.timer.getTime() )
    tp = tp .. "\n\n\n"..loc("op_music_nav", "<", ">", "ESC")
    gprint(tp,unpack(main_menu_screen_pos))
    wait()
    local ret = nil
    variable_step(function()
      if menu_left(K[1]) or menu_right(K[1]) or menu_escape(K[1]) then
        stop_the_music()
      end
      if menu_left(K[1]) then  index = index - 1 end
      if menu_right(K[1]) then index = index + 1 end
      if index > #tracks then index = 1 end
      if index < 1 then index = #tracks end
      if menu_left(K[1]) or menu_right(K[1]) then
        find_and_add_music(tracks[index].char, tracks[index].type)
      end
      if menu_escape(K[1]) then

        -- unloads music for characters that are not fully loaded (it has been loaded when entering this submenu)
        for _,character_id in ipairs(characters_ids_for_current_theme) do
          if not characters[character_id].fully_loaded then
            characters[character_id]:sound_uninit()
          end
        end

        ret = {main_select_mode}
      end
    end)
    if ret then
      return unpack(ret)
    end
  end
end

function fullscreen()
  if love.graphics.getSupported("canvas") then
    love.window.setFullscreen(not love.window.getFullscreen(), "desktop")
  end
  return main_select_mode
end

function main_dumb_transition(next_func, text, timemin, timemax, winnerSFX)
  if P1 and P1.character then
    characters[P1.character]:stop_sounds()
  end
  if P2 and P2.character then
    characters[P2.character]:stop_sounds()
  end
  love.audio.stop()
  stop_the_music()
  game_is_paused = false
  winnerSFX = winnerSFX or nil
  if not SFX_mute then
    if winnerSFX ~= nil then
      winnerSFX:play()
    elseif SFX_GameOver_Play == 1 then
      themes[config.theme].sounds.game_over:play()
    end
  end
  SFX_GameOver_Play = 0

  text = text or ""
  timemin = timemin or 0
  timemax = timemax or -1 -- negative values means the user needs to press enter/escape to continue
  local t = 0
  local k = K[1]
  while true do
    gprint(text, unpack(main_menu_screen_pos))
    wait()
    local ret = nil
    variable_step(function()
      if t >= timemin and ( (t >=timemax and timemax >= 0) or (menu_enter(k) or menu_escape(k))) then
        ret = {next_func}
      end
      t = t + 1
      --if TCP_sock then
      --  if not do_messages() then
      --    -- do something? probably shouldn't drop back to the main menu transition since we're already here
      --  end
      --end
    end)
    if ret then
      return unpack(ret)
    end
  end
end

function exit_game(...)
 love.event.quit()
 return main_select_mode
end

function love.quit()
  love.audio.stop()
  config.window_x, config.window_y, config.display = love.window.getPosition()
  write_conf_file()
end<|MERGE_RESOLUTION|>--- conflicted
+++ resolved
@@ -31,50 +31,6 @@
 function fmainloop()
   local func, arg = main_select_mode, nil
   replay = {}
-<<<<<<< HEAD
-=======
-  -- Default configuration values
-  config = {
-             -- The lastly used version
-             version                       = VERSION,
-             -- Lang used for localization
-             language_code                 = "EN",
-             -- Player character
-             character                     = "lip",
-             -- Level (2P modes / 1P vs yourself mode)
-             level                         = 5,
-             endless_speed                 = 1,
-             endless_difficulty            = 1,
-             -- Player name
-             name                          = "defaultname",
-             -- Volume settings
-             master_volume                 = 100,
-             SFX_volume                    = 100,
-             music_volume                  = 100,
-             -- Debug mode flag
-             debug_mode                    = false,
-             -- Show FPS in the top-left corner of the screen
-             show_fps                      = false,
-             -- Enable ready countdown flag
-             ready_countdown_1P            = true,
-             -- Change danger music back later flag
-             danger_music_changeback_delay = false,
-             -- analytics
-             enable_analytics              = false,
-             -- Save replays setting
-             save_replays_publicly         = "with my name",
-             -- Default directories for graphics/panels/sounds
-             assets_dir                    = default_assets_dir,
-             sounds_dir                    = default_sounds_dir,
-
-             panels_dir                    = default_assets_dir,
-             -- Retrocompatibility, please remove whenever possible, it's so ugly!
-             panels_dir_when_not_using_set_from_assets_folder = default_panels_dir,
-             use_panels_from_assets_folder = true,
-             -- Retrocompatibility
-             use_default_characters        = false,
-           }
->>>>>>> 38893e61
   gprint("Reading config file", unpack(main_menu_screen_pos))
   wait()
   read_conf_file() -- TODO: stop making new config files
@@ -94,31 +50,22 @@
   theme_init()
   gprint("Preloading characters...", unpack(main_menu_screen_pos))
   wait()
-<<<<<<< HEAD
   characters_init()
   gprint("Preloading stages...", unpack(main_menu_screen_pos))
-=======
-  characters_init() -- load images and set up stuff
+  wait()
+  stages_init()
   gprint("Loading localization...", unpack(main_menu_screen_pos))
   wait()
   Localization.init(localization)
-  gprint("Loading graphics...", unpack(main_menu_screen_pos))
->>>>>>> 38893e61
-  wait()
-  stages_init()
   gprint("Loading panels...", unpack(main_menu_screen_pos))
   wait()
   panels_init() -- load panels
   gprint("Loading analytics...", unpack(main_menu_screen_pos))
   wait()
   analytics_init()
-<<<<<<< HEAD
   apply_config_volume()
-=======
-
+  -- NOCOMMIT
   join_community_msg = loc("join_community").."\ndiscord.panelattack.com"
-
->>>>>>> 38893e61
   while true do
     leftover_time = 1/120
     consuming_timesteps = false
@@ -173,25 +120,14 @@
         --{"2P vs online at domi1819.xyz (Europe, beta for spectating and ranking)", main_net_vs_setup, {"domi1819.xyz"}},
         --{"2P vs online at localhost (development-use only)", main_net_vs_setup, {"localhost"}},
         --{"2P vs online at LittleEndu's server", main_net_vs_setup, {"51.15.207.223"}},
-<<<<<<< HEAD
-        {"2P vs local game", main_local_vs_setup},
-        {"Replay of 1P endless", main_replay_endless},
-        {"Replay of 1P puzzle", main_replay_puzzle},
-        {"Replay of 2P vs", main_replay_vs},
-        {"Configure input", main_config_input},
-        {"Set name", main_set_name},
-        {"Options", options.main},
-        {"Music test", main_music_test}
-=======
         {loc("mm_2_vs_local"), main_local_vs_setup},
         {loc("mm_replay", loc("mm_1_endless")), main_replay_endless},
         {loc("mm_replay", loc("mm_1_puzzle")), main_replay_puzzle},
         {loc("mm_replay", loc("mm_1_vs")), main_replay_vs},
         {loc("mm_configure"), main_config_input},
         {loc("mm_set_name"), main_set_name},
-        {loc("mm_options"), main_options},
+        {loc("mm_options"), options.main},
         {loc("mm_music_test"), main_music_test}
->>>>>>> 38893e61
     }
     if love.graphics.getSupported("canvas") then
       items[#items+1] = {loc("mm_fullscreen", "(LAlt+Enter)"), fullscreen}
@@ -417,910 +353,8 @@
 end
 
 function main_net_vs_room()
-<<<<<<< HEAD
   select_screen.character_select_mode = "2p_net_vs"
   return select_screen.main()
-=======
-  character_select_mode = "2p_net_vs"
-  return main_character_select()
-end
-
--- fills the provided map based on the provided template and return the amount of pages. __Empty values will be replaced by character_ids
-local function fill_map(template_map,map)
-  local X,Y = 5,7
-  local pages_amount = 0
-  local character_id_index = 1
-  while true do
-    -- new page handling
-    pages_amount = pages_amount+1
-    map[pages_amount] = deepcpy(template_map)
-
-    -- go through the page and replace __Empty with characters_ids_for_current_theme
-    for i=1,X do
-      for j=1,Y do
-        if map[pages_amount][i][j] == "__Empty" then
-          map[pages_amount][i][j] = characters_ids_for_current_theme[character_id_index]
-          character_id_index = character_id_index+1
-          -- end case: no more characters_ids_for_current_theme to add
-          if character_id_index == #characters_ids_for_current_theme+1 then
-            print("filled "..#characters_ids_for_current_theme.." characters across "..pages_amount.." page(s)")
-            return pages_amount
-          end
-        end
-      end
-    end
-  end
-end
-
-local fallback_when_missing = nil
-
-local function refresh_based_on_own_mods(refreshed,ask_change_fallback)
-  ask_change_fallback = ask_change_fallback or false
-  if refreshed ~= nil then
-    if refreshed.panels_dir == nil or IMG_panels[refreshed.panels_dir] == nil then
-      refreshed.panels_dir = config.panels_dir
-    end
-    if characters[refreshed.character] == nil then
-      if refreshed.character_display_name and characters_ids_by_display_names[refreshed.character_display_name] then
-        refreshed.character = characters_ids_by_display_names[refreshed.character_display_name][1]
-      else
-        if not fallback_when_missing or ask_change_fallback then
-          fallback_when_missing = uniformly(characters_ids_for_current_theme)
-        end
-        refreshed.character = fallback_when_missing
-      end
-    end
-  end
-end
-
-local current_page = 1
-
-function main_character_select()
-  love.audio.stop()
-  stop_the_music()
-  bg = charselect
-  fallback_when_missing = nil
-
-  local function add_client_data(state)
-    state.loaded = characters[state.character] and characters[state.character].fully_loaded
-    state.wants_ready = state.ready
-  end
-
-  local function refresh_loaded_and_ready(state_1,state_2)
-    state_1.loaded = characters[state_1.character] and characters[state_1.character].fully_loaded
-    state_2.loaded = characters[state_2.character] and characters[state_2.character].fully_loaded
-    
-    if character_select_mode == "2p_net_vs" then
-      state_1.ready = state_1.wants_ready and state_1.loaded and state_2.loaded
-    else
-      state_1.ready = state_1.wants_ready and state_1.loaded
-      state_2.ready = state_2.wants_ready and state_2.loaded
-    end
-  end
-
-  print("character_select_mode = "..(character_select_mode or "nil"))
-
-
-  -- map is composed of special values prefixed by __ and character ids
-  local template_map = {}
-  local map = {}
-  if character_select_mode == "2p_net_vs" then
-    local opponent_connected = false
-    local retries, retry_limit = 0, 250
-    while not global_initialize_room_msg and retries < retry_limit do
-      for _,msg in ipairs(this_frame_messages) do
-        if msg.create_room or msg.character_select or msg.spectate_request_granted then
-          global_initialize_room_msg = msg
-        end
-      end
-      gprint(loc("ss_init"), unpack(main_menu_screen_pos))
-      wait()
-      if not do_messages() then
-        return main_dumb_transition, {main_select_mode, loc("ss_disconnect").."\n\n"..loc("ss_return"), 60, 300}
-      end
-      retries = retries + 1
-    end
-    -- if room_number_last_spectated and retries >= retry_limit and currently_spectating then
-      -- request_spectate(room_number_last_spectated)
-      -- retries = 0
-      -- while not global_initialize_room_msg and retries < retry_limit do
-        -- for _,msg in ipairs(this_frame_messages) do
-          -- if msg.create_room or msg.character_select or msg.spectate_request_granted then
-            -- global_initialize_room_msg = msg
-          -- end
-        -- end
-        -- gprint("Lost connection.  Trying to rejoin...", unpack(main_menu_screen_pos))
-        -- wait()
-        -- if not do_messages() then
-        --   return main_dumb_transition, {main_select_mode, "Disconnected from server.\n\nReturning to main menu...", 60, 300}
-        -- end
-        -- retries = retries + 1
-      -- end
-    -- end
-    if not global_initialize_room_msg then
-      return main_dumb_transition, {main_select_mode, loc("ss_init_fail").."\n\n"..loc("ss_return"), 60, 300}
-    end
-    msg = global_initialize_room_msg
-    global_initialize_room_msg = nil
-    if msg.ratings then
-        global_current_room_ratings = msg.ratings
-    end
-
-    if msg.your_player_number then
-      my_player_number = msg.your_player_number
-    elseif currently_spectating then
-      my_player_number = 1
-    elseif my_player_number and my_player_number ~= 0 then
-      print("We assumed our player number is still "..my_player_number)
-    else
-      error("We never heard from the server as to what player number we are")
-      print("Error: The server never told us our player number.  Assuming it is 1")
-      my_player_number = 1
-    end
-
-    if msg.op_player_number then
-      op_player_number = msg.op_player_number or op_player_number
-    elseif currently_spectating then
-      op_player_number = 2
-    elseif op_player_number and op_player_number ~= 0 then
-      print("We assumed op player number is still "..op_player_number)
-    else
-      error("We never heard from the server as to what player number we are")
-      print("Error: The server never told us our player number.  Assuming it is 2")
-      op_player_number = 2
-    end
-
-    if my_player_number == 2 and msg.a_menu_state ~= nil and msg.b_menu_state ~= nil then
-      print("inverting the states to match player number!")
-      msg.a_menu_state, msg.b_menu_state = msg.b_menu_state, msg.a_menu_state
-    end
-
-    global_my_state = msg.a_menu_state
-    refresh_based_on_own_mods(global_my_state)
-    global_op_state = msg.b_menu_state
-    refresh_based_on_own_mods(global_op_state)
-
-    if msg.win_counts then
-      update_win_counts(msg.win_counts)
-    end
-    if msg.replay_of_match_so_far then
-      replay_of_match_so_far = msg.replay_of_match_so_far
-    end
-    if msg.ranked then
-      match_type = "Ranked"
-      match_type_message = ""
-    else
-      match_type = "Casual"
-    end
-    if currently_spectating then
-      P1 = {panel_buffer="", gpanel_buffer=""}
-      print("we reset P1 buffers at start of main_character_select()")
-    end
-    P2 = {panel_buffer="", gpanel_buffer=""}
-    print("we reset P2 buffers at start of main_character_select()")
-    print("current_server_supports_ranking: "..tostring(current_server_supports_ranking))
-
-    if current_server_supports_ranking then
-      template_map = {{"__Mode", "__Mode", "__Level", "__Level", "__Panels", "__Panels", "__Ready"},
-             {"__Random", "__Empty", "__Empty", "__Empty", "__Empty", "__Empty", "__Empty"},
-             {"__Empty", "__Empty", "__Empty", "__Empty", "__Empty", "__Empty", "__Empty"},
-             {"__Empty", "__Empty", "__Empty", "__Empty", "__Empty", "__Empty", "__Empty"},
-             {"__Empty", "__Empty", "__Empty", "__Empty", "__Empty", "__Empty", "__Leave"}}
-    else
-      template_map = {{"__Level", "__Level", "__Level", "__Panels", "__Panels", "__Panels", "__Ready"},
-             {"__Random", "__Empty", "__Empty", "__Empty", "__Empty", "__Empty", "__Empty"},
-             {"__Empty", "__Empty", "__Empty", "__Empty", "__Empty", "__Empty", "__Empty"},
-             {"__Empty", "__Empty", "__Empty", "__Empty", "__Empty", "__Empty", "__Empty"},
-             {"__Empty", "__Empty", "__Empty", "__Empty", "__Empty", "__Empty", "__Leave"}}
-    end
-  end
-  if character_select_mode == "2p_local_vs" or character_select_mode == "1p_vs_yourself" then
-    template_map = {{"__Level", "__Level", "__Level", "__Panels", "__Panels", "__Panels", "__Ready"},
-             {"__Random", "__Empty", "__Empty", "__Empty", "__Empty", "__Empty", "__Empty"},
-             {"__Empty", "__Empty", "__Empty", "__Empty", "__Empty", "__Empty", "__Empty"},
-             {"__Empty", "__Empty", "__Empty", "__Empty", "__Empty", "__Empty", "__Empty"},
-             {"__Empty", "__Empty", "__Empty", "__Empty", "__Empty", "__Empty", "__Leave"}}
-  end
-
-  local pages_amount = fill_map(template_map, map)
-  if current_page > pages_amount then
-    current_page = 1
-  end
-
-  op_win_count = op_win_count or 0
-
-  if character_select_mode == "2p_net_vs" then
-    global_current_room_ratings = global_current_room_ratings or {{new=0,old=0,difference=0},{new=0,old=0,difference=0}}
-    my_expected_win_ratio = nil
-    op_expected_win_ratio = nil
-    print("my_player_number = "..my_player_number)
-    print("op_player_number = "..op_player_number)
-    if global_current_room_ratings[my_player_number].new
-    and global_current_room_ratings[my_player_number].new ~= 0
-    and global_current_room_ratings[op_player_number]
-    and global_current_room_ratings[op_player_number].new ~= 0 then
-      my_expected_win_ratio = (100*round(1/(1+10^
-            ((global_current_room_ratings[op_player_number].new
-                -global_current_room_ratings[my_player_number].new)
-              /RATING_SPREAD_MODIFIER))
-            ,2))
-      op_expected_win_ratio = (100*round(1/(1+10^
-            ((global_current_room_ratings[my_player_number].new
-                -global_current_room_ratings[op_player_number].new)
-              /RATING_SPREAD_MODIFIER))
-            ,2))
-    end
-    match_type = match_type or "Casual"
-    if match_type == "" then match_type = "Casual" end
-
-    if match_type == "Casual" then
-    elseif match_type == "Ranked" then
-    end
-  end
-
-  match_type_message = match_type_message or ""
-
-  local function do_leave()
-    my_win_count = 0
-    op_win_count = 0
-    return json_send({leave_room=true})
-  end
-
-  -- be wary: name_to_xy_per_page is kinda buggy for larger blocks as they span multiple positions (we retain the last one), and is completely broken with __Empty
-  local name_to_xy_per_page = {}
-  local X,Y = 5,7
-  for p=1,pages_amount do
-    name_to_xy_per_page[p] = {}
-    for i=1,X do
-      for j=1,Y do
-        if map[p][i][j] then
-          name_to_xy_per_page[p][map[p][i][j]] = {i,j}
-        end
-      end
-    end
-  end
-
-  my_win_count = my_win_count or 0
-
-  local cursor_data = {{position=shallowcpy(name_to_xy_per_page[current_page]["__Ready"]),selected=false},{position=shallowcpy(name_to_xy_per_page[current_page]["__Ready"]),selected=false}}
-  if global_my_state ~= nil then
-    cursor_data[1].state = shallowcpy(global_my_state)
-    global_my_state = nil
-  else
-    cursor_data[1].state = {character=config.character, character_display_name=characters[config.character].display_name, level=config.level, panels_dir=config.panels_dir, cursor="__Ready", ready=false, ranked=config.ranked}
-  end
-  if global_op_state ~= nil then
-    cursor_data[2].state = shallowcpy(global_op_state)
-    if character_select_mode ~= "2p_local_vs" then
-      global_op_state = nil -- retains state of the second player, also: don't unload its character when going back and forth
-    end
-  else
-    cursor_data[2].state = {character=config.character, character_display_name=characters[config.character].display_name, level=config.level, panels_dir=config.panels_dir, cursor="__Ready", ready=false, ranked=false}
-  end
-  add_client_data(cursor_data[1].state)
-  add_client_data(cursor_data[2].state)
-  refresh_loaded_and_ready(cursor_data[1].state, cursor_data[2].state)
-
-  local prev_state = shallowcpy(cursor_data[1].state)
-
-  local function draw_button(x,y,w,h,str,halign,valign,no_rect)
-    no_rect = no_rect or str == "__Empty"
-    halign = halign or "center"
-    valign = valign or "top"
-    local menu_width = Y*100
-    local menu_height = X*80
-    local spacing = 8
-    local text_height = 13
-    local x_padding = math.floor((canvas_width-menu_width)/2)
-    local y_padding = math.floor((canvas_height-menu_height)/2)
-    set_color(unpack(colors.white))
-    render_x = x_padding+(y-1)*100+spacing
-    render_y = y_padding+(x-1)*100+spacing
-    button_width = w*100-2*spacing
-    button_height = h*100-2*spacing
-    if no_rect == false then
-      grectangle("line", render_x, render_y, button_width, button_height)
-    end
-    local character = characters[str]
-    if str == "P1" then
-      character = characters[cursor_data[1].state.character]
-    elseif str == "P2" then
-      character = characters[cursor_data[2].state.character]
-    end
-    local width_for_alignment = button_width
-    local x_add,y_add = 0,0
-    if valign == "center" then
-      y_add = math.floor(0.5*button_height-0.5*text_height)-3
-    elseif valign == "bottom" then
-      y_add = math.floor(button_height-text_height)
-    end
-    if character and character.images["icon"] then
-      x_add = 0.025*button_width
-      width_for_alignment = 0.95*button_width
-      local orig_w, orig_h = character.images["icon"]:getDimensions()
-      local scale = button_width/math.max(orig_w,orig_h) -- keep image ratio
-      menu_drawf(character.images["icon"], render_x+0.5*button_width, render_y+0.5*button_height,"center","center", 0, scale, scale )
-    end
-
-    local function draw_cursor(button_height, spacing, player_num,ready)
-      local cur_blink_frequency = 4
-      local cur_pos_change_frequency = 8
-      local draw_cur_this_frame = false
-      local cursor_frame = 1
-      if ready then
-        if (math.floor(menu_clock/cur_blink_frequency)+player_num)%2+1 == player_num then
-          draw_cur_this_frame = true
-        end
-      else
-        draw_cur_this_frame = true
-        cursor_frame = (math.floor(menu_clock/cur_pos_change_frequency)+player_num)%2+1
-      end
-      if draw_cur_this_frame then
-        local cur_img = IMG_char_sel_cursors[player_num][cursor_frame]
-        local cur_img_left = IMG_char_sel_cursor_halves.left[player_num][cursor_frame]
-        local cur_img_right = IMG_char_sel_cursor_halves.right[player_num][cursor_frame]
-        local cur_img_w, cur_img_h = cur_img:getDimensions()
-        local cursor_scale = (button_height+(spacing*2))/cur_img_h
-        menu_drawq(cur_img, cur_img_left, render_x-spacing, render_y-spacing, 0, cursor_scale , cursor_scale)
-        menu_drawq(cur_img, cur_img_right, render_x+button_width+spacing-cur_img_w*cursor_scale/2, render_y-spacing, 0, cursor_scale, cursor_scale)
-      end
-    end
-
-    local function draw_player_state(cursor_data,player_number)
-      if characters[cursor_data.state.character] and not characters[cursor_data.state.character].fully_loaded then
-        menu_drawf(IMG_loading, render_x+button_width*0.5, render_y+button_height*0.5, "center", "center" )
-      elseif cursor_data.state.wants_ready then
-        menu_drawf(IMG_ready, render_x+button_width*0.5, render_y+button_height*0.5, "center", "center" )
-      end
-      local scale = 0.25*button_width/math.max(IMG_players[player_number]:getWidth(),IMG_players[player_number]:getHeight()) -- keep image ratio
-      menu_drawf(IMG_players[player_number], render_x+1, render_y+button_height-1, "left", "bottom", 0, scale, scale )
-      scale = 0.25*button_width/math.max(IMG_levels[cursor_data.state.level]:getWidth(),IMG_levels[cursor_data.state.level]:getHeight()) -- keep image ratio
-      menu_drawf(IMG_levels[cursor_data.state.level], render_x+button_width-1, render_y+button_height-1, "right", "bottom", 0, scale, scale )
-    end
-
-    local function draw_panels(cursor_data,player_number,y_padding)
-      local panels_max_width = 0.25*button_height
-      local panels_width = math.min(panels_max_width,IMG_panels[cursor_data.state.panels_dir][1][1]:getWidth())
-      local padding_x = 0.5*button_width-3*panels_width -- center them, not 3.5 mysteriously?
-      if cursor_data.state.level >= 9 then
-        padding_x = padding_x-0.5*panels_width
-      end
-      local is_selected = cursor_data.selected and cursor_data.state.cursor == "__Panels"
-      if is_selected then
-        padding_x = padding_x-panels_width
-      end
-      local panels_scale = panels_width/IMG_panels[cursor_data.state.panels_dir][1][1]:getWidth()
-      menu_drawf(IMG_players[player_number], render_x+padding_x, render_y+y_padding, "center", "center" )
-      padding_x = padding_x + panels_width
-      if is_selected then
-        gprintf("<", render_x+padding_x-0.5*panels_width, render_y+y_padding-0.5*text_height,panels_width,"center")
-        padding_x = padding_x + panels_width
-      end
-      for i=1,8 do
-        if i ~= 7 and (i ~= 6 or cursor_data.state.level >= 9) then
-          menu_drawf(IMG_panels[cursor_data.state.panels_dir][i][1], render_x+padding_x, render_y+y_padding, "center", "center", 0, panels_scale, panels_scale )
-          padding_x = padding_x + panels_width
-        end
-      end
-      if is_selected then
-        gprintf(">", render_x+padding_x-0.5*panels_width, render_y+y_padding-0.5*text_height,panels_width,"center")
-      end
-    end
-
-    local function draw_levels(cursor_data,player_number,y_padding)
-      local level_max_width = 0.2*button_height
-      local level_width = math.min(level_max_width,IMG_levels[1]:getWidth())
-      local padding_x = 0.5*button_width-5*level_width
-      local is_selected = cursor_data.selected and cursor_data.state.cursor == "__Level"
-      if is_selected then
-        padding_x = padding_x-level_width
-      end
-      local level_scale = level_width/IMG_levels[1]:getWidth()
-      menu_drawf(IMG_players[player_number], render_x+padding_x, render_y+y_padding, "center", "center" )
-      padding_x = padding_x + level_width
-      if is_selected then
-        gprintf("<", render_x+padding_x-0.5*level_width, render_y+y_padding-0.5*text_height,level_width,"center")
-        padding_x = padding_x + level_width
-      end
-      for i=1,10 do
-        local use_unfocus = cursor_data.state.level < i
-        if use_unfocus then
-          menu_drawf(IMG_levels_unfocus[i], render_x+padding_x, render_y+y_padding, "center", "center", 0, level_scale, level_scale )
-        else
-          menu_drawf(IMG_levels[i], render_x+padding_x, render_y+y_padding, "center", "center", 0, level_scale, level_scale )
-        end
-        if i == cursor_data.state.level then
-          menu_drawf(IMG_level_cursor, render_x+padding_x, render_y+y_padding+IMG_levels[i]:getHeight()*0.5, "center", "top", 0, level_scale, level_scale )
-        end
-        padding_x = padding_x + level_width
-      end
-      if is_selected then
-        gprintf(">", render_x+padding_x-0.5*level_width, render_y+y_padding-0.5*text_height,level_width,"center")
-      end
-    end
-
-    local function draw_match_type(cursor_data,player_number,y_padding)
-      local padding_x = math.floor(0.5*button_width - IMG_players[player_number]:getWidth()*0.5 - 46)  -- ty GIMP; no way to know the size of the text?
-      menu_drawf(IMG_players[player_number], render_x+padding_x, render_y+y_padding, "center", "center" )
-      padding_x = padding_x+IMG_players[player_number]:getWidth()
-      local to_print
-      if cursor_data.state.ranked then
-        to_print = loc("ss_casual").." ["..loc("ss_ranked").."]"
-      else
-        to_print = "["..loc("ss_casual").."] "..loc("ss_ranked")
-      end
-      gprint(to_print, render_x+padding_x, render_y+y_padding-0.5*text_height-1)
-    end
-
-    local pstr
-    if string.sub(str, 1, 2) == "__" then
-      pstr = string.sub(str, 3)
-    end
-    if str == "__Mode" then
-      if (character_select_mode == "2p_net_vs" or character_select_mode == "2p_local_vs") then
-        draw_match_type(cursor_data[1],1,0.4*button_height)
-        draw_match_type(cursor_data[2],2,0.7*button_height)
-      else
-        draw_match_type(cursor_data[1],1,0.5*button_height)
-      end
-    elseif str == "__Panels" then
-      if (character_select_mode == "2p_net_vs" or character_select_mode == "2p_local_vs") then
-        draw_panels(cursor_data[1],1,0.4*button_height)
-        draw_panels(cursor_data[2],2,0.7*button_height)
-      else
-        draw_panels(cursor_data[1],1,0.5*button_height)
-      end
-    elseif str == "__Level" then
-      if (character_select_mode == "2p_net_vs" or character_select_mode == "2p_local_vs") then
-        draw_levels(cursor_data[1],1,0.4*button_height)
-        draw_levels(cursor_data[2],2,0.7*button_height)
-      else
-        draw_levels(cursor_data[1],1,0.5*button_height)
-      end
-    elseif str == "P1" then
-      draw_player_state(cursor_data[1],1)
-      pstr = my_name
-    elseif str == "P2" then
-      draw_player_state(cursor_data[2],2)
-      pstr = op_name
-    elseif character then
-      pstr = character.display_name
-    elseif string.sub(str, 1, 2) ~= "__" then
-      pstr = str:gsub("^%l", string.upper)
-    end
-    if x ~= 0 then
-      if cursor_data[1].state and cursor_data[1].state.cursor == str 
-        and ( str ~= "__Empty" or ( cursor_data[1].position[1] == x and cursor_data[1].position[2] == y ) ) then
-        draw_cursor(button_height, spacing, 1, cursor_data[1].state.ready)
-      end
-      if (character_select_mode == "2p_net_vs" or character_select_mode == "2p_local_vs")
-        and cursor_data[2].state and cursor_data[2].state.cursor == str
-        and ( str ~= "__Empty" or ( cursor_data[2].position[1] == x and cursor_data[2].position[2] == y ) ) then
-        draw_cursor(button_height, spacing, 2, cursor_data[2].state.ready)
-      end
-    end
-    if str ~= "__Empty" then
-      local loc_str = {Level= loc("level"), Panels=loc("panels"), Ready=loc("ready"), Random=loc("random"), Leave=loc("leave")}
-      local to_p = loc_str[pstr]
-      gprintf(to_p == nil and pstr or to_p, render_x+x_add, render_y+y_add,width_for_alignment,halign)
-    end
-  end
-
-  print("got to LOC before net_vs_room character select loop")
-  menu_clock = 0
-
-  while true do
-    if character_select_mode == "2p_net_vs" then
-      for _,msg in ipairs(this_frame_messages) do
-        if msg.win_counts then
-          update_win_counts(msg.win_counts)
-        end
-        if msg.menu_state then
-          if currently_spectating then
-            if msg.player_number == 1 or msg.player_number == 2 then
-              cursor_data[msg.player_number].state = msg.menu_state
-              refresh_based_on_own_mods(cursor_data[msg.player_number].state)
-              character_loader_load(cursor_data[msg.player_number].state.character)
-            end
-          else
-            cursor_data[2].state = msg.menu_state
-            refresh_based_on_own_mods(cursor_data[2].state)
-            character_loader_load(cursor_data[2].state.character)
-          end
-          refresh_loaded_and_ready(cursor_data[1],cursor_data[2])
-        end
-        if msg.ranked_match_approved then
-          match_type = "Ranked"
-          match_type_message = ""
-          if msg.caveats then
-            match_type_message = match_type_message..(msg.caveats[1] or "")
-          end
-        elseif msg.ranked_match_denied then
-          match_type = "Casual"
-          match_type_message = loc("ss_not_ranked").." "
-          if msg.reasons then
-            match_type_message = match_type_message..(msg.reasons[1] or loc("ss_err_no_reason"))
-          end
-        end
-        if msg.leave_room then
-          my_win_count = 0
-          op_win_count = 0
-          return main_net_vs_lobby
-        end
-        if msg.match_start or replay_of_match_so_far then
-          print("currently_spectating: "..tostring(currently_spectating))
-          local fake_P1 = P1
-          local fake_P2 = P2
-          refresh_based_on_own_mods(msg.opponent_settings)
-          refresh_based_on_own_mods(msg.player_settings, true)
-          -- mainly for spectator mode, those characters have already been loaded otherwise
-          character_loader_load(msg.player_settings.character)
-          character_loader_load(msg.opponent_settings.character)
-          character_loader_wait()
-          P1 = Stack(1, "vs", msg.player_settings.panels_dir, msg.player_settings.level, msg.player_settings.character, msg.player_settings.player_number)
-          P1.enable_analytics = not currently_spectating and not replay_of_match_so_far
-          P2 = Stack(2, "vs", msg.opponent_settings.panels_dir, msg.opponent_settings.level, msg.opponent_settings.character, msg.opponent_settings.player_number)
-          if currently_spectating then
-            P1.panel_buffer = fake_P1.panel_buffer
-            P1.gpanel_buffer = fake_P1.gpanel_buffer
-          end
-          P2.panel_buffer = fake_P2.panel_buffer
-          P2.gpanel_buffer = fake_P2.gpanel_buffer
-          P1.garbage_target = P2
-          P2.garbage_target = P1
-          move_stack(P2,2)
-          replay.vs = {P="",O="",I="",Q="",R="",in_buf="",
-                      P1_level=P1.level,P2_level=P2.level,
-                      P1_name=my_name, P2_name=op_name,
-                      P1_char=P1.character,P2_char=P2.character,
-                      ranked=msg.ranked, do_countdown=true}
-          if currently_spectating and replay_of_match_so_far then --we joined a match in progress
-            replay.vs = replay_of_match_so_far.vs
-            P1.input_buffer = replay_of_match_so_far.vs.in_buf
-            P1.panel_buffer = replay_of_match_so_far.vs.P
-            P1.gpanel_buffer = replay_of_match_so_far.vs.Q
-            P2.input_buffer = replay_of_match_so_far.vs.I
-            P2.panel_buffer = replay_of_match_so_far.vs.O
-            P2.gpanel_buffer = replay_of_match_so_far.vs.R
-            if replay.vs.ranked then
-              match_type = "Ranked"
-              match_type_message = ""
-            else
-              match_type = "Casual"
-            end
-            replay_of_match_so_far = nil
-            P1.play_to_end = true  --this makes foreign_run run until caught up
-            P2.play_to_end = true
-          end
-          if not currently_spectating then
-              ask_for_gpanels("000000")
-              ask_for_panels("000000")
-          end
-          to_print = loc("pl_game_start").."\n"..loc("level")..": "..P1.level.."\n"..loc("opponent_level")..": "..P2.level
-          if P1.play_to_end or P2.play_to_end then
-            to_print = loc("pl_spectate_join")
-          end
-          for i=1,30 do
-            gprint(to_print,unpack(main_menu_screen_pos))
-            if not do_messages() then
-              return main_dumb_transition, {main_select_mode, loc("ss_disconnect").."\n\n"..loc("ss_return"), 60, 300}
-            end
-            wait()
-          end
-          local game_start_timeout = 0
-          while P1.panel_buffer == "" or P2.panel_buffer == ""
-            or P1.gpanel_buffer == "" or P2.gpanel_buffer == "" do
-            --testing getting stuck here at "Game is starting"
-            game_start_timeout = game_start_timeout + 1
-            print("game_start_timeout = "..game_start_timeout)
-            print("P1.panel_buffer = "..P1.panel_buffer)
-            print("P2.panel_buffer = "..P2.panel_buffer)
-            print("P1.gpanel_buffer = "..P1.gpanel_buffer)
-            print("P2.gpanel_buffer = "..P2.gpanel_buffer)
-            gprint(to_print,unpack(main_menu_screen_pos))
-            if not do_messages() then
-              return main_dumb_transition, {main_select_mode, loc("ss_disconnect").."\n\n"..loc("ss_return"), 60, 300}
-            end
-            wait()
-            if game_start_timeout > 250 then
-              return main_dumb_transition, {main_select_mode,
-                              loc("pl_time_out").."\n"
-                              .."\n".."msg.match_start = "..(tostring(msg.match_start) or "nil")
-                              .."\n".."replay_of_match_so_far = "..(tostring(replay_of_match_so_far) or "nil")
-                              .."\n".."P1.panel_buffer = "..P1.panel_buffer
-                              .."\n".."P2.panel_buffer = "..P2.panel_buffer
-                              .."\n".."P1.gpanel_buffer = "..P1.gpanel_buffer
-                              .."\n".."P2.gpanel_buffer = "..P2.gpanel_buffer,
-                              180}
-            end
-          end
-          P1:starting_state()
-          P2:starting_state()
-          return main_net_vs
-        end
-      end
-    end
-
-    -- those values span multiple 'map blocks'
-    if current_server_supports_ranking then
-      draw_button(1,1,2,1,"__Mode","center","top")
-      draw_button(1,3,2,1,"__Level","center","top")
-      draw_button(1,5,2,1,"__Panels","center","top")
-    else
-      draw_button(1,1,3,1,"__Level","center","top")
-      draw_button(1,4,3,1,"__Panels","center","top")
-    end
-    draw_button(1,7,1,1,"__Ready","center","center")
-
-    for i=2,X do
-      for j=1,Y do
-        local valign = "top"
-        if map[current_page][i][j] == "__Leave" or map[current_page][i][j] == "__Random" then
-          valign = "center"
-        end
-        draw_button(i,j,1,1,map[current_page][i][j],"center",valign)
-      end
-    end
-    local my_rating_difference = ""
-    local op_rating_difference = ""
-    if current_server_supports_ranking and not global_current_room_ratings[my_player_number].placement_match_progress then
-      if global_current_room_ratings[my_player_number].difference then
-        if global_current_room_ratings[my_player_number].difference>= 0 then
-          my_rating_difference = "(+"..global_current_room_ratings[my_player_number].difference..") "
-        else
-          my_rating_difference = "("..global_current_room_ratings[my_player_number].difference..") "
-        end
-      end
-      if global_current_room_ratings[op_player_number].difference then
-        if global_current_room_ratings[op_player_number].difference >= 0 then
-          op_rating_difference = "(+"..global_current_room_ratings[op_player_number].difference..") "
-        else
-          op_rating_difference = "("..global_current_room_ratings[op_player_number].difference..") "
-        end
-      end
-    end
-    local function get_player_state_str(player_number, rating_difference, win_count, op_win_count, expected_win_ratio)
-      local state = ""
-      if current_server_supports_ranking then
-        state = state..loc("ss_rating")..": "..(global_current_room_ratings[player_number].league or "")
-        if not global_current_room_ratings[player_number].placement_match_progress then
-          state = state.."\n"..rating_difference..global_current_room_ratings[player_number].new
-        elseif global_current_room_ratings[player_number].placement_match_progress
-        and global_current_room_ratings[player_number].new
-        and global_current_room_ratings[player_number].new == 0 then
-          state = state.."\n"..global_current_room_ratings[player_number].placement_match_progress
-        end
-      end
-      if character_select_mode == "2p_net_vs" or character_select_mode == "2p_local_vs" then
-        if current_server_supports_ranking then
-          state = state.."\n"
-        end
-        state = state..loc("ss_wins")..": "..win_count
-        if (current_server_supports_ranking and expected_win_ratio) or win_count + op_win_count > 0 then
-          state = state.."\n"..loc("ss_winrate")..":"
-          local need_line_return = false
-          if win_count + op_win_count > 0 then
-            state = state.." "..loc("ss_current_rating")..": "..(100*round(win_count/(op_win_count+win_count),2)).."%"
-            need_line_return = true
-          end
-          if current_server_supports_ranking and expected_win_ratio then
-            if need_line_return then
-              state = state.."\n        "
-            end
-            state = state.." "..loc("ss_expected_rating")..": "..expected_win_ratio.."%"
-          end
-        end
-      end
-      return state
-    end
-    draw_button(0,1,1,1,"P1")
-    draw_button(0,2,2,1,get_player_state_str(my_player_number,my_rating_difference,my_win_count,op_win_count,my_expected_win_ratio),"left","top",true)
-    if cursor_data[1].state and op_name then
-      draw_button(0,5,1,1,"P2")
-      draw_button(0,6,2,1,get_player_state_str(op_player_number,op_rating_difference,op_win_count,my_win_count,op_expected_win_ratio),"left","top",true)
-      --state = state.." "..json.encode(op_state)
-    end
-    if character_select_mode == "2p_net_vs" then
-      if not cursor_data[1].state.ranked and not cursor_data[2].state.ranked then
-        match_type_message = ""
-      end
-      local match_type_str = ""
-      if match_type == "Casual" then
-        match_type_str = loc("ss_casual")
-      elseif match_type == "Ranked" then
-        match_type_str = loc("ss_ranked")
-      end
-      gprintf(match_type_str, 0, 15, canvas_width, "center")
-      gprintf(match_type_message, 0, 30, canvas_width, "center")
-    end
-    if pages_amount ~= 1 then
-      gprintf(loc("page").." "..current_page.."/"..pages_amount, 0, 660, canvas_width, "center")
-    end
-    wait()
-
-    local ret = nil
-
-    local function move_cursor(cursor_pos,direction)
-     local dx,dy = unpack(direction)
-      local can_x,can_y = wrap(1, cursor_pos[1]+dx, X), wrap(1, cursor_pos[2]+dy, Y)
-      while can_x ~= cursor_pos[1] or can_y ~= cursor_pos[2] do
-        if map[current_page][can_x][can_y] and ( map[current_page][can_x][can_y] ~= map[current_page][cursor_pos[1]][cursor_pos[2]] or 
-          map[current_page][can_x][can_y] == "__Empty" ) then
-          break
-        end
-        can_x,can_y = wrap(1, can_x+dx, X), wrap(1, can_y+dy, Y)
-      end
-      cursor_pos[1],cursor_pos[2] = can_x,can_y
-    end
-
-    local function change_panels_dir(panels_dir,increment)
-      local current = 0
-      for k,v in ipairs(IMG_panels_dirs) do
-        if v == panels_dir then
-          current = k
-          break
-        end
-      end
-      local dir_count = #IMG_panels_dirs
-      local new_theme_idx = ((current - 1 + increment) % dir_count) + 1
-      for k,v in ipairs(IMG_panels_dirs) do
-        if k == new_theme_idx then
-            return v
-        end
-      end
-      return panels_dir
-    end
-
-    variable_step(function()
-      menu_clock = menu_clock + 1
-
-      character_loader_update()
-      refresh_loaded_and_ready(cursor_data[1].state,cursor_data[2].state)
-
-      local up,down,left,right = {-1,0}, {1,0}, {0,-1}, {0,1}
-      local selectable = {__Panels=true, __Level=true, __Ready=true}
-      if not currently_spectating then
-        local KMax = 1
-        if character_select_mode == "2p_local_vs" then
-          KMax = 2
-        end
-        for i=1,KMax do
-          local k=K[i]
-          local cursor = cursor_data[i]
-          if menu_prev_page(k) then
-            if not cursor.selected then current_page = bound(1, current_page-1, pages_amount) end
-          elseif menu_next_page(k) then
-            if not cursor.selected then current_page = bound(1, current_page+1, pages_amount) end
-          elseif menu_up(k) then
-            if not cursor.selected then move_cursor(cursor.position,up) end
-          elseif menu_down(k) then
-            if not cursor.selected then move_cursor(cursor.position,down) end
-          elseif menu_left(k) then
-            if cursor.selected then
-              if cursor.state.cursor == "__Level" then
-                cursor.state.level = bound(1, cursor.state.level-1, 10)
-              elseif cursor.state.cursor == "__Panels" then
-                cursor.state.panels_dir = change_panels_dir(cursor.state.panels_dir,-1)
-              end
-            end
-            if not cursor.selected then move_cursor(cursor.position,left) end
-          elseif menu_right(k) then
-            if cursor.selected then
-              if cursor.state.cursor == "__Level" then
-                cursor.state.level = bound(1, cursor.state.level+1, 10)
-              elseif cursor.state.cursor == "__Panels" then
-                cursor.state.panels_dir = change_panels_dir(cursor.state.panels_dir,1)
-              end
-            end
-            if not cursor.selected then move_cursor(cursor.position,right) end
-          elseif menu_enter(k) then
-            if selectable[cursor.state.cursor] then
-              cursor.selected = not cursor.selected
-            elseif cursor.state.cursor == "__Leave" then
-              if character_select_mode == "2p_net_vs" then
-                if not do_leave() then
-                  ret = {main_dumb_transition, {main_select_mode, loc("ss_error_leave")}}
-                end
-              else
-                ret = {main_select_mode}
-              end
-            elseif cursor.state.cursor == "__Random" then
-              cursor.state.character = uniformly(characters_ids_for_current_theme)
-              characters[cursor.state.character]:play_selection_sfx()
-              character_loader_load(cursor.state.character)
-            elseif cursor.state.cursor == "__Mode" then
-              cursor.state.ranked = not cursor.state.ranked
-            elseif cursor.state.cursor ~= "__Empty" then
-              cursor.state.character = cursor.state.cursor
-              cursor.state.character_display_name = characters[cursor.state.character].display_name
-              characters[cursor.state.character]:play_selection_sfx()
-              character_loader_load(cursor.state.character)
-              --When we select a character, move cursor to "__Ready"
-              cursor.state.cursor = "__Ready"
-              cursor.position = shallowcpy(name_to_xy_per_page[current_page]["__Ready"])
-            end
-          elseif menu_escape(k) then
-            if cursor.state.cursor == "__Leave" then
-              if character_select_mode == "2p_net_vs" then
-                if not do_leave() then
-                  ret = {main_dumb_transition, {main_select_mode, loc("ss_error_leave")}}
-                end
-              else
-                ret = {main_select_mode}
-              end
-            end
-            cursor.selected = false
-            cursor.position = shallowcpy(name_to_xy_per_page[current_page]["__Leave"])
-          end
-          if cursor.state ~= nil then
-            cursor.state.cursor = map[current_page][cursor.position[1]][cursor.position[2]]
-            cursor.state.wants_ready = cursor.selected and cursor.state.cursor=="__Ready"
-          end
-        end
-        -- update config, does not redefine it
-        config.character = cursor_data[1].state.character
-        config.level = cursor_data[1].state.level
-        config.ranked = cursor_data[1].state.ranked
-        if config.use_panels_from_assets_folder == false then
-          config.panels_dir_when_not_using_set_from_assets_folder = cursor_data[1].state.panels_dir
-          config.panels_dir = config.panels_dir_when_not_using_set_from_assets_folder
-        end
-
-        if character_select_mode == "2p_local_vs" then -- this is registered for future entering of the lobby
-          global_op_state = shallowcpy(cursor_data[2].state)
-          global_op_state.wants_ready = false
-        end
-
-        if character_select_mode == "2p_net_vs" and not content_equal(cursor_data[1].state, prev_state) and not currently_spectating then
-          json_send({menu_state=cursor_data[1].state})
-        end
-        prev_state = shallowcpy(cursor_data[1].state)
-
-      else -- (we are are spectating)
-        if menu_escape(K[1]) then
-          do_leave()
-          ret = {main_net_vs_lobby}
-        end
-      end
-    end)
-    if ret then
-      return unpack(ret)
-    end
-    if cursor_data[1].state.ready and character_select_mode == "1p_vs_yourself" then
-      P1 = Stack(1, "vs", cursor_data[1].state.panels_dir, cursor_data[1].state.level, cursor_data[1].state.character)
-      P1.enable_analytics = true
-      P1.garbage_target = P1
-      make_local_panels(P1, "000000")
-      make_local_gpanels(P1, "000000")
-      P1:starting_state()
-      return main_dumb_transition, {main_local_vs_yourself, loc("pl_game_start"), 30, 30}
-    elseif cursor_data[1].state.ready and character_select_mode == "2p_local_vs" and cursor_data[2].state.ready then
-      P1 = Stack(1, "vs", cursor_data[1].state.panels_dir, cursor_data[1].state.level, cursor_data[1].state.character)
-      P1.enable_analytics = true
-      P2 = Stack(2, "vs", cursor_data[2].state.panels_dir, cursor_data[2].state.level, cursor_data[2].state.character)
-      P1.garbage_target = P2
-      P2.garbage_target = P1
-      move_stack(P2,2)
-      -- TODO: this does not correctly implement starting configurations.
-      -- Starting configurations should be identical for visible blocks, and
-      -- they should not be completely flat.
-      --
-      -- In general the block-generation logic should be the same as the server's, so
-      -- maybe there should be only one implementation.
-      make_local_panels(P1, "000000")
-      make_local_gpanels(P1, "000000")
-      make_local_panels(P2, "000000")
-      make_local_gpanels(P2, "000000")
-      P1:starting_state()
-      P2:starting_state()
-      return main_local_vs
-    elseif character_select_mode == "2p_net_vs" then
-      if not do_messages() then
-        return main_dumb_transition, {main_select_mode, loc("ss_disconnect").."\n\n"..loc("ss_return"), 60, 300}
-      end
-    end
-  end
->>>>>>> 38893e61
 end
 
 function main_net_vs_lobby()
@@ -1358,7 +392,6 @@
   local lobby_menu_y = main_menu_screen_pos[2]-120
   local sent_requests = {}
   while true do
-<<<<<<< HEAD
     if connection_up_time <= login_status_message_duration then
       gprint(login_status_message, lobby_menu_x[showing_leaderboard], lobby_menu_y)
       for _,msg in ipairs(this_frame_messages) do
@@ -1369,12 +402,12 @@
             my_user_id = msg.new_user_id
             print("about to write user id file")
             write_user_id_file()
-            login_status_message = "Welcome, new user: "..my_name
+            login_status_message = loc("lb_user_new", my_name)
           elseif msg.name_changed then
-            login_status_message = "Welcome, your username has been updated. \n\nOld name:  \""..msg.old_name.."\"\n\nNew name:  \""..msg.new_name.."\""
+            login_status_message = loc("lb_user_update", msg.old_name, msg.new_name)
             login_status_message_duration = 5
           else
-            login_status_message = "Welcome back, "..my_name
+            login_status_message = loc("lb_welcome_back", my_name)
           end
         elseif msg.login_denied then
             current_server_supports_ranking = true
@@ -1382,42 +415,11 @@
             --TODO: create a menu here to let the user choose "continue unranked" or "get a new user_id"
             --login_status_message = "Login for ranked matches failed.\n"..msg.reason.."\n\nYou may continue unranked,\nor delete your invalid user_id file to have a new one assigned."
             login_status_message_duration = 10
-            return main_dumb_transition, {main_select_mode, "Error message received from the server:\n\n"..json.encode(msg),60,600}
-=======
-      if connection_up_time <= login_status_message_duration then
-        gprint(login_status_message, lobby_menu_x[showing_leaderboard], lobby_menu_y)
-        for _,msg in ipairs(this_frame_messages) do
-            if msg.login_successful then
-              current_server_supports_ranking = true
-              logged_in = true
-              if msg.new_user_id then
-                my_user_id = msg.new_user_id
-                print("about to write user id file")
-                write_user_id_file()
-                login_status_message = loc("lb_user_new", my_name)
-              elseif msg.name_changed then
-                login_status_message = loc("lb_user_update", msg.old_name, msg.new_name)
-                login_status_message_duration = 5
-              else
-                login_status_message = loc("lb_welcome_back", my_name)
-              end
-            elseif msg.login_denied then
-                current_server_supports_ranking = true
-                login_denied = true
-                --TODO: create a menu here to let the user choose "continue unranked" or "get a new user_id"
-                --login_status_message = "Login for ranked matches failed.\n"..msg.reason.."\n\nYou may continue unranked,\nor delete your invalid user_id file to have a new one assigned."
-                login_status_message_duration = 10
-                return main_dumb_transition, {main_select_mode, loc("lb_error_msg").."\n\n"..json.encode(msg),60,600}
-            end
-        end
-        if connection_up_time == 2 and not current_server_supports_ranking then
-                login_status_message = loc("lb_login_timeout")
-                login_status_message_duration = 7
->>>>>>> 38893e61
+            return main_dumb_transition, {main_select_mode, loc("lb_error_msg").."\n\n"..json.encode(msg),60,600}
         end
       end
       if connection_up_time == 2 and not current_server_supports_ranking then
-              login_status_message = "Login for ranked matches timed out.\nThis server probably doesn't support ranking.\n\nYou may continue unranked."
+              login_status_message = loc("lb_login_timeout")
               login_status_message_duration = 7
       end
     end
@@ -1733,11 +735,7 @@
         return main_dumb_transition, {main_net_vs_lobby, "", 0, 0}
       end
       if not do_messages() then
-<<<<<<< HEAD
-        return main_dumb_transition, {main_select_mode, "Disconnected from server.\n\nReturning to main menu...", 60, 300}
-=======
-        return main_dumb_transition, {main_select_mode, loc("ss_disconnect").."\n\n"..loc("ss_return"), unpack(main_menu_screen_pos)}
->>>>>>> 38893e61
+        return main_dumb_transition, {main_select_mode, loc("ss_disconnect").."\n\n"..loc("ss_return"), 60, 300}
       end
     end
 
@@ -1855,19 +853,11 @@
     elseif P1.game_over and P1.CLOCK <= P2.CLOCK then
       winSFX = P2:pick_win_sfx()
       op_win_count = op_win_count + 1
-<<<<<<< HEAD
-      end_text = "P2 wins"
-    elseif P2.game_over and P2.CLOCK <= P1.CLOCK then
-      winSFX = P1:pick_win_sfx()
-      my_win_count = my_win_count + 1
-      end_text = "P1 wins"
-=======
       end_text = loc("pl_2_win")
     elseif P2.game_over and P2.CLOCK <= P1.CLOCK then
       winSFX = P1:pick_win_sfx()
       my_win_count = my_win_count + 1
       end_text = loc("pl_1_win")
->>>>>>> 38893e61
     end
     if end_text then
       analytics_game_ends()
@@ -1922,22 +912,13 @@
 function main_replay_vs()
   local replay = replay.vs
   if replay == nil then
-<<<<<<< HEAD
-    return main_dumb_transition, {main_select_mode, "I don't have a vs replay :(", 0, -1}
+    return main_dumb_transition, {main_select_mode, loc("rp_no_replay"), 0, -1}
   end
   stop_the_music()
   pick_random_stage()
   select_screen.fallback_when_missing = { nil, nil }
   P1 = Stack(1, "vs", config.panels, replay.P1_level or 5)
   P2 = Stack(2, "vs", config.panels, replay.P2_level or 5)
-=======
-    return main_dumb_transition, {main_select_mode, loc("rp_no_replay")}
-  end
-  fallback_when_missing = nil
-  bg = IMG_stages[math.random(#IMG_stages)]
-  P1 = Stack(1, loc("vs"), config.panels_dir, replay.P1_level or 5)
-  P2 = Stack(2, loc("vs"), config.panels_dir, replay.P2_level or 5)
->>>>>>> 38893e61
   P1.do_countdown = replay.do_countdown or false
   P2.do_countdown = replay.do_countdown or false
   P1.ice = true
@@ -1959,23 +940,12 @@
   character_loader_load(P1.character)
   character_loader_load(P2.character)
   character_loader_wait()
-<<<<<<< HEAD
-  my_name = replay.P1_name or "Player 1"
-  op_name = replay.P2_name or "Player 2"
+  my_name = replay.P1_name or loc("ss_p1")
+  op_name = replay.P2_name or loc("ss_p2")
   if replay.ranked then
     match_type = "Ranked"
   else
     match_type = "Casual"
-=======
-  my_name = replay.P1_name or loc("ss_p1")
-  op_name = replay.P2_name or loc("ss_p2")
-  if character_select_mode == "2p_net_vs" then
-    if replay.ranked then
-      match_type = "Ranked"
-    else
-      match_type = "Casual"
-    end
->>>>>>> 38893e61
   end
 
   P1:starting_state()
@@ -2042,19 +1012,12 @@
 function main_replay_endless()
   local replay = replay.endless
   if replay == nil or replay.speed == nil then
-    return main_dumb_transition,
-<<<<<<< HEAD
-      {main_select_mode, "I don't have an endless replay :(", 0, -1}
+    return main_dumb_transition, {main_select_mode, loc("rp_no_endless"), 0, -1}
   end
   stop_the_music()
   pick_random_stage()
   P1 = Stack(1, "endless", config.panels, replay.speed, replay.difficulty)
   P1:wait_for_random_character()
-=======
-      {main_select_mode, loc("rp_no_endless")}
-  end
-  P1 = Stack(1, loc("rp_endless"), config.panels_dir, replay.speed, replay.difficulty)
->>>>>>> 38893e61
   P1.do_countdown = replay.do_countdown or false
   P1.max_runs_per_frame = 1
   P1.input_buffer = table.concat({replay.in_buf})
@@ -2082,13 +1045,8 @@
       if run or this_frame_keys["\\"] then
         if P1.game_over then
         -- TODO: proper game over.
-<<<<<<< HEAD
-          local end_text = "You scored "..P1.score.."\nin "..frames_to_time_string(P1.game_stopwatch, true)
+          local end_text = loc("rp_score", P1.score, frames_to_time_string(P1.game_stopwatch, true))
           ret = {main_dumb_transition, {main_select_mode, end_text, 30, -1, P1:pick_win_sfx()}}
-=======
-          local end_text = loc("rp_score", P1.score, frames_to_time_string(P1.game_stopwatch, true))
-          ret = {main_dumb_transition, {main_select_mode, end_text, 30}}
->>>>>>> 38893e61
         end
         P1:foreign_run()
         P1:handle_pause()
@@ -2103,12 +1061,7 @@
 function main_replay_puzzle()
   local replay = replay.puzzle
   if not replay or replay.in_buf == nil or replay.in_buf == "" then
-<<<<<<< HEAD
-    return main_dumb_transition, {main_select_mode, "I don't have a puzzle replay :(", 0, -1}
-=======
-    return main_dumb_transition,
-      {main_select_mode, loc("rp_no_puzzle")}
->>>>>>> 38893e61
+    return main_dumb_transition, {main_select_mode, loc("rp_no_puzzle"), 0, -1}
   end
   stop_the_music()
   pick_random_stage()
@@ -2140,15 +1093,9 @@
         if P1.n_active_panels == 0 and
             P1.prev_active_panels == 0 then
           if P1:puzzle_done() then
-<<<<<<< HEAD
-            ret = {main_dumb_transition, {main_select_mode, "You win!", 30, -1, P1:pick_win_sfx()}}
+            ret = {main_dumb_transition, {main_select_mode, loc("pl_you_win"), 30, -1, P1:pick_win_sfx()}}
           elseif P1.puzzle_moves == 0 then
-            ret = {main_dumb_transition, {main_select_mode, "You lose :(", 30, -1}}
-=======
-            ret = {main_dumb_transition, {main_select_mode, loc("pl_you_win")}}
-          elseif P1.puzzle_moves == 0 then
-            ret = {main_dumb_transition, {main_select_mode, loc("pl_you_lose")}}
->>>>>>> 38893e61
+            ret = {main_dumb_transition, {main_select_mode, loc("pl_you_lose"), 30, -1}}
           end
         end
         P1:foreign_run()
@@ -2186,8 +1133,7 @@
       local ret = nil
       variable_step(function()
         if this_frame_keys["escape"] then
-<<<<<<< HEAD
-          ret = {main_dumb_transition, {main_select_puzz, "Waiting for your input! yay", 0, 0}}
+          ret = {main_dumb_transition, {main_select_puzz, "", 0, 0}}
         else
           if P1.n_active_panels == 0 and
               P1.prev_active_panels == 0 then
@@ -2195,31 +1141,14 @@
               awesome_idx = (awesome_idx % #puzzles) + 1
               write_replay_file()
               if awesome_idx == 1 then
-                ret = {main_dumb_transition, {main_select_puzz, "You win!", 30, -1, P1:pick_win_sfx()}}
+                ret = {main_dumb_transition, {main_select_puzz, loc("pl_you_win"), 30, -1, P1:pick_win_sfx()}}
               else
-                ret = {main_dumb_transition, {next_func, "You win!", 30, -1, P1:pick_win_sfx()}}
+                ret = {main_dumb_transition, {next_func, loc("pl_you_win"), 30, -1, P1:pick_win_sfx()}}
               end
             elseif P1.puzzle_moves == 0 then
               write_replay_file()
-              ret = {main_dumb_transition, {main_select_puzz, "You lose :(", 30, -1}}
+              ret = {main_dumb_transition, {main_select_puzz, loc("pl_you_lose"), 30, -1}}
             end
-=======
-          ret = {main_select_puzz}
-        end
-        if P1.n_active_panels == 0 and
-            P1.prev_active_panels == 0 then
-          if P1:puzzle_done() then
-            awesome_idx = (awesome_idx % #puzzles) + 1
-            write_replay_file()
-            if awesome_idx == 1 then
-              ret = {main_dumb_transition, {main_select_puzz, loc("pl_you_win"), 30}}
-            else
-              ret = {main_dumb_transition, {next_func, loc("pl_you_win"), 30}}
-            end
-          elseif P1.puzzle_moves == 0 then
-            write_replay_file()
-            ret = {main_dumb_transition, {main_select_puzz, loc("pl_you_lose"), 30}}
->>>>>>> 38893e61
           end
           if P1.n_active_panels ~= 0 or P1.prev_active_panels ~= 0 or
               P1.puzzle_moves ~= 0 then
@@ -2290,11 +1219,7 @@
 end
 
 function main_config_input()
-<<<<<<< HEAD
-  local pretty_names = {"Up", "Down", "Left", "Right", "A", "B", "X", "Y", "L", "R", "Start"}
-=======
-  local pretty_names = {loc("up"), loc("down"), loc("left"), loc("right"), "A", "B", "L", "R"}
->>>>>>> 38893e61
+  local pretty_names = {loc("up"), loc("down"), loc("left"), loc("right"), "A", "B", "L", "R", loc("start")}
   local items, active_idx = {}, 1
   local k = K[1]
   local active_player = 1
@@ -2374,441 +1299,6 @@
   end
 end
 
-<<<<<<< HEAD
-=======
-function main_show_custom_graphics_readme(idx)
-  if not love.filesystem.getInfo("assets/"..prefix_of_ignored_dirs..default_assets_dir) then
-    print("Hold on. Copying example folders to make this easier...\n This make take a few seconds.")
-    gprint(loc("op_copy_files"), 280, 280)
-    wait()
-    recursive_copy("assets/"..default_assets_dir, "assets/"..prefix_of_ignored_dirs..default_assets_dir)
-  end
-
-  -- add other defaults panels sets here so that anyone can update them if wanted
-  local default_panels_dirs = { default_panels_dir, "libre" }
-  
-  for _,panels_dir in ipairs(default_panels_dirs) do
-    if not love.filesystem.getInfo("panels/"..prefix_of_ignored_dirs..panels_dir) then
-      print("Hold on. Copying example folders to make this easier...\n This make take a few seconds.")
-      gprint(loc("op_copy_files"), 280, 280)
-      wait()
-      recursive_copy("panels/"..panels_dir, "panels/"..prefix_of_ignored_dirs..panels_dir)
-    end
-  end
-
-  local custom_graphics_readme = read_txt_file("Custom Graphics Readme.txt")
-  while true do
-    gprint(custom_graphics_readme, 15, 15)
-    do_menu_function = false
-    wait()
-    local ret = nil
-    variable_step(function()
-      if menu_escape(K[1]) or menu_enter(K[1]) then
-        ret = {main_options, {idx}}
-      end
-    end)
-    if ret then
-      return unpack(ret)
-    end
-  end
-end
-
-function main_show_custom_sounds_readme(idx)
-  if not love.filesystem.getInfo("sounds/"..prefix_of_ignored_dirs..default_sounds_dir)then
-    print("Hold on.  Copying an example folder to make this easier...\n This make take a few seconds.")
-    gprint(
-      loc("op_copy_files"), 280, 280)
-    wait()
-    recursive_copy("sounds/"..default_sounds_dir, "sounds/"..prefix_of_ignored_dirs..default_sounds_dir)
-  end
-  local custom_sounds_readme = read_txt_file("Custom Sounds Readme.txt")
-  while true do
-    gprint(custom_sounds_readme, 15, 15)
-    do_menu_function = false
-    wait()
-    local ret = nil
-    variable_step(function()
-      if menu_escape(K[1]) or menu_enter(K[1]) then
-        ret = {main_options, {idx}}
-      end
-    end)
-    if ret then
-      return unpack(ret)
-    end
-  end
-end
-
-function main_show_custom_characters_readme(idx)
-  for _,current_character in ipairs(default_characters_ids) do
-    if not love.filesystem.getInfo("characters/"..prefix_of_ignored_dirs..current_character) then
-      print("Hold on. Copying example folders to make this easier...\n This make take a few seconds.")
-      gprint(
-        loc("op_copy_files"), 280, 280)
-      wait()
-      recursive_copy("characters/"..current_character, "characters/"..prefix_of_ignored_dirs..current_character)
-    end
-  end
-
-  local custom_characters_readme = read_txt_file("Custom Characters Readme.txt")
-  while true do
-    gprint(custom_characters_readme, 15, 15)
-    do_menu_function = false
-    wait()
-    local ret = nil
-    variable_step(function()
-      if menu_escape(K[1]) or menu_enter(K[1]) then
-        ret = {main_options, {idx}}
-      end
-    end)
-    if ret then
-      return unpack(ret)
-    end
-  end
-end
-
-function main_options(starting_idx)
-  local items, active_idx = {}, starting_idx or 1
-  local k = K[1]
-  local selected, deselected_this_frame, adjust_active_value = false, false, false
-  local save_replays_publicly_choices = {"with my name", "anonymously", "not at all"}
-  local on_off_text = {[true]="On", [false]="Off"}
-  local name, version, vendor, device = love.graphics.getRendererInfo()
-  memory_before_options_menu = {  config.assets_dir or default_assets_dir,
-                                  config.panels_dir_when_not_using_set_from_assets_folder or default_panels_dir,
-                                  config.sounds_dir or default_sounds_dir,
-                                  config.use_panels_from_assets_folder,
-                                  config.use_default_characters,
-                                  config.enable_analytics }
-  --make so we can get "anonymously" from save_replays_publicly_choices["anonymously"]
-  for k,v in ipairs(save_replays_publicly_choices) do
-    save_replays_publicly_choices[v] = v
-  end
-
-  local function get_dir_set(set,path)
-    local raw_dir_list = love.filesystem.getDirectoryItems(path)
-    for k,v in ipairs(raw_dir_list) do
-      local start_of_v = string.sub(v,0,string.len(prefix_of_ignored_dirs))
-      if love.filesystem.getInfo(path.."/"..v) and v ~= "Example folder structure" and start_of_v ~= prefix_of_ignored_dirs then
-        set[#set+1] = v
-      end
-    end
-  end
-
-  local asset_sets = {}
-  get_dir_set(asset_sets,"assets")
-  local panel_sets = {}
-  get_dir_set(panel_sets,"panels")
-  local sound_sets = {}
-  get_dir_set(sound_sets,"sounds")
-
-  print("asset_sets:")
-  for k,v in ipairs(asset_sets) do
-    print(v)
-  end
-
-
-  items = {
-    --options menu table reference:
-    --{[1]"Option Name", [2]current or default value, [3]type, [4]min or bool value or choices_table,
-    -- [5]max, [6]sound_source, [7]selectable, [8]next_func, [9]play_while selected}
-    {"Master Volume", config.master_volume or 100, "numeric", 0, 100, characters[config.character].musics.normal_music, true, nil, true},
-    {"SFX Volume", config.SFX_volume or 100, "numeric", 0, 100, sounds.SFX.cur_move, true},
-    {"Music Volume", config.music_volume or 100, "numeric", 0, 100, characters[config.character].musics.normal_music, true, nil, true},
-    {"Debug Mode", on_off_text[config.debug_mode or false], "bool", false, nil, nil,false},
-    {"Save replays publicly",
-      save_replays_publicly_choices[config.save_replays_publicly]
-        or save_replays_publicly_choices["with my name"],
-      "multiple choice", save_replays_publicly_choices},
-    {"Graphics set", config.assets_dir or default_assets_dir, "multiple choice", asset_sets},
-    {"Panels set", config.panels_dir_when_not_using_set_from_assets_folder or default_panels_dir, "multiple choice", panel_sets},
-    {"About custom graphics", "", "function", nil, nil, nil, nil, main_show_custom_graphics_readme},
-    {"Sounds set", config.sounds_dir or default_sounds_dir, "multiple choice", sound_sets},
-    {"About custom sounds", "", "function", nil, nil, nil, nil, main_show_custom_sounds_readme},
-    {"Ready countdown", on_off_text[config.ready_countdown_1P or false], "bool", true, nil, nil,false},
-    {"Show FPS", on_off_text[config.show_fps or false], "bool", true, nil, nil,false},
-    {"Use panels from assets folder", on_off_text[config.use_panels_from_assets_folder], "bool", true, nil, nil,false},
-    {"Use default characters", on_off_text[config.use_default_characters], "bool", true, nil, nil,false},
-    {"Danger music change-back delay", on_off_text[config.danger_music_changeback_delay or false], "bool", false, nil, nil, false},
-    {"About custom characters", "", "function", nil, nil, nil, nil, main_show_custom_characters_readme},
-    {"Enable analytics", on_off_text[config.enable_analytics or false], "bool", false, nil, nil, false},
-    {"Language", localization:get_language(), "multiple choice", select(1, localization:get_list_codes_langs())},
-    {"Back", "", nil, nil, nil, nil, false, main_select_mode}
-  }
-
-  local loc_items = {
-    loc("op_vol"),
-    loc("op_vol_sfx"),
-    loc("op_vol_music"),
-    loc("op_debug"),
-    loc("op_replay_public"),
-    loc("op_graphic"),
-    loc("op_panels"),
-    loc("op_about_graphics"),
-    loc("op_sonds"),
-    loc("op_about_sounds"),
-    loc("op_countdown"),
-    loc("op_fps"),
-    loc("op_use_assets"),
-    loc("op_default_char"),
-    loc("op_music_delay"),
-    loc("op_about_chars"),
-    loc("op_analytics"),
-    loc("op_language"),
-    loc("back"),
-  }
-
-  local function print_stuff()
-    gprint("graphics card:  "..(device or "nil"), 100, 0)
-    local to_print, to_print2, arrow = "", "", ""
-    for i=1,#items do
-      if active_idx == i then
-        arrow = arrow .. ">"
-      else
-        arrow = arrow .. "\n"
-      end
-      local s
-      if i > #loc_items then
-        s = "#loc_items["..i.."]"
-      else
-        s = loc_items[i]
-      end
-      to_print = to_print .. "   " .. s .. "\n"
-      to_print2 = to_print2 .. "                                                                  "
-      if active_idx == i and selected then
-        to_print2 = to_print2 .. "                          < "
-      else
-        to_print2 = to_print2 .. "                            "
-      end
-      to_print2 = to_print2.. items[i][2]
-      if active_idx == i and selected then
-        to_print2 = to_print2 .. " >"
-      end
-      to_print2 = to_print2 .. "\n"
-    end
-    local x,y = unpack(main_menu_screen_pos)
-    x = x - 60 --options menu is 'lefter' than main_menu
-    gprint(arrow, x, y)
-    gprint(to_print, x, y)
-    gprint(to_print2, x, y)
-  end
-  local function adjust_left()
-    if items[active_idx][3] == "numeric" then
-      if items[active_idx][2] > items[active_idx][4] then --value > minimum
-        items[active_idx][2] = items[active_idx][2] - 1
-      end
-    elseif items[active_idx][3] == "multiple choice" then
-      adjust_backwards = true
-      adjust_active_value = true
-    end
-    --the following is enough for "bool"
-    adjust_active_value = true
-    if items[active_idx][6] and not items[active_idx][9] then
-    --sound_source for this menu item exists and not play_while_selected
-      items[active_idx][6]:stop()
-      items[active_idx][6]:play()
-    end
-  end
-  local function adjust_right()
-    if items[active_idx][3] == "numeric" then
-      if items[active_idx][2] < items[active_idx][5] then --value < maximum
-        items[active_idx][2] = items[active_idx][2] + 1
-      end
-    elseif items[active_idx][3] == "multiple choice" then
-      adjust_active_value = true
-    end
-    --the following is enough for "bool"
-    adjust_active_value = true
-    if items[active_idx][6] and not items[active_idx][9] then
-    --sound_source for this menu item exists and not play_while_selected
-      items[active_idx][6]:stop()
-      items[active_idx][6]:play()
-    end
-  end
-  local do_menu_function = false
-  while true do
-    print_stuff()
-    wait()
-    local ret = nil
-    variable_step(function()
-      if menu_up(K[1]) and not selected then
-        active_idx = wrap(1, active_idx-1, #items)
-      elseif menu_down(K[1]) and not selected then
-        active_idx = wrap(1, active_idx+1, #items)
-      elseif menu_left(K[1]) and (selected or not items[active_idx][7]) then --or not selectable
-        adjust_left()
-      elseif menu_right(K[1]) and (selected or not items[active_idx][7]) then --or not selectable
-        adjust_right()
-      elseif menu_enter(K[1]) then
-        if items[active_idx][7] then --is selectable
-          selected = not selected
-          if not selected then
-            deselected_this_frame = true
-            adjust_active_value = true
-          end
-        elseif items[active_idx][3] == "bool" or items[active_idx][3] == "multiple choice" then
-          adjust_active_value = true
-        elseif items[active_idx][3] == "function" then
-          do_menu_function = true
-        elseif active_idx == #items then
-          ret = {exit_options_menu}
-        end
-      elseif menu_escape(K[1]) then
-        if selected then
-          selected = not selected
-          deselected_this_frame = true
-        elseif active_idx == #items then
-          ret = {exit_options_menu}
-        else
-          active_idx = #items
-        end
-      end
-      if adjust_active_value and not ret then
-        if items[active_idx][3] == "bool" then
-          if active_idx == 4 then
-            config.debug_mode = not config.debug_mode
-            items[active_idx][2] = on_off_text[config.debug_mode or false]
-          end
-          if items[active_idx][1] == "Ready countdown" then
-            config.ready_countdown_1P = not config.ready_countdown_1P
-            items[active_idx][2] = on_off_text[config.ready_countdown_1P]
-          elseif items[active_idx][1] == "Show FPS" then
-            config.show_fps = not config.show_fps
-            items[active_idx][2] = on_off_text[config.show_fps]
-          elseif items[active_idx][1] == "Use panels from assets folder" then
-            config.use_panels_from_assets_folder = not config.use_panels_from_assets_folder
-            items[active_idx][2] = on_off_text[config.use_panels_from_assets_folder]
-          elseif items[active_idx][1] == "Use default characters" then
-            config.use_default_characters = not config.use_default_characters
-            items[active_idx][2] = on_off_text[config.use_default_characters]
-          elseif items[active_idx][1] == "Danger music change-back delay" then
-            config.danger_music_changeback_delay = not config.danger_music_changeback_delay
-            items[active_idx][2] = on_off_text[config.danger_music_changeback_delay]
-          elseif items[active_idx][1] == "Enable analytics" then
-            config.enable_analytics = not config.enable_analytics
-            items[active_idx][2] = on_off_text[config.enable_analytics]
-          end
-          --add any other bool config updates here
-        elseif items[active_idx][3] == "numeric" then
-          if config.master_volume ~= items[1][2] then
-            config.master_volume = items[1][2]
-            love.audio.setVolume(config.master_volume/100)
-          end
-          if config.SFX_volume ~= items[2][2] then --SFX volume should be updated
-            config.SFX_volume = items[2][2]
-            items[2][6]:setVolume(config.SFX_volume/100) --do just the one sound effect until we deselect
-          end
-          if config.music_volume ~= items[3][2] then --music volume should be updated
-            config.music_volume = items[3][2]
-            items[3][6]:setVolume(config.music_volume/100) --do just the one music source until we deselect
-          end
-          --add any other numeric config updates here
-        elseif items[active_idx][3] == "multiple choice" then
-          local active_choice_num = 1
-          --find the key for the currently selected choice
-          for k,v in ipairs(items[active_idx][4]) do
-            if v == items[active_idx][2] then
-              active_choice_num = k
-            end
-          end
-          -- the next line of code means
-          -- current_choice_num = choices[wrap(1, next_choice_num, last_choice_num)]
-          if adjust_backwards then
-            items[active_idx][2] = items[active_idx][4][wrap(1,active_choice_num - 1, #items[active_idx][4])]
-            adjust_backwards = nil
-          else
-            items[active_idx][2] = items[active_idx][4][wrap(1,active_choice_num + 1, #items[active_idx][4])]
-          end
-          if active_idx == 5 then
-            config.save_replays_publicly = items[active_idx][2]
-          elseif active_idx == 6 then
-            config.assets_dir = items[active_idx][2]
-          elseif active_idx == 7 then
-            config.panels_dir_when_not_using_set_from_assets_folder = items[active_idx][2]
-          elseif active_idx == 9 then
-            config.sounds_dir = items[active_idx][2]
-          elseif active_idx == 18 then
-            localization:set_language(items[active_idx][2])
-          end
-          --add any other multiple choice config updates here
-        end
-        adjust_active_value = false
-      end
-      if items[active_idx][3] == "function" and do_menu_function and not ret then
-        ret = {items[active_idx][8], {active_idx}}
-      end
-      if not ret and selected and items[active_idx][9] and items[active_idx][6] and not items[active_idx][6]:isPlaying() then
-      --if selected and play_while_selected and sound source exists and it isn't playing
-        items[active_idx][6]:play()
-      end
-      if not ret and deselected_this_frame then
-        if items[active_idx][6] then --sound_source for this menu item exists
-          items[active_idx][6]:stop()
-          love.audio.stop()
-          stop_the_music()
-        end
-        deselected_this_frame = false
-      end
-    end)
-    if ret then
-      return unpack(ret)
-    end
-  end
-end
-
-function exit_options_menu()
-  gprint(loc("op_save"), unpack(main_menu_screen_pos))
-  wait()
-  if config.use_panels_from_assets_folder then
-    config.panels_dir = config.assets_dir
-  else
-    config.panels_dir = config.panels_dir_when_not_using_set_from_assets_folder
-  end
-  write_conf_file()
-
-  if config.assets_dir ~= memory_before_options_menu[1] 
-    or config.use_default_characters ~= memory_before_options_menu[5]
-    or config.sounds_dir ~= memory_before_options_menu[3] then
-    gprint(loc("op_reload_chars"), unpack(main_menu_screen_pos))
-    wait()
-    characters_init()
-  end
-
-  if config.assets_dir ~= memory_before_options_menu[1] 
-    or config.use_default_characters ~= memory_before_options_menu[5] then
-    gprint(loc("op_reload_graphics"), unpack(main_menu_screen_pos))
-    wait()
-    graphics_init()
-  end
-
-  if config.panels_dir_when_not_using_set_from_assets_folder ~= memory_before_options_menu[2]
-  or config.use_panels_from_assets_folder ~= memory_before_options_menu[4]
-  or config.assets_dir ~= memory_before_options_menu[1] then
-    gprint(loc("op_reload_panels"), unpack(main_menu_screen_pos))
-    wait()
-    panels_init()
-  end
-
-  if config.sounds_dir ~= memory_before_options_menu[3] 
-    or config.use_default_characters ~= memory_before_options_menu[5] then
-    gprint(loc("op_reload_sounds"), unpack(main_menu_screen_pos))
-    wait()
-    sound_init()
-  else
-    apply_config_volume()
-  end
-
-  if config.enable_analytics ~= memory_before_options_menu[6] then
-    print("reloading analytics...")
-    gprint(loc("op_reload_analytics"), unpack(main_menu_screen_pos))
-    wait()
-    analytics_init()
-  end
-
-  memory_before_options_menu = nil
-  return main_select_mode
-end
-
->>>>>>> 38893e61
 function main_set_name()
   local name = config.name or ""
   while true do
@@ -2847,11 +1337,7 @@
 end
 
 function main_music_test()
-<<<<<<< HEAD
-  gprint("Loading required sounds.. (this may take a while)", unpack(main_menu_screen_pos))
-=======
   gprint(loc("op_music_load"), unpack(main_menu_screen_pos))
->>>>>>> 38893e61
   wait()
   -- loads music for characters that are not fully loaded
   for _,character_id in ipairs(characters_ids_for_current_theme) do
