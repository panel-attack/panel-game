--- conflicted
+++ resolved
@@ -54,6 +54,7 @@
   read_score_file()
   local x, y, display = love.window.getPosition()
   love.window.setPosition( config.window_x or x, config.window_y or y, config.display or display )
+  love.window.setFullscreen(config.fullscreen or false)
   love.window.setVSync( config.vsync and 1 or 0 )
   gprint("Loading localization...", unpack(main_menu_screen_pos))
   wait()
@@ -382,11 +383,7 @@
       P1:render()
     end
     wait()
-<<<<<<< HEAD
-    if P1.game_over then
-=======
     if P1:game_ended() then
->>>>>>> 63ddbd02
       local now = os.date("*t",to_UTC(os.time()))
       local sep = "/"
       local path = "replays"..sep.."v"..VERSION..sep..string.format("%04d"..sep.."%02d"..sep.."%02d", now.year, now.month, now.day)
@@ -395,14 +392,8 @@
       filename = filename..".txt"
       write_replay_file()
       write_replay_file(path, filename)
-<<<<<<< HEAD
-      local end_text = loc("rp_score", P1.score, frames_to_time_string(P1.game_stopwatch, true))
-
-      return game_over_transition, {main_select_mode, end_text, P1:pick_win_sfx()}
-=======
 
       return game_over_transition, {main_select_mode, nil, P1:pick_win_sfx()}
->>>>>>> 63ddbd02
     end
     variable_step(function() 
       P1:run() 
@@ -434,21 +425,11 @@
       P1:render()
     end
     wait()
-<<<<<<< HEAD
-    if P1.game_over or (P1.game_stopwatch and P1.game_stopwatch >= time_attack_time*60) then
-    -- TODO: proper game over.
-      local end_text = loc("rp_score", P1.score, frames_to_time_string(P1.game_stopwatch))
-      return game_over_transition, {main_select_mode, end_text, P1:pick_win_sfx()}
-    end
-    variable_step(function()
-      if not P1.game_over and P1.game_stopwatch and P1.game_stopwatch < time_attack_time * 60 then
-=======
     if P1:game_ended() then
       return game_over_transition, {main_select_mode, nil, P1:pick_win_sfx()}
     end
     variable_step(function()
       if P1:game_ended() == false then
->>>>>>> 63ddbd02
         P1:run() 
         P1:handle_pause()
       end 
@@ -959,11 +940,7 @@
       
       select_screen.character_select_mode = "2p_net_vs"
       if currently_spectating then
-<<<<<<< HEAD
-        return game_over_transition, {select_screen.main, end_text, winSFX, 1}
-=======
         return game_over_transition, {select_screen.main, end_text, winSFX, 60 * 8}
->>>>>>> 63ddbd02
       else
         return game_over_transition, {select_screen.main, end_text, winSFX, 60 * 8}
       end
@@ -1046,19 +1023,11 @@
     end
     wait()
     variable_step(function()
-<<<<<<< HEAD
-        if not P1.game_over then
-=======
         if P1:game_ended() == false then
->>>>>>> 63ddbd02
           P1:run()
           P1:handle_pause()
         end
       end)
-<<<<<<< HEAD
-    if end_text then
-      return game_over_transition, {select_screen.main, end_text, P1:pick_win_sfx()}
-=======
     if P1:game_ended() then
       player1Scores.vsSelf["last"][P1.level] = P1.score
       if player1Scores.vsSelf["record"][P1.level] < P1.score then
@@ -1067,7 +1036,6 @@
       write_score_file()
 
       return game_over_transition, {select_screen.main, nil, P1:pick_win_sfx()}
->>>>>>> 63ddbd02
     end
   end
 end
@@ -1233,15 +1201,9 @@
         run = false
       end
       if run or this_frame_keys["\\"] then
-<<<<<<< HEAD
-        if P1.game_over then
-        -- TODO: proper game over.
+        if P1:game_ended() then
           local end_text = loc("rp_score", P1.score, frames_to_time_string(P1.game_stopwatch, true))
           ret = {game_over_transition, {replay_browser.main, end_text, P1:pick_win_sfx()}}
-=======
-        if P1:game_ended() then
-          ret = {game_over_transition, {main_select_mode, nil, P1:pick_win_sfx()}}
->>>>>>> 63ddbd02
         end
         P1:run()
         P1:handle_pause()
@@ -1816,9 +1778,6 @@
       if P2 then
         P2:run()
       end
-<<<<<<< HEAD
-      if t >= timemin and ( (t >=timemax and timemax >= 0) or (menu_enter(k) or menu_escape(k))) then
-=======
 
       if network_connected() then
         do_messages() -- recieve messages so we know if the next game is in the queue
@@ -1834,7 +1793,6 @@
       end
 
       if t >= timemin and ( (t >=timemax and timemax >= 0) or (menu_enter(k) or menu_escape(k))) or new_match_started then
->>>>>>> 63ddbd02
         set_music_fade_percentage(1) -- reset the music back to normal config volume
         stop_all_audio()
         SFX_GameOver_Play = 0
@@ -1856,8 +1814,13 @@
 
 function love.quit()
   love.audio.stop()
-  config.window_x, config.window_y, config.display = love.window.getPosition()
-  config.window_x = math.max(config.window_x, 0)
-  config.window_y = math.max(config.window_y, 30) --don't let 'y' be zero, or the title bar will not be visible on next launch.
+  if love.window.getFullscreen() == true then
+    null, null, config.display = love.window.getPosition()
+  else
+    config.window_x, config.window_y, config.display = love.window.getPosition()
+    config.window_x = math.max(config.window_x, 0)
+    config.window_y = math.max(config.window_y, 30) --don't let 'y' be zero, or the title bar will not be visible on next launch.
+  end
+  config.fullscreen = love.window.getFullscreen()
   write_conf_file()
 end