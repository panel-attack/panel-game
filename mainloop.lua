require("panels")
require("theme")
local select_screen = require("select_screen")
local options = require("options")
local utf8 = require("utf8")

local wait, resume = coroutine.yield, coroutine.resume

local main_endless, make_main_puzzle, main_net_vs_setup,
  main_replay_endless, main_replay_puzzle,
  main_config_input, main_select_puzz,
  main_replay_vs, main_local_vs_setup,
  main_set_name, main_local_vs_yourself_setup,
  main_options, main_music_test, exit_game
-- main_select_mode, main_dumb_transition, main_net_vs, main_net_vs_lobby, main_local_vs_yourself, main_local_vs are not local since they are also used elsewhere

local PLAYING = "playing"  -- room states
local CHARACTERSELECT = "character select" --room states
currently_spectating = false
connection_up_time = 0
logged_in = 0
connected_server_ip = nil
my_user_id = nil
leaderboard_report = nil
replay_of_match_so_far = nil
spectator_list = nil
spectators_string = ""
leftover_time = 0
main_menu_screen_pos = { 300 + (canvas_width-legacy_canvas_width)/2, 280 + (canvas_height-legacy_canvas_height)/2 }
wait_game_update = nil
has_game_update = false

function fmainloop()
  local func, arg = main_select_mode, nil
  replay = {}

  gprint("Reading config file", unpack(main_menu_screen_pos))
  wait()
  read_conf_file()
  local x, y, display = love.window.getPosition()
  love.window.setPosition( config.window_x or x, config.window_y or y, config.display or display )
  love.window.setVSync( config.vsync and 1 or 0 )
  gprint("Loading localization...", unpack(main_menu_screen_pos))
  wait()
  Localization.init(localization)
  gprint(loc("ld_puzzles"), unpack(main_menu_screen_pos))
  wait()
  copy_file("readme_puzzles.txt", "puzzles/README.txt")
  gprint(loc("ld_replay"), unpack(main_menu_screen_pos))
  wait()
  read_replay_file()
  gprint(loc("ld_theme"), unpack(main_menu_screen_pos))
  wait()
  theme_init()
  -- stages and panels before characters since they are part of their loading!
  gprint(loc("ld_stages"), unpack(main_menu_screen_pos))
  wait()
  stages_init()
  gprint(loc("ld_panels"), unpack(main_menu_screen_pos))
  wait()
  panels_init()
  gprint(loc("ld_characters"), unpack(main_menu_screen_pos))
  wait()
  characters_init()
  gprint(loc("ld_analytics"), unpack(main_menu_screen_pos))
  wait()
  analytics_init()
  apply_config_volume()

  if UPDATER_CHECK_UPDATE_INGAME then
    wait_game_update = GAME_UPDATER:async_download_latest_version()
  end

  while true do
    leftover_time = 1/120
    consuming_timesteps = false
    func,arg = func(unpack(arg or {}))
    collectgarbage("collect")
  end
end

-- Wrapper for doing something at 60hz
-- The rest of the stuff happens at whatever rate is convenient
function variable_step(f)
  for i=1,4 do
    if leftover_time >= 1/60 then
      joystick_ax()
      f()
      key_counts()
      this_frame_keys = {}
      this_frame_released_keys = {}
      this_frame_unicodes = {}
      leftover_time = leftover_time - 1/60
    end
  end
end

do
  local active_idx = 1
  function main_select_mode()
    currently_spectating = false
    if themes[config.theme].musics["main"] then
      find_and_add_music(themes[config.theme].musics, "main")
    end
    character_loader_clear()
    stage_loader_clear()
    close_socket()
    bg = themes[config.theme].images.bg_main
    logged_in = 0
    connection_up_time = 0
    connected_server_ip = ""
    current_server_supports_ranking = false
    match_type = ""
  
    match_type_message = ""
    local items = {
        {loc("mm_1_endless"), main_select_speed_99, {main_endless}},
        {loc("mm_1_puzzle"), main_select_puzz},
        {loc("mm_1_time"), main_select_speed_99, {main_time_attack}},
        {loc("mm_1_vs"), main_local_vs_yourself_setup},
        --{loc("mm_2_vs_online", "burke.ro"), main_net_vs_setup, {"burke.ro"}},
        --{loc("mm_2_vs_online", "Jon's server"), main_net_vs_setup, {"18.188.43.50"}},
        {loc("mm_2_vs_online", "betaserver.panelattack.com"), main_net_vs_setup, {"betaserver.panelattack.com"}},
        --{loc("mm_2_vs_online", "(USE ONLY WITH OTHER CLIENTS ON THIS TEST BUILD 025beta)"), main_net_vs_setup, {"18.188.43.50"}},
        --{loc("mm_2_vs_online", "This test build is for offline-use only"), main_select_mode},
        --{loc("mm_2_vs_online", "domi1819.xyz"), main_net_vs_setup, {"domi1819.xyz"}},
        --{loc("mm_2_vs_online", "(development-use only)"), main_net_vs_setup, {"localhost"}},
        --{loc("mm_2_vs_online", "LittleEndu's server"), main_net_vs_setup, {"51.15.207.223"}},
        {loc("mm_2_vs_local"), main_local_vs_setup},
        {loc("mm_replay_of", loc("mm_1_endless")), main_replay_endless},
        {loc("mm_replay_of", loc("mm_1_puzzle")), main_replay_puzzle},
        {loc("mm_replay_of", loc("mm_2_vs")), main_replay_vs},
        {loc("mm_configure"), main_config_input},
        {loc("mm_set_name"), main_set_name},
        {loc("mm_options"), options.main},
        {loc("mm_music_test"), main_music_test}
    }
    if love.graphics.getSupported("canvas") then
      items[#items+1] = {loc("mm_fullscreen", "(LAlt+Enter)"), fullscreen}
    else
      items[#items+1] = {loc("mm_no_support_fullscreen"), main_select_mode}
    end
    items[#items+1] = {loc("mm_quit"), exit_game }
    local k = K[1]
    while true do
      local to_print = ""
      local arrow = ""
      for i=1,#items do
        if active_idx == i then
          arrow = arrow .. ">"
        else
          arrow = arrow .. "\n"
        end
        to_print = to_print .. "   " .. items[i][1] .. "\n"
      end
      gprint(arrow, unpack(main_menu_screen_pos))
      gprint(to_print, unpack(main_menu_screen_pos))

      if wait_game_update ~= nil then
        has_game_update = wait_game_update:pop()
        if has_game_update ~= nil and has_game_update then
          wait_game_update = nil
          UPDATER_GAME_VERSION = "NEW VERSION FOUND! RESTART THE GAME!"
        end
      end

      if UPDATER_GAME_VERSION then
        gprintf("version: "..UPDATER_GAME_VERSION, -2, 705, canvas_width, "right")
        if has_game_update then
          menu_draw(panels[config.panels].images.classic[1][1], 1262, 685)
        end
      end

      wait()
      local ret = nil
      variable_step(function()
        if menu_up(k) then
          active_idx = wrap(1, active_idx-1, #items)
        elseif menu_down(k) then
          active_idx = wrap(1, active_idx+1, #items)
        elseif menu_enter(k) then
          ret = {items[active_idx][2], items[active_idx][3]}
        elseif menu_escape(k) then
          if active_idx == #items then
            ret = {items[active_idx][2], items[active_idx][3]}
          else
            active_idx = #items
          end
        end
      end)
      if ret then
        return unpack(ret)
      end
    end
  end
end

function main_select_speed_99(next_func, ...)
<<<<<<< HEAD
  local difficulties = {"Easy", "Normal", "Hard"}
  local loc_difficulties = { loc("easy"), loc("normal"), loc("hard") }

=======
  local difficulties = {"Easy", "Normal", "Hard", "EX Mode"}
>>>>>>> 8a2996b8
  local items = {{"Speed"},
                {"Difficulty"},
                {"Go!", next_func},
                {"Back", main_select_mode}}
  local loc_items = {loc("speed"), loc("difficulty"), loc("go_"), loc("back")}

  local speed = config.endless_speed or 1
  local difficulty = config.endless_difficulty or 1
  local active_idx = 1
  local k = K[1]
  local ret = nil
  while true do
    local to_print, to_print2, arrow = "", "", ""
    for i=1,#items do
      if active_idx == i then
        arrow = arrow .. ">"
      else
        arrow = arrow .. "\n"
      end
      to_print = to_print .. "   " .. loc_items[i] .. "\n"
    end
    to_print2 = "                  " .. speed .. "\n                  "
      .. loc_difficulties[difficulty]
    gprint(arrow, unpack(main_menu_screen_pos))
    gprint(to_print, unpack(main_menu_screen_pos))
    gprint(to_print2, unpack(main_menu_screen_pos))
    wait()
    variable_step(function()
      if menu_up(k) then
        active_idx = wrap(1, active_idx-1, #items)
      elseif menu_down(k) then
        active_idx = wrap(1, active_idx+1, #items)
      elseif menu_right(k) then
        if active_idx==1 then speed = bound(1,speed+1,99)
        elseif active_idx==2 then difficulty = bound(1,difficulty+1,4) end
      elseif menu_left(k) then
        if active_idx==1 then speed = bound(1,speed-1,99)
        elseif active_idx==2 then difficulty = bound(1,difficulty-1,4) end
      elseif menu_enter(k) then
        if active_idx == 3 then
          if config.endless_speed ~= speed or config.endless_difficulty ~= difficulty then
            config.endless_speed = speed
            config.endless_difficulty = difficulty
            gprint("saving settings...", unpack(main_menu_screen_pos))
            wait()
            write_conf_file()
          end
          stop_the_music()
          ret = {items[active_idx][2], {speed, difficulty}}
        elseif active_idx == 4 then
          ret = {items[active_idx][2], items[active_idx][3]}
        else
          active_idx = wrap(1, active_idx + 1, #items)
        end
      elseif menu_escape(k) then
        if active_idx == #items then
          ret = {items[active_idx][2], items[active_idx][3]}
        else
          active_idx = #items
        end
      end
    end)
    if ret then
      return unpack(ret)
    end
  end
end

local function use_current_stage()
  stage_loader_load(current_stage)
  stage_loader_wait()
  bg = stages[current_stage].images.background
end

local function pick_random_stage()
  current_stage = uniformly(stages_ids_for_current_theme)
  use_current_stage()
end

local function pick_use_music_from()
  if config.use_music_from == "stage" or config.use_music_from == "characters" then
    current_use_music_from = config.use_music_from
    return
  end
  local percent = math.random(1,4)
  if config.use_music_from == "either" then
    current_use_music_from = percent <= 2 and "stage" or "characters"
  elseif config.use_music_from == "often_stage" then
    current_use_music_from = percent == 1 and "characters" or "stage"
  else
    current_use_music_from = percent == 1 and "stage" or "characters"
  end
end

function Stack.wait_for_random_character(self)
  if self.character == random_character_special_value then
    self.character = uniformly(characters_ids_for_current_theme)
    character_loader_load(self.character)
    character_loader_wait()
  end
end

function Stack.handle_pause(self)
  local k = K[self.which]

  if self.wait_for_not_pausing then
    if not keys[k.pause] and not this_frame_keys[k.pause] then
      self.wait_for_not_pausing = false
    else
     return
    end
  end

  if keys[k.pause] or this_frame_keys[k.pause] then
    game_is_paused = not game_is_paused
    self.wait_for_not_pausing = true
  end

end

function main_endless(...)
  pick_random_stage()
  pick_use_music_from()
  consuming_timesteps = true
  replay.endless = {}
  local replay=replay.endless
  replay.pan_buf = ""
  replay.in_buf = ""
  replay.gpan_buf = ""
  replay.mode = "endless"
  P1 = Stack(1, "endless", config.panels, ...)
  P1:wait_for_random_character()
  P1.do_countdown = config.ready_countdown_1P or false
  P1.enable_analytics = true
  replay.do_countdown = P1.do_countdown or false
  replay.speed = P1.speed
  replay.difficulty = P1.difficulty
  replay.cur_wait_time = P1.cur_wait_time or default_input_repeat_delay
  make_local_panels(P1, "000000")
  make_local_gpanels(P1, "000000")
  P1:starting_state()
  while true do
    if game_is_paused then
      draw_pause()
    else
      P1:render()
    end
    wait()
    if P1.game_over then
    -- TODO: proper game over.
      write_replay_file()
      local end_text = loc("rp_score", P1.score, frames_to_time_string(P1.game_stopwatch, true))
      analytics_game_ends()
      return main_dumb_transition, {main_select_mode, end_text, 0, -1, P1:pick_win_sfx()}
    end
    variable_step(function() 
      P1:local_run() 
      P1:handle_pause() 
    end)
    --groundhogday mode
    --[[if P1.CLOCK == 1001 then
      local prev_states = P1.prev_states
      P1 = prev_states[600]
      P1.prev_states = prev_states
    end--]]
  end
end
<<<<<<< HEAD
=======

function main_time_attack(...)
  bg = IMG_stages[math.random(#IMG_stages)]
  consuming_timesteps = true
  P1 = Stack(1, "time", config.panels_dir, ...)
  P1.enable_analytics = true
  make_local_panels(P1, "000000")
  P1:starting_state()
  while true do
    P1:render()
    wait()
    if P1.game_over or (P1.game_stopwatch and P1.game_stopwatch == 120*60) then
    -- TODO: proper game over.
      local end_text = "You scored "..P1.score.."\nin "..frames_to_time_string(P1.game_stopwatch)
      analytics_game_ends()
      return main_dumb_transition, {main_select_mode, end_text, 30}
    end
    variable_step(function()
      if (not P1.game_over)  and P1.game_stopwatch and P1.game_stopwatch < 120 * 60 then
        P1:local_run() end end)
  end
end

function main_net_vs_room()
  character_select_mode = "2p_net_vs"
  return main_character_select()
end

-- fills the provided map based on the provided template and return the amount of pages. __Empty values will be replaced by character_ids
local function fill_map(template_map,map)
  local X,Y = 5,7
  local pages_amount = 0
  local character_id_index = 1
  while true do
    -- new page handling
    pages_amount = pages_amount+1
    map[pages_amount] = deepcpy(template_map)

    -- go through the page and replace __Empty with characters_ids_for_current_theme
    for i=1,X do
      for j=1,Y do
        if map[pages_amount][i][j] == "__Empty" then
          map[pages_amount][i][j] = characters_ids_for_current_theme[character_id_index]
          character_id_index = character_id_index+1
          -- end case: no more characters_ids_for_current_theme to add
          if character_id_index == #characters_ids_for_current_theme+1 then
            print("filled "..#characters_ids_for_current_theme.." characters across "..pages_amount.." page(s)")
            return pages_amount
          end
        end
      end
    end
  end
end

local fallback_when_missing = nil

local function refresh_based_on_own_mods(refreshed,ask_change_fallback)
  ask_change_fallback = ask_change_fallback or false
  if refreshed ~= nil then
    if refreshed.panels_dir == nil or IMG_panels[refreshed.panels_dir] == nil then
      refreshed.panels_dir = config.panels_dir
    end
    if characters[refreshed.character] == nil then
      if refreshed.character_display_name and characters_ids_by_display_names[refreshed.character_display_name] then
        refreshed.character = characters_ids_by_display_names[refreshed.character_display_name][1]
      else
        if not fallback_when_missing or ask_change_fallback then
          fallback_when_missing = uniformly(characters_ids_for_current_theme)
        end
        refreshed.character = fallback_when_missing
      end
    end
  end
end

local current_page = 1

function main_character_select()
  love.audio.stop()
  stop_the_music()
  bg = charselect
  fallback_when_missing = nil

  local function add_client_data(state)
    state.loaded = characters[state.character] and characters[state.character].fully_loaded
    state.wants_ready = state.ready
  end

  local function refresh_loaded_and_ready(state_1,state_2)
    state_1.loaded = characters[state_1.character] and characters[state_1.character].fully_loaded
    state_2.loaded = characters[state_2.character] and characters[state_2.character].fully_loaded
    
    if character_select_mode == "2p_net_vs" then
      state_1.ready = state_1.wants_ready and state_1.loaded and state_2.loaded
    else
      state_1.ready = state_1.wants_ready and state_1.loaded
      state_2.ready = state_2.wants_ready and state_2.loaded
    end
  end

  print("character_select_mode = "..(character_select_mode or "nil"))


  -- map is composed of special values prefixed by __ and character ids
  local template_map = {}
  local map = {}
  if character_select_mode == "2p_net_vs" then
    local opponent_connected = false
    local retries, retry_limit = 0, 250
    while not global_initialize_room_msg and retries < retry_limit do
      for _,msg in ipairs(this_frame_messages) do
        if msg.create_room or msg.character_select or msg.spectate_request_granted then
          global_initialize_room_msg = msg
        end
      end
      gprint("Waiting for room initialization...", unpack(main_menu_screen_pos))
      wait()
      if not do_messages() then
        return main_dumb_transition, {main_select_mode, "Disconnected from server.\n\nReturning to main menu...", 60, 300}
      end
      retries = retries + 1
    end
    -- if room_number_last_spectated and retries >= retry_limit and currently_spectating then
      -- request_spectate(room_number_last_spectated)
      -- retries = 0
      -- while not global_initialize_room_msg and retries < retry_limit do
        -- for _,msg in ipairs(this_frame_messages) do
          -- if msg.create_room or msg.character_select or msg.spectate_request_granted then
            -- global_initialize_room_msg = msg
          -- end
        -- end
        -- gprint("Lost connection.  Trying to rejoin...", unpack(main_menu_screen_pos))
        -- wait()
        -- if not do_messages() then
        --   return main_dumb_transition, {main_select_mode, "Disconnected from server.\n\nReturning to main menu...", 60, 300}
        -- end
        -- retries = retries + 1
      -- end
    -- end
    if not global_initialize_room_msg then
      return main_dumb_transition, {main_select_mode, "Room initialization failed.\n\nReturning to main menu...", 60, 300}
    end
    msg = global_initialize_room_msg
    global_initialize_room_msg = nil
    if msg.ratings then
        global_current_room_ratings = msg.ratings
    end

    if msg.your_player_number then
      my_player_number = msg.your_player_number
    elseif currently_spectating then
      my_player_number = 1
    elseif my_player_number and my_player_number ~= 0 then
      print("We assumed our player number is still "..my_player_number)
    else
      error("We never heard from the server as to what player number we are")
      print("Error: The server never told us our player number.  Assuming it is 1")
      my_player_number = 1
    end

    if msg.op_player_number then
      op_player_number = msg.op_player_number or op_player_number
    elseif currently_spectating then
      op_player_number = 2
    elseif op_player_number and op_player_number ~= 0 then
      print("We assumed op player number is still "..op_player_number)
    else
      error("We never heard from the server as to what player number we are")
      print("Error: The server never told us our player number.  Assuming it is 2")
      op_player_number = 2
    end

    if my_player_number == 2 and msg.a_menu_state ~= nil and msg.b_menu_state ~= nil then
      print("inverting the states to match player number!")
      msg.a_menu_state, msg.b_menu_state = msg.b_menu_state, msg.a_menu_state
    end

    global_my_state = msg.a_menu_state
    refresh_based_on_own_mods(global_my_state)
    global_op_state = msg.b_menu_state
    refresh_based_on_own_mods(global_op_state)

    if msg.win_counts then
      update_win_counts(msg.win_counts)
    end
    if msg.replay_of_match_so_far then
      replay_of_match_so_far = msg.replay_of_match_so_far
    end
    if msg.ranked then
      match_type = "Ranked"
      match_type_message = ""
    else
      match_type = "Casual"
    end
    if currently_spectating then
      P1 = {panel_buffer="", gpanel_buffer=""}
      print("we reset P1 buffers at start of main_character_select()")
    end
    P2 = {panel_buffer="", gpanel_buffer=""}
    print("we reset P2 buffers at start of main_character_select()")
    print("current_server_supports_ranking: "..tostring(current_server_supports_ranking))

    if current_server_supports_ranking then
      template_map = {{"__Mode", "__Mode", "__Level", "__Level", "__Panels", "__Panels", "__Ready"},
             {"__Random", "__Empty", "__Empty", "__Empty", "__Empty", "__Empty", "__Empty"},
             {"__Empty", "__Empty", "__Empty", "__Empty", "__Empty", "__Empty", "__Empty"},
             {"__Empty", "__Empty", "__Empty", "__Empty", "__Empty", "__Empty", "__Empty"},
             {"__Empty", "__Empty", "__Empty", "__Empty", "__Empty", "__Empty", "__Leave"}}
    else
      template_map = {{"__Level", "__Level", "__Level", "__Panels", "__Panels", "__Panels", "__Ready"},
             {"__Random", "__Empty", "__Empty", "__Empty", "__Empty", "__Empty", "__Empty"},
             {"__Empty", "__Empty", "__Empty", "__Empty", "__Empty", "__Empty", "__Empty"},
             {"__Empty", "__Empty", "__Empty", "__Empty", "__Empty", "__Empty", "__Empty"},
             {"__Empty", "__Empty", "__Empty", "__Empty", "__Empty", "__Empty", "__Leave"}}
    end
  end
  if character_select_mode == "2p_local_vs" or character_select_mode == "1p_vs_yourself" then
    template_map = {{"__Level", "__Level", "__Level", "__Panels", "__Panels", "__Panels", "__Ready"},
             {"__Random", "__Empty", "__Empty", "__Empty", "__Empty", "__Empty", "__Empty"},
             {"__Empty", "__Empty", "__Empty", "__Empty", "__Empty", "__Empty", "__Empty"},
             {"__Empty", "__Empty", "__Empty", "__Empty", "__Empty", "__Empty", "__Empty"},
             {"__Empty", "__Empty", "__Empty", "__Empty", "__Empty", "__Empty", "__Leave"}}
  end

  local pages_amount = fill_map(template_map, map)
  if current_page > pages_amount then
    current_page = 1
  end

  op_win_count = op_win_count or 0

  if character_select_mode == "2p_net_vs" then
    global_current_room_ratings = global_current_room_ratings or {{new=0,old=0,difference=0},{new=0,old=0,difference=0}}
    my_expected_win_ratio = nil
    op_expected_win_ratio = nil
    print("my_player_number = "..my_player_number)
    print("op_player_number = "..op_player_number)
    if global_current_room_ratings[my_player_number].new
    and global_current_room_ratings[my_player_number].new ~= 0
    and global_current_room_ratings[op_player_number]
    and global_current_room_ratings[op_player_number].new ~= 0 then
      my_expected_win_ratio = (100*round(1/(1+10^
            ((global_current_room_ratings[op_player_number].new
                -global_current_room_ratings[my_player_number].new)
              /RATING_SPREAD_MODIFIER))
            ,2))
      op_expected_win_ratio = (100*round(1/(1+10^
            ((global_current_room_ratings[my_player_number].new
                -global_current_room_ratings[op_player_number].new)
              /RATING_SPREAD_MODIFIER))
            ,2))
    end
    match_type = match_type or "Casual"
    if match_type == "" then match_type = "Casual" end
  end

  match_type_message = match_type_message or ""

  local function do_leave()
    my_win_count = 0
    op_win_count = 0
    return json_send({leave_room=true})
  end

  -- be wary: name_to_xy_per_page is kinda buggy for larger blocks as they span multiple positions (we retain the last one), and is completely broken with __Empty
  local name_to_xy_per_page = {}
  local X,Y = 5,7
  for p=1,pages_amount do
    name_to_xy_per_page[p] = {}
    for i=1,X do
      for j=1,Y do
        if map[p][i][j] then
          name_to_xy_per_page[p][map[p][i][j]] = {i,j}
        end
      end
    end
  end

  my_win_count = my_win_count or 0

  local cursor_data = {{position=shallowcpy(name_to_xy_per_page[current_page]["__Ready"]),selected=false},{position=shallowcpy(name_to_xy_per_page[current_page]["__Ready"]),selected=false}}
  if global_my_state ~= nil then
    cursor_data[1].state = shallowcpy(global_my_state)
    global_my_state = nil
  else
    cursor_data[1].state = {character=config.character, character_display_name=characters[config.character].display_name, level=config.level, panels_dir=config.panels_dir, cursor="__Ready", ready=false, ranked=config.ranked}
  end
  if global_op_state ~= nil then
    cursor_data[2].state = shallowcpy(global_op_state)
    if character_select_mode ~= "2p_local_vs" then
      global_op_state = nil -- retains state of the second player, also: don't unload its character when going back and forth
    end
  else
    cursor_data[2].state = {character=config.character, character_display_name=characters[config.character].display_name, level=config.level, panels_dir=config.panels_dir, cursor="__Ready", ready=false, ranked=false}
  end
  add_client_data(cursor_data[1].state)
  add_client_data(cursor_data[2].state)
  refresh_loaded_and_ready(cursor_data[1].state, cursor_data[2].state)

  local prev_state = shallowcpy(cursor_data[1].state)

  local function draw_button(x,y,w,h,str,halign,valign,no_rect)
    no_rect = no_rect or str == "__Empty"
    halign = halign or "center"
    valign = valign or "top"
    local menu_width = Y*100
    local menu_height = X*80
    local spacing = 8
    local text_height = 13
    local x_padding = math.floor((canvas_width-menu_width)/2)
    local y_padding = math.floor((canvas_height-menu_height)/2)
    set_color(unpack(colors.white))
    render_x = x_padding+(y-1)*100+spacing
    render_y = y_padding+(x-1)*100+spacing
    button_width = w*100-2*spacing
    button_height = h*100-2*spacing
    if no_rect == false then
      grectangle("line", render_x, render_y, button_width, button_height)
    end
    local character = characters[str]
    if str == "P1" then
      character = characters[cursor_data[1].state.character]
    elseif str == "P2" then
      character = characters[cursor_data[2].state.character]
    end
    local width_for_alignment = button_width
    local x_add,y_add = 0,0
    if valign == "center" then
      y_add = math.floor(0.5*button_height-0.5*text_height)-3
    elseif valign == "bottom" then
      y_add = math.floor(button_height-text_height)
    end
    if character and character.images["icon"] then
      x_add = 0.025*button_width
      width_for_alignment = 0.95*button_width
      local orig_w, orig_h = character.images["icon"]:getDimensions()
      local scale = button_width/math.max(orig_w,orig_h) -- keep image ratio
      menu_drawf(character.images["icon"], render_x+0.5*button_width, render_y+0.5*button_height,"center","center", 0, scale, scale )
    end

    local function draw_cursor(button_height, spacing, player_num,ready)
      local cur_blink_frequency = 4
      local cur_pos_change_frequency = 8
      local draw_cur_this_frame = false
      local cursor_frame = 1
      if ready then
        if (math.floor(menu_clock/cur_blink_frequency)+player_num)%2+1 == player_num then
          draw_cur_this_frame = true
        end
      else
        draw_cur_this_frame = true
        cursor_frame = (math.floor(menu_clock/cur_pos_change_frequency)+player_num)%2+1
      end
      if draw_cur_this_frame then
        local cur_img = IMG_char_sel_cursors[player_num][cursor_frame]
        local cur_img_left = IMG_char_sel_cursor_halves.left[player_num][cursor_frame]
        local cur_img_right = IMG_char_sel_cursor_halves.right[player_num][cursor_frame]
        local cur_img_w, cur_img_h = cur_img:getDimensions()
        local cursor_scale = (button_height+(spacing*2))/cur_img_h
        menu_drawq(cur_img, cur_img_left, render_x-spacing, render_y-spacing, 0, cursor_scale , cursor_scale)
        menu_drawq(cur_img, cur_img_right, render_x+button_width+spacing-cur_img_w*cursor_scale/2, render_y-spacing, 0, cursor_scale, cursor_scale)
      end
    end

    local function draw_player_state(cursor_data,player_number)
      if characters[cursor_data.state.character] and not characters[cursor_data.state.character].fully_loaded then
        menu_drawf(IMG_loading, render_x+button_width*0.5, render_y+button_height*0.5, "center", "center" )
      elseif cursor_data.state.wants_ready then
        menu_drawf(IMG_ready, render_x+button_width*0.5, render_y+button_height*0.5, "center", "center" )
      end
      local scale = 0.25*button_width/math.max(IMG_players[player_number]:getWidth(),IMG_players[player_number]:getHeight()) -- keep image ratio
      menu_drawf(IMG_players[player_number], render_x+1, render_y+button_height-1, "left", "bottom", 0, scale, scale )
      scale = 0.25*button_width/math.max(IMG_levels[cursor_data.state.level]:getWidth(),IMG_levels[cursor_data.state.level]:getHeight()) -- keep image ratio
      menu_drawf(IMG_levels[cursor_data.state.level], render_x+button_width-1, render_y+button_height-1, "right", "bottom", 0, scale, scale )
    end

    local function draw_panels(cursor_data,player_number,y_padding)
      local panels_max_width = 0.25*button_height
      local panels_width = math.min(panels_max_width,IMG_panels[cursor_data.state.panels_dir][1][1]:getWidth())
      local padding_x = 0.5*button_width-3*panels_width -- center them, not 3.5 mysteriously?
      if cursor_data.state.level >= 9 then
        padding_x = padding_x-0.5*panels_width
      end
      local is_selected = cursor_data.selected and cursor_data.state.cursor == "__Panels"
      if is_selected then
        padding_x = padding_x-panels_width
      end
      local panels_scale = panels_width/IMG_panels[cursor_data.state.panels_dir][1][1]:getWidth()
      menu_drawf(IMG_players[player_number], render_x+padding_x, render_y+y_padding, "center", "center" )
      padding_x = padding_x + panels_width
      if is_selected then
        gprintf("<", render_x+padding_x-0.5*panels_width, render_y+y_padding-0.5*text_height,panels_width,"center")
        padding_x = padding_x + panels_width
      end
      for i=1,8 do
        if i ~= 7 and (i ~= 6 or cursor_data.state.level >= 9) then
          menu_drawf(IMG_panels[cursor_data.state.panels_dir][i][1], render_x+padding_x, render_y+y_padding, "center", "center", 0, panels_scale, panels_scale )
          padding_x = padding_x + panels_width
        end
      end
      if is_selected then
        gprintf(">", render_x+padding_x-0.5*panels_width, render_y+y_padding-0.5*text_height,panels_width,"center")
      end
    end

    local function draw_levels(cursor_data,player_number,y_padding)
      local level_max_width = 0.2*button_height
      local level_width = math.min(level_max_width,IMG_levels[1]:getWidth())
      local padding_x = 0.5*button_width-6*level_width
      local is_selected = cursor_data.selected and cursor_data.state.cursor == "__Level"
      if is_selected then
        padding_x = padding_x-level_width
      end
      local level_scale = level_width/IMG_levels[1]:getWidth()
      menu_drawf(IMG_players[player_number], render_x+padding_x, render_y+y_padding, "center", "center" )
	    local ex_scaling = level_width/IMG_levels[11]:getWidth()
      menu_drawf(IMG_players[player_number], render_x+padding_x, render_y+y_padding, "center", "center")
      padding_x = padding_x + level_width + 1 -- [[Thank you Eole!]]
      if is_selected then
        gprintf("<", render_x+padding_x-0.5*level_width, render_y+y_padding-0.5*text_height,level_width,"center")
        padding_x = padding_x + level_width
      end
      for i=1,11 do
        local use_unfocus = cursor_data.state.level < i
        if use_unfocus then
          menu_drawf(IMG_levels_unfocus[i], render_x+padding_x, render_y+y_padding, "center", "center", 0, (i == 11 and ex_scaling or level_scale), (i == 11 and ex_scaling or level_scale))
            --[[if i >= 11 then
	      menu_drawf(IMG_levels_unfocus[i], render_x+padding_x, render_y+y_padding, "center", "center", 0, ex_scaling, ex_scaling)
           end]]	  
        else
          menu_drawf(IMG_levels[i], render_x+padding_x, render_y+y_padding, "center", "center", 0, (i == 11 and ex_scaling or level_scale), (i == 11 and ex_scaling or level_scale))
            --[[if i >= 11 then
	      menu_drawf(IMG_levels[i], render_x+padding_x, render_y+y_padding, "center", "center", 0, ex_scaling, ex_scaling)	  
	    end]]
        end 
        padding_x = padding_x + level_width + 1
          --[[if i == 11 then
	     padding_x = padding_x + 16
         end]]	
      end
      if is_selected then
        gprintf(">", render_x+padding_x-0.5*level_width, render_y+y_padding-0.5*text_height,level_width,"center")
      end
    end

    local function draw_match_type(cursor_data,player_number,y_padding)
      local padding_x = math.floor(0.5*button_width - IMG_players[player_number]:getWidth()*0.5 - 46)  -- ty GIMP; no way to know the size of the text?
      menu_drawf(IMG_players[player_number], render_x+padding_x, render_y+y_padding, "center", "center" )
      padding_x = padding_x+IMG_players[player_number]:getWidth()
      local to_print
      if cursor_data.state.ranked then
        to_print = "casual [ranked]"
      else
        to_print = "[casual] ranked"
      end
      if cursor_data.state.level >= 11 then
        to_print = "[EX Mode]"
      end
      gprint(to_print, render_x+padding_x, render_y+y_padding-0.5*text_height-1)
    end

    local pstr
    if string.sub(str, 1, 2) == "__" then
      pstr = string.sub(str, 3)
    end
    if str == "__Mode" then
      if (character_select_mode == "2p_net_vs" or character_select_mode == "2p_local_vs") then
        draw_match_type(cursor_data[1],1,0.4*button_height)
        draw_match_type(cursor_data[2],2,0.7*button_height)
      else
        draw_match_type(cursor_data[1],1,0.5*button_height)
      end
    elseif str == "__Panels" then
      if (character_select_mode == "2p_net_vs" or character_select_mode == "2p_local_vs") then
        draw_panels(cursor_data[1],1,0.4*button_height)
        draw_panels(cursor_data[2],2,0.7*button_height)
      else
        draw_panels(cursor_data[1],1,0.5*button_height)
      end
    elseif str == "__Level" then
      if (character_select_mode == "2p_net_vs" or character_select_mode == "2p_local_vs") then
        draw_levels(cursor_data[1],1,0.4*button_height)
        draw_levels(cursor_data[2],2,0.7*button_height)
      else
        draw_levels(cursor_data[1],1,0.5*button_height)
      end
    elseif str == "P1" then
      draw_player_state(cursor_data[1],1)
      pstr = my_name
    elseif str == "P2" then
      draw_player_state(cursor_data[2],2)
      pstr = op_name
    elseif character then
      pstr = character.display_name
    elseif string.sub(str, 1, 2) ~= "__" then
      pstr = str:gsub("^%l", string.upper)
    end
    if x ~= 0 then
      if cursor_data[1].state and cursor_data[1].state.cursor == str 
        and ( str ~= "__Empty" or ( cursor_data[1].position[1] == x and cursor_data[1].position[2] == y ) ) then
        draw_cursor(button_height, spacing, 1, cursor_data[1].state.ready)
      end
      if (character_select_mode == "2p_net_vs" or character_select_mode == "2p_local_vs")
        and cursor_data[2].state and cursor_data[2].state.cursor == str
        and ( str ~= "__Empty" or ( cursor_data[2].position[1] == x and cursor_data[2].position[2] == y ) ) then
        draw_cursor(button_height, spacing, 2, cursor_data[2].state.ready)
      end
    end
    if str ~= "__Empty" then
      gprintf(pstr, render_x+x_add, render_y+y_add,width_for_alignment,halign)
    end
  end

  print("got to LOC before net_vs_room character select loop")
  menu_clock = 0

  while true do
    if character_select_mode == "2p_net_vs" then
      for _,msg in ipairs(this_frame_messages) do
        if msg.win_counts then
          update_win_counts(msg.win_counts)
        end
        if msg.menu_state then
          if currently_spectating then
            if msg.player_number == 1 or msg.player_number == 2 then
              cursor_data[msg.player_number].state = msg.menu_state
              refresh_based_on_own_mods(cursor_data[msg.player_number].state)
              character_loader_load(cursor_data[msg.player_number].state.character)
            end
          else
            cursor_data[2].state = msg.menu_state
            refresh_based_on_own_mods(cursor_data[2].state)
            character_loader_load(cursor_data[2].state.character)
          end
          refresh_loaded_and_ready(cursor_data[1],cursor_data[2])
        end
        if msg.ranked_match_approved then
          match_type = "Ranked"
          match_type_message = ""
          if msg.caveats then
            match_type_message = match_type_message..(msg.caveats[1] or "")
          end
        elseif msg.ranked_match_denied then
          match_type = "Casual"
          match_type_message = "Not ranked. "
          if msg.reasons then
            match_type_message = match_type_message..(msg.reasons[1] or "Reason unknown")
          end
        --[[elseif msg.ranked_match_denied and cursor_data.state.level >= 11 then
	  match_type = "Casual"
	  match_type_message = "EX Mode Activated "
	    if msg.reasons then
	  match_type_message = match_type_message..(msg.reasons[1] or "Reason unknown")
	  end]]
        end
        if msg.leave_room then
          my_win_count = 0
          op_win_count = 0
          return main_net_vs_lobby
        end
        if msg.match_start or replay_of_match_so_far then
          print("currently_spectating: "..tostring(currently_spectating))
          local fake_P1 = P1
          local fake_P2 = P2
          refresh_based_on_own_mods(msg.opponent_settings)
          refresh_based_on_own_mods(msg.player_settings, true)
          -- mainly for spectator mode, those characters have already been loaded otherwise
          character_loader_load(msg.player_settings.character)
          character_loader_load(msg.opponent_settings.character)
          character_loader_wait()
          P1 = Stack(1, "vs", msg.player_settings.panels_dir, msg.player_settings.level, msg.player_settings.character, msg.player_settings.player_number)
          P1.enable_analytics = not currently_spectating and not replay_of_match_so_far
          P2 = Stack(2, "vs", msg.opponent_settings.panels_dir, msg.opponent_settings.level, msg.opponent_settings.character, msg.opponent_settings.player_number)
          if currently_spectating then
            P1.panel_buffer = fake_P1.panel_buffer
            P1.gpanel_buffer = fake_P1.gpanel_buffer
          end
          P2.panel_buffer = fake_P2.panel_buffer
          P2.gpanel_buffer = fake_P2.gpanel_buffer
          P1.garbage_target = P2
          P2.garbage_target = P1
          move_stack(P2,2)
          replay.vs = {P="",O="",I="",Q="",R="",in_buf="",
                      P1_level=P1.level,P2_level=P2.level,
                      P1_name=my_name, P2_name=op_name,
                      P1_char=P1.character,P2_char=P2.character,
                      ranked=msg.ranked, do_countdown=true}
          if currently_spectating and replay_of_match_so_far then --we joined a match in progress
            replay.vs = replay_of_match_so_far.vs
            P1.input_buffer = replay_of_match_so_far.vs.in_buf
            P1.panel_buffer = replay_of_match_so_far.vs.P
            P1.gpanel_buffer = replay_of_match_so_far.vs.Q
            P2.input_buffer = replay_of_match_so_far.vs.I
            P2.panel_buffer = replay_of_match_so_far.vs.O
            P2.gpanel_buffer = replay_of_match_so_far.vs.R
            if replay.vs.ranked then
              match_type = "Ranked"
              match_type_message = ""
            else
              match_type = "Casual"
            end
            replay_of_match_so_far = nil
            P1.play_to_end = true  --this makes foreign_run run until caught up
            P2.play_to_end = true
          end
          if not currently_spectating then
              ask_for_gpanels("000000")
              ask_for_panels("000000")
          end
          to_print = "Game is starting!\n".."Level: "..P1.level.."\nOpponent's level: "..P2.level
          if P1.play_to_end or P2.play_to_end then
            to_print = "Joined a match in progress.\nCatching up..."
          end
          for i=1,30 do
            gprint(to_print,unpack(main_menu_screen_pos))
            if not do_messages() then
              return main_dumb_transition, {main_select_mode, "Disconnected from server.\n\nReturning to main menu...", 60, 300}
            end
            wait()
          end
          local game_start_timeout = 0
          while P1.panel_buffer == "" or P2.panel_buffer == ""
            or P1.gpanel_buffer == "" or P2.gpanel_buffer == "" do
            --testing getting stuck here at "Game is starting"
            game_start_timeout = game_start_timeout + 1
            print("game_start_timeout = "..game_start_timeout)
            print("P1.panel_buffer = "..P1.panel_buffer)
            print("P2.panel_buffer = "..P2.panel_buffer)
            print("P1.gpanel_buffer = "..P1.gpanel_buffer)
            print("P2.gpanel_buffer = "..P2.gpanel_buffer)
            gprint(to_print,unpack(main_menu_screen_pos))
            if not do_messages() then
              return main_dumb_transition, {main_select_mode, "Disconnected from server.\n\nReturning to main menu...", 60, 300}
            end
            wait()
            if game_start_timeout > 250 then
              return main_dumb_transition, {main_select_mode,
                              "game start timed out.\n This is a known bug, but you may post it in #panel-attack-bugs-features \nif you'd like.\n"
                              .."\n".."msg.match_start = "..(tostring(msg.match_start) or "nil")
                              .."\n".."replay_of_match_so_far = "..(tostring(replay_of_match_so_far) or "nil")
                              .."\n".."P1.panel_buffer = "..P1.panel_buffer
                              .."\n".."P2.panel_buffer = "..P2.panel_buffer
                              .."\n".."P1.gpanel_buffer = "..P1.gpanel_buffer
                              .."\n".."P2.gpanel_buffer = "..P2.gpanel_buffer,
                              180}
            end
          end
          P1:starting_state()
          P2:starting_state()
          return main_net_vs
        end
      end
    end

    -- those values span multiple 'map blocks'
    if current_server_supports_ranking then
      draw_button(1,1,2,1,"__Mode","center","top")
      draw_button(1,3,2,1,"__Level","center","top")
      draw_button(1,5,2,1,"__Panels","center","top")
    else
      draw_button(1,1,3,1,"__Level","center","top")
      draw_button(1,4,3,1,"__Panels","center","top")
    end
    draw_button(1,7,1,1,"__Ready","center","center")

    for i=2,X do
      for j=1,Y do
        local valign = "top"
        if map[current_page][i][j] == "__Leave" or map[current_page][i][j] == "__Random" then
          valign = "center"
        end
        draw_button(i,j,1,1,map[current_page][i][j],"center",valign)
      end
    end
    local my_rating_difference = ""
    local op_rating_difference = ""
    if current_server_supports_ranking and not global_current_room_ratings[my_player_number].placement_match_progress then
      if global_current_room_ratings[my_player_number].difference then
        if global_current_room_ratings[my_player_number].difference>= 0 then
          my_rating_difference = "(+"..global_current_room_ratings[my_player_number].difference..") "
        else
          my_rating_difference = "("..global_current_room_ratings[my_player_number].difference..") "
        end
      end
      if global_current_room_ratings[op_player_number].difference then
        if global_current_room_ratings[op_player_number].difference >= 0 then
          op_rating_difference = "(+"..global_current_room_ratings[op_player_number].difference..") "
        else
          op_rating_difference = "("..global_current_room_ratings[op_player_number].difference..") "
        end
      end
    end
    local function get_player_state_str(player_number, rating_difference, win_count, op_win_count, expected_win_ratio)
      local state = ""
      if current_server_supports_ranking then
        state = state.."Rating: "..(global_current_room_ratings[player_number].league or "")
        if not global_current_room_ratings[player_number].placement_match_progress then
          state = state.."\n"..rating_difference..global_current_room_ratings[player_number].new
        elseif global_current_room_ratings[player_number].placement_match_progress
        and global_current_room_ratings[player_number].new
        and global_current_room_ratings[player_number].new == 0 then
          state = state.."\n"..global_current_room_ratings[player_number].placement_match_progress
        end
      end
      if character_select_mode == "2p_net_vs" or character_select_mode == "2p_local_vs" then
        if current_server_supports_ranking then
          state = state.."\n"
        end
        state = state.."Wins: "..win_count
        if (current_server_supports_ranking and expected_win_ratio) or win_count + op_win_count > 0 then
          state = state.."\nWinrate:"
          local need_line_return = false
          if win_count + op_win_count > 0 then
            state = state.." actual: "..(100*round(win_count/(op_win_count+win_count),2)).."%"
            need_line_return = true
          end
          if current_server_supports_ranking and expected_win_ratio then
            if need_line_return then
              state = state.."\n        "
            end
            state = state.." expected: "..expected_win_ratio.."%"
          end
        end
      end
      return state
    end
    draw_button(0,1,1,1,"P1")
    draw_button(0,2,2,1,get_player_state_str(my_player_number,my_rating_difference,my_win_count,op_win_count,my_expected_win_ratio),"left","top",true)
    if cursor_data[1].state and op_name then
      draw_button(0,5,1,1,"P2")
      draw_button(0,6,2,1,get_player_state_str(op_player_number,op_rating_difference,op_win_count,my_win_count,op_expected_win_ratio),"left","top",true)
      --state = state.." "..json.encode(op_state)
    end
    if character_select_mode == "2p_net_vs" then
      if not cursor_data[1].state.ranked and not cursor_data[2].state.ranked then
        match_type_message = ""
      end
      gprintf(match_type, 0, 15, canvas_width, "center")
      gprintf(match_type_message, 0, 30, canvas_width, "center")
    end
    if pages_amount ~= 1 then
      gprintf("Page "..current_page.."/"..pages_amount, 0, 660, canvas_width, "center")
    end
    wait()

    local ret = nil

    local function move_cursor(cursor_pos,direction)
     local dx,dy = unpack(direction)
      local can_x,can_y = wrap(1, cursor_pos[1]+dx, X), wrap(1, cursor_pos[2]+dy, Y)
      while can_x ~= cursor_pos[1] or can_y ~= cursor_pos[2] do
        if map[current_page][can_x][can_y] and ( map[current_page][can_x][can_y] ~= map[current_page][cursor_pos[1]][cursor_pos[2]] or 
          map[current_page][can_x][can_y] == "__Empty" ) then
          break
        end
        can_x,can_y = wrap(1, can_x+dx, X), wrap(1, can_y+dy, Y)
      end
      cursor_pos[1],cursor_pos[2] = can_x,can_y
    end

    local function change_panels_dir(panels_dir,increment)
      local current = 0
      for k,v in ipairs(IMG_panels_dirs) do
        if v == panels_dir then
          current = k
          break
        end
      end
      local dir_count = #IMG_panels_dirs
      local new_theme_idx = ((current - 1 + increment) % dir_count) + 1
      for k,v in ipairs(IMG_panels_dirs) do
        if k == new_theme_idx then
            return v
        end
      end
      return panels_dir
    end

    variable_step(function()
      menu_clock = menu_clock + 1

      character_loader_update()
      refresh_loaded_and_ready(cursor_data[1].state,cursor_data[2].state)

      local up,down,left,right = {-1,0}, {1,0}, {0,-1}, {0,1}
      local selectable = {__Panels=true, __Level=true, __Ready=true}
      if not currently_spectating then
        local KMax = 1
        if character_select_mode == "2p_local_vs" then
          KMax = 2
        end
        for i=1,KMax do
          local k=K[i]
          local cursor = cursor_data[i]
          if menu_prev_page(k) then
            if not cursor.selected then current_page = bound(1, current_page-1, pages_amount) end
          elseif menu_next_page(k) then
            if not cursor.selected then current_page = bound(1, current_page+1, pages_amount) end
          elseif menu_up(k) then
            if not cursor.selected then move_cursor(cursor.position,up) end
          elseif menu_down(k) then
            if not cursor.selected then move_cursor(cursor.position,down) end
          elseif menu_left(k) then
            if cursor.selected then
              if cursor.state.cursor == "__Level" then
                cursor.state.level = bound(1, cursor.state.level-1, 11)   
                if cursor.state.level >= 11 and cursor.state.ranked then
                  cursor.state.ranked = false
                end
              elseif cursor.state.cursor == "__Panels" then
                cursor.state.panels_dir = change_panels_dir(cursor.state.panels_dir,-1)
              end
            end
            if not cursor.selected then move_cursor(cursor.position,left) end
          elseif menu_right(k) then
            if cursor.selected then
              if cursor.state.cursor == "__Level" then
                cursor.state.level = bound(1, cursor.state.level+1, 11)
                if cursor.state.level >= 11 and cursor.state.ranked then
                  cursor.state.ranked = false
                end
              elseif cursor.state.cursor == "__Panels" then
                cursor.state.panels_dir = change_panels_dir(cursor.state.panels_dir,1)
              end
            end
            if not cursor.selected then move_cursor(cursor.position,right) end
          elseif menu_enter(k) then
            if selectable[cursor.state.cursor] then
              cursor.selected = not cursor.selected
            elseif cursor.state.cursor == "__Leave" then
              if character_select_mode == "2p_net_vs" then
                if not do_leave() then
                  ret = {main_dumb_transition, {main_select_mode, "Error when leaving online"}}
                end
              else
                ret = {main_select_mode}
              end
            elseif cursor.state.cursor == "__Random" then
              cursor.state.character = uniformly(characters_ids_for_current_theme)
              characters[cursor.state.character]:play_selection_sfx()
              character_loader_load(cursor.state.character)
            elseif cursor.state.cursor == "__Mode" then
              if cursor.state.level < 11 then
		cursor.state.ranked = not cursor.state.ranked
              end	
            elseif cursor.state.cursor ~= "__Empty" then
              cursor.state.character = cursor.state.cursor
              cursor.state.character_display_name = characters[cursor.state.character].display_name
              characters[cursor.state.character]:play_selection_sfx()
              character_loader_load(cursor.state.character)
              --When we select a character, move cursor to "__Ready"
              cursor.state.cursor = "__Ready"
              cursor.position = shallowcpy(name_to_xy_per_page[current_page]["__Ready"])
            end
          elseif menu_escape(k) then
            if cursor.state.cursor == "__Leave" then
              if character_select_mode == "2p_net_vs" then
                if not do_leave() then
                  ret = {main_dumb_transition, {main_select_mode, "Error when leaving online"}}
                end
              else
                ret = {main_select_mode}
              end
            end
            cursor.selected = false
            cursor.position = shallowcpy(name_to_xy_per_page[current_page]["__Leave"])
          end
          if cursor.state ~= nil then
            cursor.state.cursor = map[current_page][cursor.position[1]][cursor.position[2]]
            cursor.state.wants_ready = cursor.selected and cursor.state.cursor=="__Ready"
          end
        end
        -- update config, does not redefine it
        config.character = cursor_data[1].state.character
        config.level = cursor_data[1].state.level
        config.ranked = cursor_data[1].state.ranked
        if config.use_panels_from_assets_folder == false then
          config.panels_dir_when_not_using_set_from_assets_folder = cursor_data[1].state.panels_dir
          config.panels_dir = config.panels_dir_when_not_using_set_from_assets_folder
        end

        if character_select_mode == "2p_local_vs" then -- this is registered for future entering of the lobby
          global_op_state = shallowcpy(cursor_data[2].state)
          global_op_state.wants_ready = false
        end

        if character_select_mode == "2p_net_vs" and not content_equal(cursor_data[1].state, prev_state) and not currently_spectating then
          json_send({menu_state=cursor_data[1].state})
        end
        prev_state = shallowcpy(cursor_data[1].state)
>>>>>>> 8a2996b8

function main_time_attack(...)
  pick_random_stage()
  pick_use_music_from()
  consuming_timesteps = true
  P1 = Stack(1, "time", config.panels, ...)
  P1:wait_for_random_character()
  P1.enable_analytics = true
  make_local_panels(P1, "000000")
  P1:starting_state()
  while true do
    if game_is_paused then
      draw_pause()
    else
      P1:render()
    end
    wait()
    if P1.game_over or (P1.game_stopwatch and P1.game_stopwatch == 120*60) then
    -- TODO: proper game over.
      local end_text = loc("rp_score", P1.score, frames_to_time_string(P1.game_stopwatch))
      analytics_game_ends()
      return main_dumb_transition, {main_select_mode, end_text, 30, -1, P1:pick_win_sfx()}
    end
    variable_step(function()
      if not P1.game_over and P1.game_stopwatch and P1.game_stopwatch < 120 * 60 then
        P1:local_run() 
        P1:handle_pause()
      end 
    end)
  end
end

function main_net_vs_room()
  select_screen.character_select_mode = "2p_net_vs"
  return select_screen.main()
end

function main_net_vs_lobby()
  if themes[config.theme].musics.main then
    find_and_add_music(themes[config.theme].musics, "main")
  end
  bg = themes[config.theme].images.bg_main
  character_loader_clear()
  stage_loader_clear()
  local active_name, active_idx, active_back = "", 1
  local items
  local unpaired_players = {} -- list
  local willing_players = {} -- set
  local spectatable_rooms = {}
  local k = K[1]
  my_player_number = nil
  op_player_number = nil
  local notice = {[true]=loc("lb_select_player"), [false]=loc("lb_alone")}
  local leaderboard_string = ""
  local my_rank
  match_type = ""
  match_type_message = ""
  --attempt login
  read_user_id_file()
  if not my_user_id then
    my_user_id = "need a new user id"
  end
  local login_status_message = "   "..loc("lb_login")
  local login_status_message_duration = 2
  local login_denied = false
  local prev_act_idx = active_idx
  local showing_leaderboard = false
  local lobby_menu_x = {[true]=main_menu_screen_pos[1]-200, [false]=main_menu_screen_pos[1]} --will be used to make room in case the leaderboard should be shown.
  local lobby_menu_y = main_menu_screen_pos[2]-120
  local sent_requests = {}
  if connection_up_time <= login_status_message_duration then
    json_send({login_request=true, user_id=my_user_id})
  end
  while true do
    if connection_up_time <= login_status_message_duration then
      gprint(login_status_message, lobby_menu_x[showing_leaderboard], lobby_menu_y)
      local messages = server_queue:pop_all_with("login_successful", "login_denied")
      for _,msg in ipairs(messages) do
        if msg.login_successful then
          current_server_supports_ranking = true
          logged_in = true
          if msg.new_user_id then
            my_user_id = msg.new_user_id
            print("about to write user id file")
            write_user_id_file()
            login_status_message = loc("lb_user_new", my_name)
          elseif msg.name_changed then
            login_status_message = loc("lb_user_update", msg.old_name, msg.new_name)
            login_status_message_duration = 5
          else
            login_status_message = loc("lb_welcome_back", my_name)
          end
        elseif msg.login_denied then
            current_server_supports_ranking = true
            login_denied = true
            --TODO: create a menu here to let the user choose "continue unranked" or "get a new user_id"
            --login_status_message = "Login for ranked matches failed.\n"..msg.reason.."\n\nYou may continue unranked,\nor delete your invalid user_id file to have a new one assigned."
            login_status_message_duration = 10
            return main_dumb_transition, {main_select_mode, loc("lb_error_msg").."\n\n"..json.encode(msg),60,600}
        end
      end
      if connection_up_time == 2 and not current_server_supports_ranking then
              login_status_message = loc("lb_login_timeout")
              login_status_message_duration = 7
      end
    end
    local messages = server_queue:pop_all_with("choose_another_name", "create_room", "unpaired", "game_request", "leaderboard_report", "spectate_request_granted")
    for _,msg in ipairs(messages) do
      if msg.choose_another_name and msg.choose_another_name.used_names then
        return main_dumb_transition, {main_select_mode, loc("lb_used_name"), 60, 600}
      elseif msg.choose_another_name and msg.choose_another_name.reason then
        return main_dumb_transition, {main_select_mode, "Error: ".. msg.choose_another_name.reason, 60, 300}
      end
      if msg.create_room or msg.spectate_request_granted then
        global_initialize_room_msg = msg
        select_screen.character_select_mode = "2p_net_vs"
        love.window.requestAttention()
        play_optional_sfx(themes[config.theme].sounds.notification)
        return select_screen.main
      end
      if msg.unpaired then
        unpaired_players = msg.unpaired
        -- players who leave the unpaired list no longer have standing invitations to us.\
        -- we also no longer have a standing invitation to them, so we'll remove them from sent_requests
        local new_willing = {}
        local new_sent_requests = {}
        for _,player in ipairs(unpaired_players) do
          new_willing[player] = willing_players[player]
          new_sent_requests[player] = sent_requests[player]
        end
        willing_players = new_willing
        sent_requests = new_sent_requests
        if msg.spectatable then
          spectatable_rooms = msg.spectatable
        end
      end
      if msg.game_request then
        willing_players[msg.game_request.sender] = true
        love.window.requestAttention()
        play_optional_sfx(themes[config.theme].sounds.notification)
      end
      if msg.leaderboard_report then
        showing_leaderboard = true
        leaderboard_report = msg.leaderboard_report
        for k,v in ipairs(leaderboard_report) do
          if v.is_you then
            my_rank = k
          end
        end
        leaderboard_first_idx_to_show = math.max((my_rank or 1)-8,1)
        leaderboard_last_idx_to_show = math.min(leaderboard_first_idx_to_show + 20,#leaderboard_report)
        leaderboard_string = build_viewable_leaderboard_string(leaderboard_report, leaderboard_first_idx_to_show, leaderboard_last_idx_to_show)
      end
    end
    local to_print = ""
    local arrow = ""
    items = {}
    for _,v in ipairs(unpaired_players) do
      if v ~= config.name then
        items[#items+1] = v
      end
    end
    local lastPlayerIndex = #items --the rest of the items will be spectatable rooms, except the last two items (leaderboard and back to main menu)
    for _,v in ipairs(spectatable_rooms) do
      items[#items+1] = v
    end
    if showing_leaderboard then
      items[#items+1] = loc("lb_hide_board")
    else
      items[#items+1] = loc("lb_show_board")  -- the second to last item is "Leaderboard"
    end
    items[#items+1] = loc("lb_back") -- the last item is "Back to the main menu"
    if active_back then
      active_idx = #items
    elseif showing_leaderboard then
      active_idx = #items - 1 --the position of the "hide leaderboard" menu item
    else
      while active_idx > #items do
        print("active_idx > #items.  Decrementing active_idx")
        active_idx = active_idx - 1
      end
      active_name = items[active_idx]
    end
    for i=1,#items do
      if active_idx == i then
        arrow = arrow .. ">"
      else
        arrow = arrow .. "\n"
      end
      if i <= lastPlayerIndex then
        to_print = to_print .. "   " .. items[i] ..(sent_requests[items[i]] and " "..loc("lb_request") or "").. (willing_players[items[i]] and " "..loc("lb_received") or "") .. "\n"
      elseif i < #items - 1 and items[i].name then
        to_print = to_print .. "   "..loc("lb_spectate").." " .. items[i].name .. " (".. items[i].state .. ")\n" --printing room names
      elseif i < #items then
        to_print = to_print .. "   " .. items[i] .. "\n"
      else
        to_print = to_print .. "   " .. items[i]
      end
    end
    gprint(notice[#items > 2], lobby_menu_x[showing_leaderboard], lobby_menu_y+90)
    gprint(arrow, lobby_menu_x[showing_leaderboard], lobby_menu_y+120)
    gprint(to_print, lobby_menu_x[showing_leaderboard], lobby_menu_y+120)
    if showing_leaderboard then
      gprint(leaderboard_string, lobby_menu_x[showing_leaderboard]+400, lobby_menu_y)
    end
    gprint(join_community_msg, main_menu_screen_pos[1]+30, main_menu_screen_pos[2]+280)

    wait()
    local ret = nil
    variable_step(function()
      if menu_up(k) then
        if showing_leaderboard then
          if leaderboard_first_idx_to_show>1 then
            leaderboard_first_idx_to_show = leaderboard_first_idx_to_show - 1
            leaderboard_last_idx_to_show = leaderboard_last_idx_to_show - 1
            leaderboard_string = build_viewable_leaderboard_string(leaderboard_report, leaderboard_first_idx_to_show, leaderboard_last_idx_to_show)
          end
        else
          active_idx = wrap(1, active_idx-1, #items)
        end
      elseif menu_down(k) then
        if showing_leaderboard then
          if leaderboard_last_idx_to_show < #leaderboard_report then
            leaderboard_first_idx_to_show = leaderboard_first_idx_to_show + 1
            leaderboard_last_idx_to_show = leaderboard_last_idx_to_show + 1
            leaderboard_string = build_viewable_leaderboard_string(leaderboard_report, leaderboard_first_idx_to_show, leaderboard_last_idx_to_show)
          end
        else
          active_idx = wrap(1, active_idx+1, #items)
        end
      elseif menu_enter(k) then
        spectator_list = {}
        spectators_string = ""
        if active_idx == #items then
          ret = {main_select_mode}
        end
        if active_idx == #items - 1 then
          if not showing_leaderboard then
            json_send({leaderboard_request=true})
          else
            showing_leaderboard = false --toggle it off
          end
        elseif active_idx <= lastPlayerIndex then
          my_name = config.name
          op_name = items[active_idx]
          currently_spectating = false
          sent_requests[op_name] = true
          request_game(items[active_idx])
        else
          my_name = items[active_idx].a
          op_name = items[active_idx].b
          currently_spectating = true
          room_number_last_spectated = items[active_idx].roomNumber
          request_spectate(items[active_idx].roomNumber)
        end
      elseif menu_escape(k) then
        if active_idx == #items then
          ret = {main_select_mode}
        elseif showing_leaderboard then
          showing_leaderboard = false
        else
          active_idx = #items
        end
      end
    end)
    if ret then
      json_send({logout=true})
      return unpack(ret)
    end
    active_back = active_idx == #items
    if active_idx ~= prev_act_idx then
      prev_act_idx = active_idx
    end
    if not do_messages() then
      return main_dumb_transition, {main_select_mode, loc("ss_disconnect").."\n\n"..loc("ss_return"), 60, 300}
    end
  end
end

function update_win_counts(win_counts)
  if (P1 and P1.player_number == 1) or currently_spectating then
    my_win_count = win_counts[1] or 0
    op_win_count = win_counts[2] or 0
  elseif P1.player_number == 2 then
    my_win_count = win_counts[2] or 0
    op_win_count = win_counts[1] or 0
  end
end

function spectator_list_string(list)
  local str = ""
  for k,v in ipairs(list) do
    str = str..v
    if k<#list then
      str = str.."\n"
    end
  end
  if str ~= "" then
    str = loc("pl_spectators").."\n"..str
  end
  return str
end

function build_viewable_leaderboard_string(report, first_viewable_idx, last_viewable_idx)
  str = loc("lb_header_board").."\n"
  first_viewable_idx = math.max(first_viewable_idx,1)
  last_viewable_idx = math.min(last_viewable_idx, #report)
  for i=first_viewable_idx,last_viewable_idx do
    if report[i].is_you then
      str = str..loc("lb_you").."-> "
    else
      str = str.."      "
    end
    str = str..i.."    "..report[i].rating.."    "..report[i].user_name
    if i < #report then
      str = str.."\n"
    end
  end
  return str
end

function main_net_vs_setup(ip)
  if not config.name then
    return main_set_name
    else my_name = config.name
  end
  P1, P1_level, P2_level, got_opponent = nil
  P2 = {panel_buffer="", gpanel_buffer=""}
  gprint(loc("lb_set_connect"), unpack(main_menu_screen_pos))
  wait()
  network_init(ip)
  local timeout_counter = 0
  while not connection_is_ready() do
    gprint(loc("lb_connecting"), unpack(main_menu_screen_pos))
    wait()
    if not do_messages() then
      return main_dumb_transition, {main_select_mode, loc("ss_disconnect").."\n\n"..loc("ss_return"), 60, 300}
    end
  end
  connected_server_ip = ip
  logged_in = false
  
  return main_net_vs_lobby
end

function main_net_vs()
  --STONER_MODE = true
  if current_stage then
    use_current_stage()
  else
    pick_random_stage()
  end
  pick_use_music_from()
  local k = K[1]  --may help with spectators leaving games in progress
  local end_text = nil
  consuming_timesteps = true
  local op_name_y = 40
  if string.len(my_name) > 12 then
        op_name_y = 55
  end
  while true do
    -- Uncomment this to cripple your game :D
    -- love.timer.sleep(0.030)
    local messages = server_queue:pop_all_with("taunt", "leave_room")
    for _,msg in ipairs(messages) do
      if msg.taunt then
        local taunts = nil
        -- P1.character and P2.character are supposed to be already filtered with current mods, taunts may differ though!
        if msg.player_number == my_player_number then
          taunts = characters[P1.character].sounds[msg.type]
        elseif msg.player_number == op_player_number then
          taunts = characters[P2.character].sounds[msg.type]
        end
        if taunts then
          for _,t in ipairs(taunts) do
            t:stop()
          end
          if msg.index <= #taunts then
            taunts[msg.index]:play()
          elseif #taunts ~= 0 then
            taunts[math.random(#taunts)]:play()
          end
        end
      elseif msg.leave_room then
        my_win_count = 0
        op_win_count = 0
        return main_dumb_transition, {main_net_vs_lobby, "", 0, 0}
      end
    end

    local name_and_score = { (my_name or "").."\n"..loc("ss_wins")..": "..my_win_count, (op_name or "").."\n"..loc("ss_wins")..": "..op_win_count}
    gprint(name_and_score[1], P1.score_x, P1.score_y-48)
    gprint(name_and_score[2], P2.score_x, P2.score_y-48)
    if not config.debug_mode then --this is printed in the same space as the debug details
      gprint(spectators_string, P1.score_x, P1.score_y+177)
    end
    if match_type == "Ranked" then
      if global_current_room_ratings[my_player_number]
      and global_current_room_ratings[my_player_number].new then
        local rating_to_print = loc("ss_rating")..": "
        if global_current_room_ratings[my_player_number].new > 0 then
          rating_to_print = rating_to_print.." "..global_current_room_ratings[my_player_number].new
        end
        gprint(rating_to_print, P1.score_x, P1.score_y-16)
      end
      if global_current_room_ratings[op_player_number]
      and global_current_room_ratings[op_player_number].new then
        local op_rating_to_print = loc("ss_rating")..": "
        if global_current_room_ratings[op_player_number].new > 0 then
          op_rating_to_print = op_rating_to_print.." "..global_current_room_ratings[op_player_number].new
        end
        gprint(op_rating_to_print, P2.score_x, P2.score_y-16)
      end
    end
    if not (P1 and P1.play_to_end) and not (P2 and P2.play_to_end) then
      P1:render()
      P2:render()
      wait()
      if currently_spectating and menu_escape(K[1]) then
        print("spectator pressed escape during a game")
        my_win_count = 0
        op_win_count = 0
        json_send({leave_room=true})
        return main_dumb_transition, {main_net_vs_lobby, "", 0, 0}
      end
      if not do_messages() then
        return main_dumb_transition, {main_select_mode, loc("ss_disconnect").."\n\n"..loc("ss_return"), 60, 300}
      end
    end

    --print(P1.CLOCK, P2.CLOCK)
    if (P1 and P1.play_to_end) or (P2 and P2.play_to_end) then
      if not P1.game_over then
        if currently_spectating then
          P1:foreign_run()
        else
          P1:local_run()
        end
      end
      if not P2.game_over then
        P2:foreign_run()
      end
    else
      variable_step(function()
        if not P1.game_over then
          if currently_spectating then
              P1:foreign_run()
          else
            P1:local_run()
          end
        end
        if not P2.game_over then
          P2:foreign_run()
        end
      end)
    end

    local outcome_claim = nil
    local winSFX = nil
    if P1.game_over and P2.game_over and P1.CLOCK == P2.CLOCK then
      end_text = loc("ss_draw")
      outcome_claim = 0
    elseif P1.game_over and P1.CLOCK <= P2.CLOCK then
      winSFX = P2:pick_win_sfx()
      end_text = op_name.." "..loc("ss_wins") .. (currently_spectating and " " or " :(")
      op_win_count = op_win_count + 1 -- leaving these in just in case used with an old server that doesn't keep score.  win_counts will get overwritten after this by the server anyway.
      outcome_claim = P2.player_number
    elseif P2.game_over and P2.CLOCK <= P1.CLOCK then
      winSFX = P1:pick_win_sfx()
      end_text = my_name.." "..loc("ss_wins") .. (currently_spectating and " " or " ^^")
      my_win_count = my_win_count + 1 -- leave this in
      outcome_claim = P1.player_number
    end
    if end_text then
      analytics_game_ends()
      undo_stonermode()
      json_send({game_over=true, outcome=outcome_claim})
      local now = os.date("*t",to_UTC(os.time()))
      local sep = "/"
      local path = "replays"..sep.."v"..VERSION..sep..string.format("%04d"..sep.."%02d"..sep.."%02d", now.year, now.month, now.day)
      local rep_a_name, rep_b_name = my_name, op_name
      --sort player names alphabetically for folder name so we don't have a folder "a-vs-b" and also "b-vs-a"
      if rep_b_name <  rep_a_name then
        path = path..sep..rep_b_name.."-vs-"..rep_a_name
      else
        path = path..sep..rep_a_name.."-vs-"..rep_b_name
      end
      local filename = "v"..VERSION.."-"..string.format("%04d-%02d-%02d-%02d-%02d-%02d", now.year, now.month, now.day, now.hour, now.min, now.sec).."-"..rep_a_name.."-L"..P1.level.."-vs-"..rep_b_name.."-L"..P2.level
      if match_type and match_type ~= "" then
        filename = filename.."-"..match_type
      end
      if outcome_claim == 1 or outcome_claim == 2 then
        filename = filename.."-P"..outcome_claim.."wins"
      elseif outcome_claim == 0 then
        filename = filename.."-draw"
      end
      filename = filename..".txt"
      print("saving replay as "..path..sep..filename)
      write_replay_file(path, filename)
      print("also saving replay as replay.txt")
      write_replay_file()
      select_screen.character_select_mode = "2p_net_vs"
      if currently_spectating then
        return main_dumb_transition, {select_screen.main, end_text, 30, 30, winSFX}
      else
        return main_dumb_transition, {select_screen.main, end_text, 30, 180, winSFX}
      end
    end
  end
end

function main_local_vs_setup()
  currently_spectating = false
  my_name = config.name or "Player 1"
  op_name = "Player 2"
  op_state = nil
  select_screen.character_select_mode = "2p_local_vs"
  return select_screen.main
end

function main_local_vs()
  -- TODO: replay!
  use_current_stage()
  pick_use_music_from()
  consuming_timesteps = true
  local end_text = nil
  while true do
    if game_is_paused then
      draw_pause()
    else
      P1:render()
      P2:render()
    end
    wait()
    variable_step(function()
        if not P1.game_over and not P2.game_over then
          P1:local_run()
          P2:local_run()
          P1:handle_pause()
          P2:handle_pause()
        end
      end)
    local winSFX = nil
    if P1.game_over and P2.game_over and P1.CLOCK == P2.CLOCK then
      end_text = loc("ss_draw")
    elseif P1.game_over and P1.CLOCK <= P2.CLOCK then
      winSFX = P2:pick_win_sfx()
      op_win_count = op_win_count + 1
      end_text = loc("pl_2_win")
    elseif P2.game_over and P2.CLOCK <= P1.CLOCK then
      winSFX = P1:pick_win_sfx()
      my_win_count = my_win_count + 1
      end_text = loc("pl_1_win")
    end
    if end_text then
      analytics_game_ends()
      return main_dumb_transition, {select_screen.main, end_text, 45, -1, winSFX}
    end
  end
end

function main_local_vs_yourself_setup()
  currently_spectating = false
  my_name = config.name or loc("player_n", "1")
  op_name = nil
  op_state = nil
  select_screen.character_select_mode = "1p_vs_yourself"
  return select_screen.main
end

function main_local_vs_yourself()
  -- TODO: replay!
  use_current_stage()
  pick_use_music_from()
  consuming_timesteps = true
  local end_text = nil
  while true do
    if game_is_paused then
      draw_pause()
    else
      P1:render()
    end
    wait()
    variable_step(function()
        if not P1.game_over then
          P1:local_run()
          P1:handle_pause()
        else
          end_text = loc("pl_gameover")
        end
      end)
    if end_text then
      analytics_game_ends()
      return main_dumb_transition, {select_screen.main, end_text, 45, -1, P1:pick_win_sfx()}
    end
  end
end

local function draw_debug_mouse_panel()
  if debug_mouse_panel then
    local str = loc("pl_panel_info", debug_mouse_panel[1], debug_mouse_panel[2])
    for k,v in spairs(debug_mouse_panel[3]) do
      str = str .. "\n".. k .. ": "..tostring(v)
    end
    gprintf(str, 10, 10)
  end
end

function main_replay_vs()
  local replay = replay.vs
  if replay == nil then
    return main_dumb_transition, {main_select_mode, loc("rp_no_replay"), 0, -1}
  end
  stop_the_music()
  pick_random_stage()
  pick_use_music_from()
  select_screen.fallback_when_missing = { nil, nil }
  P1 = Stack(1, "vs", config.panels, replay.P1_level or 5)
  P2 = Stack(2, "vs", config.panels, replay.P2_level or 5)
  P1.do_countdown = replay.do_countdown or false
  P2.do_countdown = replay.do_countdown or false
  P1.ice = true
  P1.garbage_target = P2
  P2.garbage_target = P1
  move_stack(P2,2)
  P1.input_buffer = replay.in_buf
  P1.panel_buffer = replay.P
  P1.gpanel_buffer = replay.Q
  P2.input_buffer = replay.I
  P2.panel_buffer = replay.O
  P2.gpanel_buffer = replay.R
  P1.max_runs_per_frame = 1
  P2.max_runs_per_frame = 1
  P1.character = replay.P1_char
  P2.character = replay.P2_char
  P1.cur_wait_time = replay.P1_cur_wait_time or default_input_repeat_delay
  P2.cur_wait_time = replay.P2_cur_wait_time or default_input_repeat_delay
  refresh_based_on_own_mods(P1)
  refresh_based_on_own_mods(P2, true)
  character_loader_load(P1.character)
  character_loader_load(P2.character)
  character_loader_wait()
  my_name = replay.P1_name or loc("player_n", "1")
  op_name = replay.P2_name or loc("player_n", "2")
  if replay.ranked then
    match_type = "Ranked"
  else
    match_type = "Casual"
  end

  P1:starting_state()
  P2:starting_state()
  local end_text = nil
  local run = true
  while true do
    debug_mouse_panel = nil
    gprint(my_name or "", P1.score_x, P1.score_y-28)
    gprint(op_name or "", P2.score_x, P2.score_y-28)
    P1:render()
    P2:render()
    draw_debug_mouse_panel()
    if game_is_paused then
      draw_pause()
    end
    wait()
    local ret = nil
    variable_step(function()
      if menu_escape(K[1]) then
        ret = {main_dumb_transition, {main_select_mode, "", 0, 0}}
      end
      if menu_enter(K[1]) then
        run = not run
      end
      if this_frame_keys["\\"] then
        run = false
      end
      if run or this_frame_keys["\\"] then
        if not P1.game_over then
          P1:foreign_run()
          P1:handle_pause()
        end
        if not P2.game_over then
          P2:foreign_run()
        end
      end
    end)
    if ret then
      return unpack(ret)
    end
    local winSFX = nil
    if P1.game_over and P2.game_over and P1.CLOCK == P2.CLOCK then
      end_text = loc("ss_draw")
    elseif P1.game_over and P1.CLOCK <= P2.CLOCK then
      winSFX = P2:pick_win_sfx()
      if replay.P2_name and replay.P2_name ~= "anonymous" then
        end_text = loc("ss_p_wins", replay.P2_name)
      else
        end_text = loc("pl_2_win")
      end
    elseif P2.game_over and P2.CLOCK <= P1.CLOCK then
      winSFX = P1:pick_win_sfx()
      if replay.P1_name and replay.P1_name ~= "anonymous" then
        end_text = loc("ss_p_wins", replay.P1_name)
      else
        end_text = loc("pl_1_win")
      end
    end
    if end_text then
      return main_dumb_transition, {main_select_mode, end_text, 0, -1, winSFX}
    end
  end
end

function main_replay_endless()
  local replay = replay.endless
  if replay == nil or replay.speed == nil then
    return main_dumb_transition, {main_select_mode, loc("rp_no_endless"), 0, -1}
  end
  stop_the_music()
  pick_random_stage()
  pick_use_music_from()
  P1 = Stack(1, "endless", config.panels, replay.speed, replay.difficulty)
  P1:wait_for_random_character()
  P1.do_countdown = replay.do_countdown or false
  P1.max_runs_per_frame = 1
  P1.input_buffer = table.concat({replay.in_buf})
  P1.panel_buffer = replay.pan_buf
  P1.gpanel_buffer = replay.gpan_buf
  P1.speed = replay.speed
  P1.difficulty = replay.difficulty
  P1.cur_wait_time = replay.cur_wait_time or default_input_repeat_delay
  P1:starting_state()
  local run = true
  while true do
    P1:render()
    if game_is_paused then
      draw_pause()
    end
    wait()
    local ret = nil
    variable_step(function()
      if menu_escape(K[1]) then
        ret = {main_dumb_transition, {main_select_mode, "", 0, 0}}
      end
      if menu_enter(K[1]) then
        run = not run
      end
      if this_frame_keys["\\"] then
        run = false
      end
      if run or this_frame_keys["\\"] then
        if P1.game_over then
        -- TODO: proper game over.
          local end_text = loc("rp_score", P1.score, frames_to_time_string(P1.game_stopwatch, true))
          ret = {main_dumb_transition, {main_select_mode, end_text, 30, -1, P1:pick_win_sfx()}}
        end
        P1:foreign_run()
        P1:handle_pause()
      end
    end)
    if ret then
      return unpack(ret)
    end
  end
end

function main_replay_puzzle()
  local replay = replay.puzzle
  if not replay or replay.in_buf == nil or replay.in_buf == "" then
    return main_dumb_transition, {main_select_mode, loc("rp_no_puzzle"), 0, -1}
  end
  stop_the_music()
  pick_random_stage()
  pick_use_music_from()
  P1 = Stack(1, "puzzle", config.panels)
  P1:wait_for_random_character()
  P1.do_countdown = replay.do_countdown or false
  P1.max_runs_per_frame = 1
  P1.input_buffer = replay.in_buf
  P1.cur_wait_time = replay.cur_wait_time or default_input_repeat_delay
  P1:set_puzzle_state(unpack(replay.puzzle))
  local run = true
  while true do
    debug_mouse_panel = nil
    P1:render()
    draw_debug_mouse_panel()
    if game_is_paused then
      draw_pause()
    end
    wait()
    local ret = nil
    variable_step(function()
      if menu_escape(K[1]) then
        ret =  {main_dumb_transition, {main_select_mode, "", 0, 0}}
      end
      if menu_enter(K[1]) then
        run = not run
      end
      if this_frame_keys["\\"] then
        run = false
      end
      if run or this_frame_keys["\\"] then
        if P1.n_active_panels == 0 and
            P1.prev_active_panels == 0 then
          if P1:puzzle_done() then
            ret = {main_dumb_transition, {main_select_mode, loc("pl_you_win"), 30, -1, P1:pick_win_sfx()}}
          elseif P1.puzzle_moves == 0 then
            ret = {main_dumb_transition, {main_select_mode, loc("pl_you_lose"), 30, -1}}
          end
        end
        P1:foreign_run()
        P1:handle_pause()
      end
    end)
    if ret then
      return unpack(ret)
    end
  end
end

function make_main_puzzle(puzzles)
  local awesome_idx, next_func = 1, nil
  function next_func()
    stop_the_music()
    pick_random_stage()
    pick_use_music_from()
    consuming_timesteps = true
    replay.puzzle = {}
    local replay = replay.puzzle
    P1 = Stack(1, "puzzle", config.panels)
    P1:wait_for_random_character()
    P1.do_countdown = config.ready_countdown_1P or false
    local start_delay = 0
    if awesome_idx == nil then
      awesome_idx = math.random(#puzzles)
    end
    P1:set_puzzle_state(unpack(puzzles[awesome_idx]))
    replay.cur_wait_time = P1.cur_wait_time or default_input_repeat_delay
    replay.puzzle = puzzles[awesome_idx]
    replay.in_buf = ""
    while true do
      if game_is_paused then
        draw_pause()
      else
        P1:render()
      end
      wait()
      local ret = nil
      variable_step(function()
        if this_frame_keys["escape"] then
          ret = {main_dumb_transition, {main_select_puzz, "", 0, 0}}
        else
          if P1.n_active_panels == 0 and
              P1.prev_active_panels == 0 then
            if P1:puzzle_done() then
              awesome_idx = (awesome_idx % #puzzles) + 1
              write_replay_file()
              if awesome_idx == 1 then
                ret = {main_dumb_transition, {main_select_puzz, loc("pl_you_win"), 30, -1, P1:pick_win_sfx()}}
              else
                ret = {main_dumb_transition, {next_func, loc("pl_you_win"), 30, -1, P1:pick_win_sfx()}}
              end
            elseif P1.puzzle_moves == 0 then
              write_replay_file()
              ret = {main_dumb_transition, {main_select_puzz, loc("pl_you_lose"), 30, -1}}
            end
          end
          if P1.n_active_panels ~= 0 or P1.prev_active_panels ~= 0 or
              P1.puzzle_moves ~= 0 then
            P1:local_run()
            P1:handle_pause()
          end
        end
      end)
      if ret then
        return unpack(ret)
      end
    end
  end
  return next_func
end

do
  local items = {}
  for key,val in spairs(puzzle_sets) do
    items[#items+1] = {key, make_main_puzzle(val)}
  end
  items[#items+1] = {"back", main_select_mode}
  function main_select_puzz()
    if themes[config.theme].musics.main then
      find_and_add_music(themes[config.theme].musics, "main")
    end
    bg = themes[config.theme].images.bg_main
    local active_idx = last_puzzle_idx or 1
    local k = K[1]
    while true do
      local to_print = ""
      local arrow = ""
      for i=1,#items do
        if active_idx == i then
          arrow = arrow .. ">"
        else
          arrow = arrow .. "\n"
        end
        local loc_item = (items[i][1] == "back") and loc("back") or items[i][1]
        to_print = to_print .. "   " .. loc_item .. "\n"
      end
      gprint(loc("pz_puzzles"), unpack(main_menu_screen_pos) )
      gprint(loc("pz_info"), main_menu_screen_pos[1]-280, main_menu_screen_pos[2]+220)
      gprint(arrow, main_menu_screen_pos[1]+100, main_menu_screen_pos[2])
      gprint(to_print, main_menu_screen_pos[1]+100, main_menu_screen_pos[2])
      wait()
      local ret = nil
      variable_step(function()
        if menu_up(k) then
          active_idx = wrap(1, active_idx-1, #items)
        elseif menu_down(k) then
          active_idx = wrap(1, active_idx+1, #items)
        elseif menu_enter(k) then
          last_puzzle_idx = active_idx
          ret = {items[active_idx][2], items[active_idx][3]}
        elseif menu_escape(k) then
          if active_idx == #items then
            ret = {items[active_idx][2], items[active_idx][3]}
          else
            active_idx = #items
          end
        end
      end)
      if ret then
        return unpack(ret)
      end
    end
  end
end

function main_config_input()
  local pretty_names = {loc("up"), loc("down"), loc("left"), loc("right"), "A", "B", "X", "Y", "L", "R", loc("start")}
  local items, active_idx = {}, 1
  local k = K[1]
  local active_player = 1
  local function get_items()
    items = {[0]={loc("player").. " ", ""..active_player}}
    for i=1,#key_names do
      items[#items+1] = {pretty_names[i], k[key_names[i]] or loc("op_none")}
    end
    items[#items+1] = {loc("op_all_keys"), ""}
    items[#items+1] = {loc("back"), "", main_select_mode}
  end
  local function print_stuff()
    local to_print, to_print2, arrow = "", "", ""
    for i=0,#items do
      if active_idx == i then
        arrow = arrow .. ">"
      else
        arrow = arrow .. "\n"
      end
      to_print = to_print .. "   " .. items[i][1] .. "\n"
      to_print2 = to_print2 .. "                  " .. items[i][2] .. "\n"
    end
    gprint(arrow, unpack(main_menu_screen_pos))
    gprint(to_print, unpack(main_menu_screen_pos))
    gprint(to_print2, unpack(main_menu_screen_pos))
  end
  local idxs_to_set = {}
  while true do
    get_items()
    if #idxs_to_set > 0 then
      items[idxs_to_set[1]][2] = "___"
    end
    print_stuff()
    wait()
    local ret = nil
    variable_step(function()
      if #idxs_to_set > 0 then
        local idx = idxs_to_set[1]
        for key,val in pairs(this_frame_keys) do
          if val then
            k[key_names[idx]] = key
            table.remove(idxs_to_set, 1)
            if #idxs_to_set == 0 then
              write_key_file()
            end
          end
        end
      elseif menu_up(K[1]) then
        active_idx = wrap(1, active_idx-1, #items)
      elseif menu_down(K[1]) then
        active_idx = wrap(1, active_idx+1, #items)
      elseif menu_left(K[1]) then
        active_player = wrap(1, active_player-1, 2)
        k=K[active_player]
      elseif menu_right(K[1]) then
        active_player = wrap(1, active_player+1, 2)
        k=K[active_player]
      elseif menu_enter(K[1]) then
        if active_idx <= #key_names then
          idxs_to_set = {active_idx}
        elseif active_idx == #key_names + 1 then
          idxs_to_set = {1,2,3,4,5,6,7,8,9,10,11}
        else
          ret = {items[active_idx][3], items[active_idx][4]}
        end
      elseif menu_escape(K[1]) then
        if active_idx == #items then
          ret = {items[active_idx][3], items[active_idx][4]}
        else
          active_idx = #items
        end
      end
    end)
    if ret then
      return unpack(ret)
    end
  end
end

function main_set_name()
  local name = config.name or ""
  while true do
    local to_print = loc("op_enter_name").."\n"..name
    if (love.timer.getTime()*3) % 2 > 1 then
        to_print = to_print .. "|"
    end
    gprint(to_print, unpack(main_menu_screen_pos))
    wait()
    local ret = nil
    variable_step(function()
      if this_frame_keys["escape"] then
        ret = {main_select_mode}
      end
      if menu_enter(K[1]) then
        config.name = name
        write_conf_file()
        ret = {main_select_mode}
      end
      if menu_backspace(K[1]) then
        -- Remove the last character.
        -- This could be a UTF-8 character, so handle it properly.
        local utf8offset = utf8.offset(name, -1)
        if utf8offset then
          name = string.sub(name, 1, utf8offset - 1)
        end
      end
      for _,v in ipairs(this_frame_unicodes) do
        name = name .. v
      end
    end)
    if ret then
      return unpack(ret)
    end
  end
end

function main_music_test()
  gprint(loc("op_music_load"), unpack(main_menu_screen_pos))
  wait()
  -- load music for characters/stages that are not fully loaded
  for _,character_id in ipairs(characters_ids_for_current_theme) do
    if not characters[character_id].fully_loaded then
      characters[character_id]:sound_init(true,false)
    end
  end
  for _,stage_id in ipairs(stages_ids_for_current_theme) do
    if not stages[stage_id].fully_loaded then -- we perform the same although currently no stage are being loaded at this point
      stages[stage_id]:sound_init(true,false)
    end
  end

  local index = 1
  local tracks = {}

  for _,character_id in ipairs(characters_ids_for_current_theme) do
    local character = characters[character_id]
    if character.musics.normal_music then
      tracks[#tracks+1] = {
        is_character = true,
        name = character.display_name .. ": normal_music",
        id = character_id,
        type = "normal_music",
        start = character.musics.normal_music_start or zero_sound,
        loop = character.musics.normal_music
      }
    end
    if character.musics.danger_music then
      tracks[#tracks+1] = {
        is_character = true,
        name = character.display_name .. ": danger_music",
        id = character_id,
        type = "danger_music",
        start = character.musics.danger_music_start or zero_sound,
        loop = character.musics.danger_music
      }
    end
  end
  for _,stage_id in ipairs(stages_ids_for_current_theme) do
    local stage = stages[stage_id]
    if stage.musics.normal_music then
      tracks[#tracks+1] = {
        is_character = false,
        name = stage.display_name .. ": normal_music",
        id = stage_id,
        type = "normal_music",
        start = stage.musics.normal_music_start or zero_sound,
        loop = stage.musics.normal_music
      }
    end
    if stage.musics.danger_music then
      tracks[#tracks+1] = {
        is_character = false,
        name = stage.display_name .. ": danger_music",
        id = stage_id,
        type = "danger_music",
        start = stage.musics.danger_music_start or zero_sound,
        loop = stage.musics.danger_music
      }
    end
  end

  -- initial song starts here
  find_and_add_music(tracks[index].is_character and characters[tracks[index].id].musics or stages[tracks[index].id].musics, tracks[index].type)

  while true do
    tp =  loc("op_music_current") .. tracks[index].name
    tp = tp .. (table.getn(currently_playing_tracks) == 1 and "\n"..loc("op_music_intro").."\n" or "\n"..loc("op_music_loop").."\n")
    min_time = math.huge
    for k, _ in pairs(music_t) do if k and k < min_time then min_time = k end end
    tp = tp .. string.format("%d", min_time - love.timer.getTime() )
    tp = tp .. "\n\n\n"..loc("op_music_nav", "<", ">", "ESC")
    gprint(tp,unpack(main_menu_screen_pos))
    wait()
    local ret = nil
    variable_step(function()
      if menu_left(K[1]) or menu_right(K[1]) or menu_escape(K[1]) then
        stop_the_music()
      end
      if menu_left(K[1]) then  index = index - 1 end
      if menu_right(K[1]) then index = index + 1 end
      if index > #tracks then index = 1 end
      if index < 1 then index = #tracks end
      if menu_left(K[1]) or menu_right(K[1]) then
        find_and_add_music(tracks[index].is_character and characters[tracks[index].id].musics or stages[tracks[index].id].musics, tracks[index].type)
      end

      if menu_escape(K[1]) then
        -- unloads music for characters/stages that are not fully loaded (they have been loaded when entering this submenu)
        for _,character_id in ipairs(characters_ids_for_current_theme) do
          if not characters[character_id].fully_loaded then
            characters[character_id]:sound_uninit()
          end
        end
        for _,stage_id in ipairs(stages_ids_for_current_theme) do
          if not stages[stage_id].fully_loaded then
            stages[stage_id]:sound_uninit()
          end
        end

        ret = {main_select_mode}
      end
    end)
    if ret then
      return unpack(ret)
    end
  end
end

function fullscreen()
  if love.graphics.getSupported("canvas") then
    love.window.setFullscreen(not love.window.getFullscreen(), "desktop")
  end
  return main_select_mode
end

function main_dumb_transition(next_func, text, timemin, timemax, winnerSFX)
  if P1 and P1.character then
    characters[P1.character]:stop_sounds()
  end
  if P2 and P2.character then
    characters[P2.character]:stop_sounds()
  end
  love.audio.stop()
  stop_the_music()
  game_is_paused = false
  winnerSFX = winnerSFX or nil
  if not SFX_mute then
    if winnerSFX ~= nil then
      winnerSFX:play()
    elseif SFX_GameOver_Play == 1 then
      themes[config.theme].sounds.game_over:play()
    end
  end
  SFX_GameOver_Play = 0

  text = text or ""
  timemin = timemin or 0
  timemax = timemax or -1 -- negative values means the user needs to press enter/escape to continue
  local t = 0
  local k = K[1]
  while true do
    gprint(text, unpack(main_menu_screen_pos))
    wait()
    local ret = nil
    variable_step(function()
      if t >= timemin and ( (t >=timemax and timemax >= 0) or (menu_enter(k) or menu_escape(k))) then
        ret = {next_func}
      end
      t = t + 1
      --if TCP_sock then
      --  if not do_messages() then
      --    -- do something? probably shouldn't drop back to the main menu transition since we're already here
      --  end
      --end
    end)
    if ret then
      return unpack(ret)
    end
  end
end

function exit_game(...)
 love.event.quit()
 return main_select_mode
end

function love.quit()
  love.audio.stop()
  config.window_x, config.window_y, config.display = love.window.getPosition()
  write_conf_file()
end<|MERGE_RESOLUTION|>--- conflicted
+++ resolved
@@ -196,13 +196,9 @@
 end
 
 function main_select_speed_99(next_func, ...)
-<<<<<<< HEAD
-  local difficulties = {"Easy", "Normal", "Hard"}
-  local loc_difficulties = { loc("easy"), loc("normal"), loc("hard") }
-
-=======
   local difficulties = {"Easy", "Normal", "Hard", "EX Mode"}
->>>>>>> 8a2996b8
+  local loc_difficulties = { loc("easy"), loc("normal"), loc("hard"), "EX Mode" } -- TODO: localize "EX Mode"
+
   local items = {{"Speed"},
                 {"Difficulty"},
                 {"Go!", next_func},
@@ -370,8 +366,6 @@
     end--]]
   end
 end
-<<<<<<< HEAD
-=======
 
 function main_time_attack(...)
   bg = IMG_stages[math.random(#IMG_stages)]
@@ -1263,7 +1257,53 @@
           json_send({menu_state=cursor_data[1].state})
         end
         prev_state = shallowcpy(cursor_data[1].state)
->>>>>>> 8a2996b8
+        
+      else -- (we are are spectating)
+        if menu_escape(K[1]) then
+          do_leave()
+          ret = {main_net_vs_lobby}
+        end
+      end
+    end)
+    if ret then
+      return unpack(ret)
+    end
+    if cursor_data[1].state.ready and character_select_mode == "1p_vs_yourself" then
+      P1 = Stack(1, "vs", cursor_data[1].state.panels_dir, cursor_data[1].state.level, cursor_data[1].state.character)
+      P1.enable_analytics = true
+      P1.garbage_target = P1
+      make_local_panels(P1, "000000")
+      make_local_gpanels(P1, "000000")
+      P1:starting_state()
+      return main_dumb_transition, {main_local_vs_yourself, "Game is starting...", 30, 30}
+    elseif cursor_data[1].state.ready and character_select_mode == "2p_local_vs" and cursor_data[2].state.ready then
+      P1 = Stack(1, "vs", cursor_data[1].state.panels_dir, cursor_data[1].state.level, cursor_data[1].state.character)
+      P1.enable_analytics = true
+      P2 = Stack(2, "vs", cursor_data[2].state.panels_dir, cursor_data[2].state.level, cursor_data[2].state.character)
+      P1.garbage_target = P2
+      P2.garbage_target = P1
+      move_stack(P2,2)
+      -- TODO: this does not correctly implement starting configurations.
+      -- Starting configurations should be identical for visible blocks, and
+      -- they should not be completely flat.
+      --
+      -- In general the block-generation logic should be the same as the server's, so
+      -- maybe there should be only one implementation.
+      make_local_panels(P1, "000000")
+      make_local_gpanels(P1, "000000")
+      make_local_panels(P2, "000000")
+      make_local_gpanels(P2, "000000")
+      P1:starting_state()
+      P2:starting_state()
+      return main_local_vs
+    elseif character_select_mode == "2p_net_vs" then
+      if not do_messages() then
+        return main_dumb_transition, {main_select_mode, "Disconnected from server.\n\nReturning to main menu...", 60, 300}
+      end
+    end
+  end
+end
+        
 
 function main_time_attack(...)
   pick_random_stage()
