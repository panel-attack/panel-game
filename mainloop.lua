require("panels")
require("theme")
local select_screen = require("select_screen")
local options = require("options")
local utf8 = require("utf8")

local wait, resume = coroutine.yield, coroutine.resume

local main_endless, make_main_puzzle, main_net_vs_setup,
  main_replay_endless, main_replay_puzzle,
  main_config_input, main_select_puzz,
  main_replay_vs, main_local_vs_setup,
  main_set_name, main_local_vs_yourself_setup,
  main_options, main_music_test, exit_game
-- main_select_mode, main_dumb_transition, main_net_vs, main_net_vs_lobby, main_local_vs_yourself, main_local_vs are not local since they are also used elsewhere

local PLAYING = "playing"  -- room states
local CHARACTERSELECT = "character select" --room states
local currently_spectating = false
connection_up_time = 0
logged_in = 0
connected_server_ip = nil
my_user_id = nil
leaderboard_report = nil
replay_of_match_so_far = nil
spectator_list = nil
spectators_string = ""
leftover_time = 0
main_menu_screen_pos = { 300 + (canvas_width-legacy_canvas_width)/2, 280 + (canvas_height-legacy_canvas_height)/2 }

function fmainloop()
  local func, arg = main_select_mode, nil
  replay = {}
  gprint("Reading config file", unpack(main_menu_screen_pos))
  wait()
  read_conf_file() -- TODO: stop making new config files
  gprint("Loading localization...", unpack(main_menu_screen_pos))
  wait()
  Localization.init(localization)
  local x,y, display = love.window.getPosition()
  love.window.setPosition(
    config.window_x or x,
    config.window_y or y,
    config.display or display)
  gprint(loc("ld_puzzles"), unpack(main_menu_screen_pos))
  wait()
  copy_file("readme_puzzles.txt", "puzzles/README.txt")
  gprint(loc("ld_replay"), unpack(main_menu_screen_pos))
  wait()
  read_replay_file()
  gprint(loc("ld_theme"), unpack(main_menu_screen_pos))
  wait()
  theme_init()
  -- stages and panels before characters since they are part of their loading!
  gprint(loc("ld_stages"), unpack(main_menu_screen_pos))
  wait()
  stages_init()
  gprint(loc("ld_panels"), unpack(main_menu_screen_pos))
  wait()
  panels_init()
  gprint(loc("ld_characters"), unpack(main_menu_screen_pos))
  wait()
  characters_init()
  gprint(loc("ld_analytics"), unpack(main_menu_screen_pos))
  wait()
  analytics_init()
  apply_config_volume()  
  while true do
    leftover_time = 1/120
    consuming_timesteps = false
    func,arg = func(unpack(arg or {}))
    collectgarbage("collect")
  end
end

-- Wrapper for doing something at 60hz
-- The rest of the stuff happens at whatever rate is convenient
function variable_step(f)
  for i=1,4 do
    if leftover_time >= 1/60 then
      joystick_ax()
      f()
      key_counts()
      this_frame_keys = {}
      this_frame_unicodes = {}
      leftover_time = leftover_time - 1/60
    end
  end
end

do
  local active_idx = 1
  function main_select_mode()
    currently_spectating = false
    if themes[config.theme].musics["main"] then
      find_and_add_music(themes[config.theme].musics, "main")
    end
    character_loader_clear()
    stage_loader_clear()
    close_socket()
    bg = themes[config.theme].images.bg_main
    logged_in = 0
    connection_up_time = 0
    connected_server_ip = ""
    current_server_supports_ranking = false
    match_type = ""
  
    match_type_message = ""
    local items = {
        {loc("mm_1_endless"), main_select_speed_99, {main_endless}},
        {loc("mm_1_puzzle"), main_select_puzz},
        {loc("mm_1_time"), main_select_speed_99, {main_time_attack}},
        {loc("mm_1_vs"), main_local_vs_yourself_setup},
<<<<<<< HEAD
        --{"2P vs online at burke.ro", main_net_vs_setup, {"burke.ro"}},
        --{loc("mm_2_vs_online", "Jon's server"), main_net_vs_setup, {"18.188.43.50"}},
        {"2P vs online at betaserver.panelattack.com", main_net_vs_setup, {"betaserver.panelattack.com"}},
        --{"2P vs online (USE ONLY WITH OTHER CLIENTS ON THIS TEST BUILD 025beta)", main_net_vs_setup, {"18.188.43.50"}},
        --{"This test build is for offline-use only"--[["2P vs online at Jon's server"]], main_select_mode},
        --{"2P vs online at domi1819.xyz (Europe, beta for spectating and ranking)", main_net_vs_setup, {"domi1819.xyz"}},
        --{"2P vs online at localhost (development-use only)", main_net_vs_setup, {"localhost"}},
        --{"2P vs online at LittleEndu's server", main_net_vs_setup, {"51.15.207.223"}},
=======
        --{loc("mm_2_vs_online", "burke.ro"), main_net_vs_setup, {"burke.ro"}},
        --{loc("mm_2_vs_online", "Jon's server"), main_net_vs_setup, {"18.188.43.50"}},
        {loc("mm_2_vs_online", "betaserver.panelattack.com"), main_net_vs_setup, {"betaserver.panelattack.com"}},
        --{loc("mm_2_vs_online", "(USE ONLY WITH OTHER CLIENTS ON THIS TEST BUILD 025beta)"), main_net_vs_setup, {"18.188.43.50"}},
        --{loc("mm_2_vs_online", "This test build is for offline-use only"), main_select_mode},
        --{loc("mm_2_vs_online", "domi1819.xyz"), main_net_vs_setup, {"domi1819.xyz"}},
        --{loc("mm_2_vs_online", "(development-use only)"), main_net_vs_setup, {"localhost"}},
        --{loc("mm_2_vs_online", "LittleEndu's server"), main_net_vs_setup, {"51.15.207.223"}},
>>>>>>> 3850f04d
        {loc("mm_2_vs_local"), main_local_vs_setup},
        {loc("mm_replay_of", loc("mm_1_endless")), main_replay_endless},
        {loc("mm_replay_of", loc("mm_1_puzzle")), main_replay_puzzle},
        {loc("mm_replay_of", loc("mm_1_vs")), main_replay_vs},
        {loc("mm_configure"), main_config_input},
        {loc("mm_set_name"), main_set_name},
        {loc("mm_options"), options.main},
        {loc("mm_music_test"), main_music_test}
    }
    if love.graphics.getSupported("canvas") then
      items[#items+1] = {loc("mm_fullscreen", "(LAlt+Enter)"), fullscreen}
    else
      items[#items+1] = {loc("mm_no_support_fullscreen"), main_select_mode}
    end
    items[#items+1] = {loc("mm_quit"), exit_game }
    local k = K[1]
    while true do
      local to_print = ""
      local arrow = ""
      for i=1,#items do
        if active_idx == i then
          arrow = arrow .. ">"
        else
          arrow = arrow .. "\n"
        end
        to_print = to_print .. "   " .. items[i][1] .. "\n"
      end
      gprint(arrow, unpack(main_menu_screen_pos))
      gprint(to_print, unpack(main_menu_screen_pos))
      wait()
      local ret = nil
      variable_step(function()
        if menu_up(k) then
          active_idx = wrap(1, active_idx-1, #items)
        elseif menu_down(k) then
          active_idx = wrap(1, active_idx+1, #items)
        elseif menu_enter(k) then
          ret = {items[active_idx][2], items[active_idx][3]}
        elseif menu_escape(k) then
          if active_idx == #items then
            ret = {items[active_idx][2], items[active_idx][3]}
          else
            active_idx = #items
          end
        end
      end)
      if ret then
        return unpack(ret)
      end
    end
  end
end

function main_select_speed_99(next_func, ...)
  local difficulties = {"Easy", "Normal", "Hard"}
  local loc_difficulties = { loc("easy"), loc("normal"), loc("hard") }

  local items = {{"Speed"},
                {"Difficulty"},
                {"Go!", next_func},
                {"Back", main_select_mode}}
  local loc_items = {loc("speed"), loc("difficulty"), loc("go_"), loc("back")}

  local speed = config.endless_speed or 1
  local difficulty = config.endless_difficulty or 1
  local active_idx = 1
  local k = K[1]
  local ret = nil
  while true do
    local to_print, to_print2, arrow = "", "", ""
    for i=1,#items do
      if active_idx == i then
        arrow = arrow .. ">"
      else
        arrow = arrow .. "\n"
      end
      to_print = to_print .. "   " .. loc_items[i] .. "\n"
    end
    to_print2 = "                  " .. speed .. "\n                  "
      .. loc_difficulties[difficulty]
    gprint(arrow, unpack(main_menu_screen_pos))
    gprint(to_print, unpack(main_menu_screen_pos))
    gprint(to_print2, unpack(main_menu_screen_pos))
    wait()
    variable_step(function()
      if menu_up(k) then
        active_idx = wrap(1, active_idx-1, #items)
      elseif menu_down(k) then
        active_idx = wrap(1, active_idx+1, #items)
      elseif menu_right(k) then
        if active_idx==1 then speed = bound(1,speed+1,99)
        elseif active_idx==2 then difficulty = bound(1,difficulty+1,3) end
      elseif menu_left(k) then
        if active_idx==1 then speed = bound(1,speed-1,99)
        elseif active_idx==2 then difficulty = bound(1,difficulty-1,3) end
      elseif menu_enter(k) then
        if active_idx == 3 then
          if config.endless_speed ~= speed or config.endless_difficulty ~= difficulty then
            config.endless_speed = speed
            config.endless_difficulty = difficulty
            gprint("saving settings...", unpack(main_menu_screen_pos))
            wait()
            write_conf_file()
          end
          stop_the_music()
          ret = {items[active_idx][2], {speed, difficulty}}
        elseif active_idx == 4 then
          ret = {items[active_idx][2], items[active_idx][3]}
        else
          active_idx = wrap(1, active_idx + 1, #items)
        end
      elseif menu_escape(k) then
        if active_idx == #items then
          ret = {items[active_idx][2], items[active_idx][3]}
        else
          active_idx = #items
        end
      end
    end)
    if ret then
      return unpack(ret)
    end
  end
end

local function use_current_stage()
  stage_loader_load(current_stage)
  stage_loader_wait()
  bg = stages[current_stage].images.background
end

local function pick_random_stage()
  current_stage = uniformly(stages_ids_for_current_theme)
  use_current_stage()
end

function Stack.wait_for_random_character(self)
  if self.character == random_character_special_value then
    self.character = uniformly(characters_ids_for_current_theme)
    character_loader_load(self.character)
    character_loader_wait()
  end
end

function Stack.handle_pause(self)
  local k = K[self.which]

  if self.wait_for_not_pausing then
    if not keys[k.pause] and not this_frame_keys[k.pause] then
      self.wait_for_not_pausing = false
    else
     return
    end
  end

  if keys[k.pause] or this_frame_keys[k.pause] then
    game_is_paused = not game_is_paused
    self.wait_for_not_pausing = true
  end

end

function main_endless(...)
  pick_random_stage()
  consuming_timesteps = true
  replay.endless = {}
  local replay=replay.endless
  replay.pan_buf = ""
  replay.in_buf = ""
  replay.gpan_buf = ""
  replay.mode = "endless"
  P1 = Stack(1, "endless", config.panels, ...)
  P1:wait_for_random_character()
  P1.do_countdown = config.ready_countdown_1P or false
  P1.enable_analytics = true
  replay.do_countdown = P1.do_countdown or false
  replay.speed = P1.speed
  replay.difficulty = P1.difficulty
  make_local_panels(P1, "000000")
  make_local_gpanels(P1, "000000")
  P1:starting_state()
  while true do
    P1:render()
    draw_pause()
    wait()
    if P1.game_over then
    -- TODO: proper game over.
      write_replay_file()
      local end_text = loc("rp_score", P1.score, frames_to_time_string(P1.game_stopwatch, true))
      analytics_game_ends()
      return main_dumb_transition, {main_select_mode, end_text, 0, -1, P1:pick_win_sfx()}
    end
    variable_step(function() 
      P1:local_run() 
      P1:handle_pause() 
    end)
    --groundhogday mode
    --[[if P1.CLOCK == 1001 then
      local prev_states = P1.prev_states
      P1 = prev_states[600]
      P1.prev_states = prev_states
    end--]]
  end
end

function main_time_attack(...)
  pick_random_stage()
  consuming_timesteps = true
  P1 = Stack(1, "time", config.panels, ...)
  P1:wait_for_random_character()
  P1.enable_analytics = true
  make_local_panels(P1, "000000")
  P1:starting_state()
  while true do
    P1:render()
    draw_pause()
    wait()
    if P1.game_over or (P1.game_stopwatch and P1.game_stopwatch == 120*60) then
    -- TODO: proper game over.
      local end_text = loc("rp_score", P1.score, frames_to_time_string(P1.game_stopwatch))
      analytics_game_ends()
      return main_dumb_transition, {main_select_mode, end_text, 30, -1, P1:pick_win_sfx()}
    end
    variable_step(function()
      if not P1.game_over and P1.game_stopwatch and P1.game_stopwatch < 120 * 60 then
        P1:local_run() 
        P1:handle_pause()
      end 
    end)
  end
end

function main_net_vs_room()
  select_screen.character_select_mode = "2p_net_vs"
  return select_screen.main()
end

function main_net_vs_lobby()
  if themes[config.theme].musics.main then
    find_and_add_music(themes[config.theme].musics, "main")
  end
  bg = themes[config.theme].images.bg_main
  character_loader_clear()
  stage_loader_clear()
  local active_name, active_idx, active_back = "", 1
  local items
  local unpaired_players = {} -- list
  local willing_players = {} -- set
  local spectatable_rooms = {}
  local k = K[1]
  my_player_number = nil
  op_player_number = nil
  local notice = {[true]=loc("lb_select_player"), [false]=loc("lb_alone")}
  local leaderboard_string = ""
  local my_rank
  match_type = ""
  match_type_message = ""
  --attempt login
  read_user_id_file()
  if not my_user_id then
    my_user_id = "need a new user id"
  end
  json_send({login_request=true, user_id=my_user_id})
  local login_status_message = "   "..loc("lb_login")
  local login_status_message_duration = 2
  local login_denied = false
  local prev_act_idx = active_idx
  local showing_leaderboard = false
  local lobby_menu_x = {[true]=main_menu_screen_pos[1]-200, [false]=main_menu_screen_pos[1]} --will be used to make room in case the leaderboard should be shown.
  local lobby_menu_y = main_menu_screen_pos[2]-120
  local sent_requests = {}
  while true do
    if connection_up_time <= login_status_message_duration then
      gprint(login_status_message, lobby_menu_x[showing_leaderboard], lobby_menu_y)
      for _,msg in ipairs(this_frame_messages) do
        if msg.login_successful then
          current_server_supports_ranking = true
          logged_in = true
          if msg.new_user_id then
            my_user_id = msg.new_user_id
            print("about to write user id file")
            write_user_id_file()
            login_status_message = loc("lb_user_new", my_name)
          elseif msg.name_changed then
            login_status_message = loc("lb_user_update", msg.old_name, msg.new_name)
            login_status_message_duration = 5
          else
            login_status_message = loc("lb_welcome_back", my_name)
          end
        elseif msg.login_denied then
            current_server_supports_ranking = true
            login_denied = true
            --TODO: create a menu here to let the user choose "continue unranked" or "get a new user_id"
            --login_status_message = "Login for ranked matches failed.\n"..msg.reason.."\n\nYou may continue unranked,\nor delete your invalid user_id file to have a new one assigned."
            login_status_message_duration = 10
            return main_dumb_transition, {main_select_mode, loc("lb_error_msg").."\n\n"..json.encode(msg),60,600}
        end
      end
      if connection_up_time == 2 and not current_server_supports_ranking then
              login_status_message = loc("lb_login_timeout")
              login_status_message_duration = 7
      end
    end
    for _,msg in ipairs(this_frame_messages) do
      if msg.choose_another_name and msg.choose_another_name.used_names then
        return main_dumb_transition, {main_select_mode, loc("lb_used_name"), 60, 600}
      elseif msg.choose_another_name and msg.choose_another_name.reason then
        return main_dumb_transition, {main_select_mode, "Error: ".. msg.choose_another_name.reason, 60, 300}
      end
      if msg.create_room or msg.spectate_request_granted then
        global_initialize_room_msg = msg
        select_screen.character_select_mode = "2p_net_vs"
        love.window.requestAttention()
        return select_screen.main
      end
      if msg.unpaired then
        unpaired_players = msg.unpaired
        -- players who leave the unpaired list no longer have standing invitations to us.\
        -- we also no longer have a standing invitation to them, so we'll remove them from sent_requests
        local new_willing = {}
        local new_sent_requests = {}
        for _,player in ipairs(unpaired_players) do
          new_willing[player] = willing_players[player]
          new_sent_requests[player] = sent_requests[player]
        end
        willing_players = new_willing
        sent_requests = new_sent_requests
      end
      if msg.spectatable then
        spectatable_rooms = msg.spectatable
      end
      if msg.game_request then
        willing_players[msg.game_request.sender] = true
        love.window.requestAttention()
      end
      if msg.leaderboard_report then
        showing_leaderboard = true
        leaderboard_report = msg.leaderboard_report
        for k,v in ipairs(leaderboard_report) do
          if v.is_you then
            my_rank = k
          end
        end
        leaderboard_first_idx_to_show = math.max((my_rank or 1)-8,1)
        leaderboard_last_idx_to_show = math.min(leaderboard_first_idx_to_show + 20,#leaderboard_report)
        leaderboard_string = build_viewable_leaderboard_string(leaderboard_report, leaderboard_first_idx_to_show, leaderboard_last_idx_to_show)
      end
    end
    local to_print = ""
    local arrow = ""
    items = {}
    for _,v in ipairs(unpaired_players) do
      if v ~= config.name then
        items[#items+1] = v
      end
    end
    local lastPlayerIndex = #items --the rest of the items will be spectatable rooms, except the last two items (leaderboard and back to main menu)
    for _,v in ipairs(spectatable_rooms) do
      items[#items+1] = v
    end
    if showing_leaderboard then
      items[#items+1] = loc("lb_hide_board")
    else
      items[#items+1] = loc("lb_show_board")  -- the second to last item is "Leaderboard"
    end
    items[#items+1] = loc("lb_back") -- the last item is "Back to the main menu"
    if active_back then
      active_idx = #items
    elseif showing_leaderboard then
      active_idx = #items - 1 --the position of the "hide leaderboard" menu item
    else
      while active_idx > #items do
        print("active_idx > #items.  Decrementing active_idx")
        active_idx = active_idx - 1
      end
      active_name = items[active_idx]
    end
    for i=1,#items do
      if active_idx == i then
        arrow = arrow .. ">"
      else
        arrow = arrow .. "\n"
      end
      if i <= lastPlayerIndex then
        to_print = to_print .. "   " .. items[i] ..(sent_requests[items[i]] and " "..loc("lb_request") or "").. (willing_players[items[i]] and " "..loc("lb_received") or "") .. "\n"
      elseif i < #items - 1 and items[i].name then
        to_print = to_print .. "   "..loc("lb_spectate").." " .. items[i].name .. " (".. items[i].state .. ")\n" --printing room names
      elseif i < #items then
        to_print = to_print .. "   " .. items[i] .. "\n"
      else
        to_print = to_print .. "   " .. items[i]
      end
    end
    gprint(notice[#items > 2], lobby_menu_x[showing_leaderboard], lobby_menu_y+90)
    gprint(arrow, lobby_menu_x[showing_leaderboard], lobby_menu_y+120)
    gprint(to_print, lobby_menu_x[showing_leaderboard], lobby_menu_y+120)
    if showing_leaderboard then
      gprint(leaderboard_string, lobby_menu_x[showing_leaderboard]+400, lobby_menu_y)
    end
    gprint(join_community_msg, main_menu_screen_pos[1]+30, main_menu_screen_pos[2]+280)

    wait()
    local ret = nil
    variable_step(function()
      if menu_up(k) then
        if showing_leaderboard then
          if leaderboard_first_idx_to_show>1 then
            leaderboard_first_idx_to_show = leaderboard_first_idx_to_show - 1
            leaderboard_last_idx_to_show = leaderboard_last_idx_to_show - 1
            leaderboard_string = build_viewable_leaderboard_string(leaderboard_report, leaderboard_first_idx_to_show, leaderboard_last_idx_to_show)
          end
        else
          active_idx = wrap(1, active_idx-1, #items)
        end
      elseif menu_down(k) then
        if showing_leaderboard then
          if leaderboard_last_idx_to_show < #leaderboard_report then
            leaderboard_first_idx_to_show = leaderboard_first_idx_to_show + 1
            leaderboard_last_idx_to_show = leaderboard_last_idx_to_show + 1
            leaderboard_string = build_viewable_leaderboard_string(leaderboard_report, leaderboard_first_idx_to_show, leaderboard_last_idx_to_show)
          end
        else
          active_idx = wrap(1, active_idx+1, #items)
        end
      elseif menu_enter(k) then
        spectator_list = {}
        spectators_string = ""
        if active_idx == #items then
          ret = {main_select_mode}
        end
        if active_idx == #items - 1 then
          if not showing_leaderboard then
            json_send({leaderboard_request=true})
          else
            showing_leaderboard = false --toggle it off
          end
        elseif active_idx <= lastPlayerIndex then
          my_name = config.name
          op_name = items[active_idx]
          currently_spectating = false
          sent_requests[op_name] = true
          request_game(items[active_idx])
        else
          my_name = items[active_idx].a
          op_name = items[active_idx].b
          currently_spectating = true
          room_number_last_spectated = items[active_idx].roomNumber
          request_spectate(items[active_idx].roomNumber)
        end
      elseif menu_escape(k) then
        if active_idx == #items then
          ret = {main_select_mode}
        elseif showing_leaderboard then
          showing_leaderboard = false
        else
          active_idx = #items
        end
      end
    end)
    if ret then
      return unpack(ret)
    end
    active_back = active_idx == #items
    if active_idx ~= prev_act_idx then
      prev_act_idx = active_idx
    end
    if not do_messages() then
      return main_dumb_transition, {main_select_mode, loc("ss_disconnect").."\n\n"..loc("ss_return"), 60, 300}
    end
  end
end

function update_win_counts(win_counts)
  if (P1 and P1.player_number == 1) or currently_spectating then
    my_win_count = win_counts[1] or 0
    op_win_count = win_counts[2] or 0
  elseif P1.player_number == 2 then
    my_win_count = win_counts[2] or 0
    op_win_count = win_counts[1] or 0
  end
end

function spectator_list_string(list)
  local str = ""
  for k,v in ipairs(list) do
    str = str..v
    if k<#list then
      str = str.."\n"
    end
  end
  if str ~= "" then
    str = loc("pl_spectators").."\n"..str
  end
  return str
end

function build_viewable_leaderboard_string(report, first_viewable_idx, last_viewable_idx)
  str = loc("lb_header_board").."\n"
  first_viewable_idx = math.max(first_viewable_idx,1)
  last_viewable_idx = math.min(last_viewable_idx, #report)
  for i=first_viewable_idx,last_viewable_idx do
    if report[i].is_you then
      str = str..loc("lb_you").."-> "
    else
      str = str.."      "
    end
    str = str..i.."    "..report[i].rating.."    "..report[i].user_name
    if i < #report then
      str = str.."\n"
    end
  end
  return str
end

function main_net_vs_setup(ip)
  if not config.name then
    return main_set_name
    else my_name = config.name
  end
  P1, P1_level, P2_level, got_opponent = nil
  P2 = {panel_buffer="", gpanel_buffer=""}
  gprint(loc("lb_set_connect"), unpack(main_menu_screen_pos))
  wait()
  network_init(ip)
  local timeout_counter = 0
  while not connection_is_ready() do
    gprint(loc("lb_connecting"), unpack(main_menu_screen_pos))
    wait()
    if not do_messages() then
      return main_dumb_transition, {main_select_mode, loc("ss_disconnect").."\n\n"..loc("ss_return"), 60, 300}
    end
  end
  connected_server_ip = ip
  logged_in = false
  
  return main_net_vs_lobby
end

function main_net_vs()
  --STONER_MODE = true
  if current_stage then
    use_current_stage()
  else
    pick_random_stage()
  end
  local k = K[1]  --may help with spectators leaving games in progress
  local end_text = nil
  consuming_timesteps = true
  local op_name_y = 40
  if string.len(my_name) > 12 then
        op_name_y = 55
  end
  while true do
    -- Uncomment this to cripple your game :D
    -- love.timer.sleep(0.030)
    for _,msg in ipairs(this_frame_messages) do
      if msg.taunt then
        local taunts = nil
        -- P1.character and P2.character are supposed to be already filtered with current mods, taunts may differ though!
        if msg.player_number == my_player_number then
          taunts = characters[P1.character].sounds[msg.type]
        elseif msg.player_number == op_player_number then
          taunts = characters[P2.character].sounds[msg.type]
        end
        if taunts then
          for _,t in ipairs(taunts) do
            t:stop()
          end
          if msg.index <= #taunts then
            taunts[msg.index]:play()
          elseif #taunts ~= 0 then
            taunts[math.random(#taunts)]:play()
          end
        end
      elseif msg.leave_room then
        my_win_count = 0
        op_win_count = 0
        return main_dumb_transition, {main_net_vs_lobby, "", 0, 0}
      end
    end

    local name_and_score = { (my_name or "").."\n"..loc("ss_wins")..": "..my_win_count, (op_name or "").."\n"..loc("ss_wins")..": "..op_win_count}
    gprint(name_and_score[1], P1.score_x, P1.score_y-48)
    gprint(name_and_score[2], P2.score_x, P2.score_y-48)
    if not config.debug_mode then --this is printed in the same space as the debug details
      gprint(spectators_string, P1.score_x, P1.score_y+177)
    end
    if match_type == "Ranked" then
      if global_current_room_ratings[my_player_number]
      and global_current_room_ratings[my_player_number].new then
        local rating_to_print = loc("ss_rating")..": "
        if global_current_room_ratings[my_player_number].new > 0 then
          rating_to_print = rating_to_print.." "..global_current_room_ratings[my_player_number].new
        end
        gprint(rating_to_print, P1.score_x, P1.score_y-16)
      end
      if global_current_room_ratings[op_player_number]
      and global_current_room_ratings[op_player_number].new then
        local op_rating_to_print = loc("ss_rating")..": "
        if global_current_room_ratings[op_player_number].new > 0 then
          op_rating_to_print = op_rating_to_print.." "..global_current_room_ratings[op_player_number].new
        end
        gprint(op_rating_to_print, P2.score_x, P2.score_y-16)
      end
    end
    if not (P1 and P1.play_to_end) and not (P2 and P2.play_to_end) then
      P1:render()
      P2:render()
      wait()
      if currently_spectating and this_frame_keys["escape"] then
        print("spectator pressed escape during a game")
        my_win_count = 0
        op_win_count = 0
        json_send({leave_room=true})
        return main_dumb_transition, {main_net_vs_lobby, "", 0, 0}
      end
      if not do_messages() then
        return main_dumb_transition, {main_select_mode, loc("ss_disconnect").."\n\n"..loc("ss_return"), 60, 300}
      end
    end

    --print(P1.CLOCK, P2.CLOCK)
    if (P1 and P1.play_to_end) or (P2 and P2.play_to_end) then
      if not P1.game_over then
        if currently_spectating then
          P1:foreign_run()
        else
          P1:local_run()
        end
      end
      if not P2.game_over then
        P2:foreign_run()
      end
    else
      variable_step(function()
        if not P1.game_over then
          if currently_spectating then
              P1:foreign_run()
          else
            P1:local_run()
          end
        end
        if not P2.game_over then
          P2:foreign_run()
        end
      end)
    end

    local outcome_claim = nil
    local winSFX = nil
    if P1.game_over and P2.game_over and P1.CLOCK == P2.CLOCK then
      end_text = loc("ss_draw")
      outcome_claim = 0
    elseif P1.game_over and P1.CLOCK <= P2.CLOCK then
      winSFX = P2:pick_win_sfx()
      end_text = op_name.." "..loc("ss_wins") .. (currently_spectating and " " or " :(")
      op_win_count = op_win_count + 1 -- leaving these in just in case used with an old server that doesn't keep score.  win_counts will get overwritten after this by the server anyway.
      outcome_claim = P2.player_number
    elseif P2.game_over and P2.CLOCK <= P1.CLOCK then
      winSFX = P1:pick_win_sfx()
      end_text = my_name.." "..loc("ss_wins") .. (currently_spectating and " " or " ^^")
      my_win_count = my_win_count + 1 -- leave this in
      outcome_claim = P1.player_number
    end
    if end_text then
      analytics_game_ends()
      undo_stonermode()
      json_send({game_over=true, outcome=outcome_claim})
      local now = os.date("*t",to_UTC(os.time()))
      local sep = "/"
      local path = "replays"..sep.."v"..VERSION..sep..string.format("%04d"..sep.."%02d"..sep.."%02d", now.year, now.month, now.day)
      local rep_a_name, rep_b_name = my_name, op_name
      --sort player names alphabetically for folder name so we don't have a folder "a-vs-b" and also "b-vs-a"
      if rep_b_name <  rep_a_name then
        path = path..sep..rep_b_name.."-vs-"..rep_a_name
      else
        path = path..sep..rep_a_name.."-vs-"..rep_b_name
      end
      local filename = "v"..VERSION.."-"..string.format("%04d-%02d-%02d-%02d-%02d-%02d", now.year, now.month, now.day, now.hour, now.min, now.sec).."-"..rep_a_name.."-L"..P1.level.."-vs-"..rep_b_name.."-L"..P2.level
      if match_type and match_type ~= "" then
        filename = filename.."-"..match_type
      end
      if outcome_claim == 1 or outcome_claim == 2 then
        filename = filename.."-P"..outcome_claim.."wins"
      elseif outcome_claim == 0 then
        filename = filename.."-draw"
      end
      filename = filename..".txt"
      print("saving replay as "..path..sep..filename)
      write_replay_file(path, filename)
      print("also saving replay as replay.txt")
      write_replay_file()
      select_screen.character_select_mode = "2p_net_vs"
      if currently_spectating then
        return main_dumb_transition, {select_screen.main, end_text, 30, 30, winSFX}
      else
        return main_dumb_transition, {select_screen.main, end_text, 30, 180, winSFX}
      end
    end
  end
end

function main_local_vs_setup()
  currently_spectating = false
  my_name = config.name or "Player 1"
  op_name = "Player 2"
  op_state = nil
  select_screen.character_select_mode = "2p_local_vs"
  return select_screen.main
end

function main_local_vs()
  -- TODO: replay!
  use_current_stage()
  consuming_timesteps = true
  local end_text = nil
  while true do
    P1:render()
    P2:render()
    draw_pause()
    wait()
    variable_step(function()
        if not P1.game_over and not P2.game_over then
          P1:local_run()
          P2:local_run()
          P1:handle_pause()
          P2:handle_pause()
        end
      end)
    local winSFX = nil
    if P1.game_over and P2.game_over and P1.CLOCK == P2.CLOCK then
      end_text = loc("ss_draw")
    elseif P1.game_over and P1.CLOCK <= P2.CLOCK then
      winSFX = P2:pick_win_sfx()
      op_win_count = op_win_count + 1
      end_text = loc("pl_2_win")
    elseif P2.game_over and P2.CLOCK <= P1.CLOCK then
      winSFX = P1:pick_win_sfx()
      my_win_count = my_win_count + 1
      end_text = loc("pl_1_win")
    end
    if end_text then
      analytics_game_ends()
      return main_dumb_transition, {select_screen.main, end_text, 45, -1, winSFX}
    end
  end
end

function main_local_vs_yourself_setup()
  currently_spectating = false
  my_name = config.name or loc("player_n", "1")
  op_name = nil
  op_state = nil
  select_screen.character_select_mode = "1p_vs_yourself"
  return select_screen.main
end

function main_local_vs_yourself()
  -- TODO: replay!
  use_current_stage()
  consuming_timesteps = true
  local end_text = nil
  while true do
    P1:render()
    draw_pause()
    wait()
    variable_step(function()
        if not P1.game_over then
          P1:local_run()
          P1:handle_pause()
        else
          end_text = loc("pl_gameover")
        end
      end)
    if end_text then
      analytics_game_ends()
      return main_dumb_transition, {select_screen.main, end_text, 45, -1, P1:pick_win_sfx()}
    end
  end
end

local function draw_debug_mouse_panel()
  if debug_mouse_panel then
    local str = loc("pl_panel_info", debug_mouse_panel[1], debug_mouse_panel[2])
    for k,v in spairs(debug_mouse_panel[3]) do
      str = str .. "\n".. k .. ": "..tostring(v)
    end
    gprintf(str, 10, 10)
  end
end

function main_replay_vs()
  local replay = replay.vs
  if replay == nil then
    return main_dumb_transition, {main_select_mode, loc("rp_no_replay"), 0, -1}
  end
  stop_the_music()
  pick_random_stage()
  select_screen.fallback_when_missing = { nil, nil }
  P1 = Stack(1, "vs", config.panels, replay.P1_level or 5)
  P2 = Stack(2, "vs", config.panels, replay.P2_level or 5)
  P1.do_countdown = replay.do_countdown or false
  P2.do_countdown = replay.do_countdown or false
  P1.ice = true
  P1.garbage_target = P2
  P2.garbage_target = P1
  move_stack(P2,2)
  P1.input_buffer = replay.in_buf
  P1.panel_buffer = replay.P
  P1.gpanel_buffer = replay.Q
  P2.input_buffer = replay.I
  P2.panel_buffer = replay.O
  P2.gpanel_buffer = replay.R
  P1.max_runs_per_frame = 1
  P2.max_runs_per_frame = 1
  P1.character = replay.P1_char
  P2.character = replay.P2_char
  refresh_based_on_own_mods(P1)
  refresh_based_on_own_mods(P2, true)
  character_loader_load(P1.character)
  character_loader_load(P2.character)
  character_loader_wait()
<<<<<<< HEAD
  my_name = replay.P1_name or loc("ss_p1")
  op_name = replay.P2_name or loc("ss_p2")
=======
  my_name = replay.P1_name or loc("player_n", "1")
  op_name = replay.P2_name or loc("player_n", "2")
>>>>>>> 3850f04d
  if replay.ranked then
    match_type = "Ranked"
  else
    match_type = "Casual"
  end

  P1:starting_state()
  P2:starting_state()
  local end_text = nil
  local run = true
  while true do
    debug_mouse_panel = nil
    gprint(my_name or "", P1.score_x, P1.score_y-28)
    gprint(op_name or "", P2.score_x, P2.score_y-28)
    P1:render()
    P2:render()
    draw_pause()
    draw_debug_mouse_panel()
    wait()
    local ret = nil
    variable_step(function()
      if this_frame_keys["escape"] then
        ret = {main_dumb_transition, {main_select_mode, "", 0, 0}}
      end
      if this_frame_keys["return"] then
        run = not run
      end
      if this_frame_keys["\\"] then
        run = false
      end
      if run or this_frame_keys["\\"] then
        if not P1.game_over then
          P1:foreign_run()
          P1:handle_pause()
        end
        if not P2.game_over then
          P2:foreign_run()
        end
      end
    end)
    if ret then
      return unpack(ret)
    end
    local winSFX = nil
    if P1.game_over and P2.game_over and P1.CLOCK == P2.CLOCK then
      end_text = loc("ss_draw")
    elseif P1.game_over and P1.CLOCK <= P2.CLOCK then
      winSFX = P2:pick_win_sfx()
      if replay.P2_name and replay.P2_name ~= "anonymous" then
        end_text = loc("ss_p_wins", replay.P2_name)
      else
        end_text = loc("pl_2_win")
      end
    elseif P2.game_over and P2.CLOCK <= P1.CLOCK then
      winSFX = P1:pick_win_sfx()
      if replay.P1_name and replay.P1_name ~= "anonymous" then
        end_text = loc("ss_p_wins", replay.P1_name)
      else
        end_text = loc("pl_1_win")
      end
    end
    if end_text then
      return main_dumb_transition, {main_select_mode, end_text, 0, -1, winSFX}
    end
  end
end

function main_replay_endless()
  local replay = replay.endless
  if replay == nil or replay.speed == nil then
    return main_dumb_transition, {main_select_mode, loc("rp_no_endless"), 0, -1}
  end
  stop_the_music()
  pick_random_stage()
  P1 = Stack(1, "endless", config.panels, replay.speed, replay.difficulty)
  P1:wait_for_random_character()
  P1.do_countdown = replay.do_countdown or false
  P1.max_runs_per_frame = 1
  P1.input_buffer = table.concat({replay.in_buf})
  P1.panel_buffer = replay.pan_buf
  P1.gpanel_buffer = replay.gpan_buf
  P1.speed = replay.speed
  P1.difficulty = replay.difficulty
  P1:starting_state()
  local run = true
  while true do
    P1:render()
    draw_pause()
    wait()
    local ret = nil
    variable_step(function()
      if this_frame_keys["escape"] then
        ret = {main_dumb_transition, {main_select_mode, "", 0, 0}}
      end
      if this_frame_keys["return"] then
        run = not run
      end
      if this_frame_keys["\\"] then
        run = false
      end
      if run or this_frame_keys["\\"] then
        if P1.game_over then
        -- TODO: proper game over.
          local end_text = loc("rp_score", P1.score, frames_to_time_string(P1.game_stopwatch, true))
          ret = {main_dumb_transition, {main_select_mode, end_text, 30, -1, P1:pick_win_sfx()}}
        end
        P1:foreign_run()
        P1:handle_pause()
      end
    end)
    if ret then
      return unpack(ret)
    end
  end
end

function main_replay_puzzle()
  local replay = replay.puzzle
  if not replay or replay.in_buf == nil or replay.in_buf == "" then
    return main_dumb_transition, {main_select_mode, loc("rp_no_puzzle"), 0, -1}
  end
  stop_the_music()
  pick_random_stage()
  P1 = Stack(1, "puzzle", config.panels)
  P1:wait_for_random_character()
  P1.do_countdown = replay.do_countdown or false
  P1.max_runs_per_frame = 1
  P1.input_buffer = replay.in_buf
  P1:set_puzzle_state(unpack(replay.puzzle))
  local run = true
  while true do
    debug_mouse_panel = nil
    P1:render()
    draw_pause()
    draw_debug_mouse_panel()
    wait()
    local ret = nil
    variable_step(function()
      if this_frame_keys["escape"] then
        ret =  {main_dumb_transition, {main_select_mode, "", 0, 0}}
      end
      if this_frame_keys["return"] then
        run = not run
      end
      if this_frame_keys["\\"] then
        run = false
      end
      if run or this_frame_keys["\\"] then
        if P1.n_active_panels == 0 and
            P1.prev_active_panels == 0 then
          if P1:puzzle_done() then
            ret = {main_dumb_transition, {main_select_mode, loc("pl_you_win"), 30, -1, P1:pick_win_sfx()}}
          elseif P1.puzzle_moves == 0 then
            ret = {main_dumb_transition, {main_select_mode, loc("pl_you_lose"), 30, -1}}
          end
        end
        P1:foreign_run()
        P1:handle_pause()
      end
    end)
    if ret then
      return unpack(ret)
    end
  end
end

function make_main_puzzle(puzzles)
  local awesome_idx, next_func = 1, nil
  function next_func()
    stop_the_music()
    pick_random_stage()
    consuming_timesteps = true
    replay.puzzle = {}
    local replay = replay.puzzle
    P1 = Stack(1, "puzzle", config.panels)
    P1:wait_for_random_character()
    P1.do_countdown = config.ready_countdown_1P or false
    local start_delay = 0
    if awesome_idx == nil then
      awesome_idx = math.random(#puzzles)
    end
    P1:set_puzzle_state(unpack(puzzles[awesome_idx]))
    replay.puzzle = puzzles[awesome_idx]
    replay.in_buf = ""
    while true do
      P1:render()
      draw_pause()
      wait()
      local ret = nil
      variable_step(function()
        if this_frame_keys["escape"] then
          ret = {main_dumb_transition, {main_select_puzz, "", 0, 0}}
        else
          if P1.n_active_panels == 0 and
              P1.prev_active_panels == 0 then
            if P1:puzzle_done() then
              awesome_idx = (awesome_idx % #puzzles) + 1
              write_replay_file()
              if awesome_idx == 1 then
                ret = {main_dumb_transition, {main_select_puzz, loc("pl_you_win"), 30, -1, P1:pick_win_sfx()}}
              else
                ret = {main_dumb_transition, {next_func, loc("pl_you_win"), 30, -1, P1:pick_win_sfx()}}
              end
            elseif P1.puzzle_moves == 0 then
              write_replay_file()
              ret = {main_dumb_transition, {main_select_puzz, loc("pl_you_lose"), 30, -1}}
            end
          end
          if P1.n_active_panels ~= 0 or P1.prev_active_panels ~= 0 or
              P1.puzzle_moves ~= 0 then
            P1:local_run()
            P1:handle_pause()
          end
        end
      end)
      if ret then
        return unpack(ret)
      end
    end
  end
  return next_func
end

do
  local items = {}
  for key,val in spairs(puzzle_sets) do
    items[#items+1] = {key, make_main_puzzle(val)}
  end
  items[#items+1] = {"back", main_select_mode}
  function main_select_puzz()
    if themes[config.theme].musics.main then
      find_and_add_music(themes[config.theme].musics, "main")
    end
    bg = themes[config.theme].images.bg_main
    local active_idx = last_puzzle_idx or 1
    local k = K[1]
    while true do
      local to_print = ""
      local arrow = ""
      for i=1,#items do
        if active_idx == i then
          arrow = arrow .. ">"
        else
          arrow = arrow .. "\n"
        end
        local loc_item = (items[i][1] == "back") and loc("back") or items[i][1]
        to_print = to_print .. "   " .. loc_item .. "\n"
      end
      gprint(loc("pz_puzzles"), unpack(main_menu_screen_pos) )
      gprint(loc("pz_info"), main_menu_screen_pos[1]-280, main_menu_screen_pos[2]+220)
      gprint(arrow, main_menu_screen_pos[1]+100, main_menu_screen_pos[2])
      gprint(to_print, main_menu_screen_pos[1]+100, main_menu_screen_pos[2])
      wait()
      local ret = nil
      variable_step(function()
        if menu_up(k) then
          active_idx = wrap(1, active_idx-1, #items)
        elseif menu_down(k) then
          active_idx = wrap(1, active_idx+1, #items)
        elseif menu_enter(k) then
          last_puzzle_idx = active_idx
          ret = {items[active_idx][2], items[active_idx][3]}
        elseif menu_escape(k) then
          if active_idx == #items then
            ret = {items[active_idx][2], items[active_idx][3]}
          else
            active_idx = #items
          end
        end
      end)
      if ret then
        return unpack(ret)
      end
    end
  end
end

function main_config_input()
  local pretty_names = {loc("up"), loc("down"), loc("left"), loc("right"), "A", "B", "X", "Y", "L", "R", loc("start")}
  local items, active_idx = {}, 1
  local k = K[1]
  local active_player = 1
  local function get_items()
    items = {[0]={loc("player").. " ", ""..active_player}}
    for i=1,#key_names do
      items[#items+1] = {pretty_names[i], k[key_names[i]] or loc("op_none")}
    end
    items[#items+1] = {loc("op_all_keys"), ""}
    items[#items+1] = {loc("back"), "", main_select_mode}
  end
  local function print_stuff()
    local to_print, to_print2, arrow = "", "", ""
    for i=0,#items do
      if active_idx == i then
        arrow = arrow .. ">"
      else
        arrow = arrow .. "\n"
      end
      to_print = to_print .. "   " .. items[i][1] .. "\n"
      to_print2 = to_print2 .. "                  " .. items[i][2] .. "\n"
    end
    gprint(arrow, unpack(main_menu_screen_pos))
    gprint(to_print, unpack(main_menu_screen_pos))
    gprint(to_print2, unpack(main_menu_screen_pos))
  end
  local idxs_to_set = {}
  while true do
    get_items()
    if #idxs_to_set > 0 then
      items[idxs_to_set[1]][2] = "___"
    end
    print_stuff()
    wait()
    local ret = nil
    variable_step(function()
      if #idxs_to_set > 0 then
        local idx = idxs_to_set[1]
        for key,val in pairs(this_frame_keys) do
          if val then
            k[key_names[idx]] = key
            table.remove(idxs_to_set, 1)
            if #idxs_to_set == 0 then
              write_key_file()
            end
          end
        end
      elseif menu_up(K[1]) then
        active_idx = wrap(1, active_idx-1, #items)
      elseif menu_down(K[1]) then
        active_idx = wrap(1, active_idx+1, #items)
      elseif menu_left(K[1]) then
        active_player = wrap(1, active_player-1, 2)
        k=K[active_player]
      elseif menu_right(K[1]) then
        active_player = wrap(1, active_player+1, 2)
        k=K[active_player]
      elseif menu_enter(K[1]) then
        if active_idx <= #key_names then
          idxs_to_set = {active_idx}
        elseif active_idx == #key_names + 1 then
          idxs_to_set = {1,2,3,4,5,6,7,8,9,10,11}
        else
          ret = {items[active_idx][3], items[active_idx][4]}
        end
      elseif menu_escape(K[1]) then
        if active_idx == #items then
          ret = {items[active_idx][3], items[active_idx][4]}
        else
          active_idx = #items
        end
      end
    end)
    if ret then
      return unpack(ret)
    end
  end
end

function main_set_name()
  local name = config.name or ""
  while true do
    local to_print = loc("op_enter_name").."\n"..name
    if (love.timer.getTime()*3) % 2 > 1 then
        to_print = to_print .. "|"
    end
    gprint(to_print, unpack(main_menu_screen_pos))
    wait()
    local ret = nil
    variable_step(function()
      if this_frame_keys["escape"] then
        ret = {main_select_mode}
      end
      if this_frame_keys["return"] or this_frame_keys["kenter"] then
        config.name = name
        write_conf_file()
        ret = {main_select_mode}
      end
      if menu_backspace(K[1]) then
        -- Remove the last character.
        -- This could be a UTF-8 character, so handle it properly.
        local utf8offset = utf8.offset(name, -1)
        if utf8offset then
          name = string.sub(name, 1, utf8offset - 1)
        end
      end
      for _,v in ipairs(this_frame_unicodes) do
        name = name .. v
      end
    end)
    if ret then
      return unpack(ret)
    end
  end
end

function main_music_test()
  gprint(loc("op_music_load"), unpack(main_menu_screen_pos))
  wait()
  -- load music for characters/stages that are not fully loaded
  for _,character_id in ipairs(characters_ids_for_current_theme) do
    if not characters[character_id].fully_loaded then
      characters[character_id]:sound_init(true,false)
    end
  end
  for _,stage_id in ipairs(stages_ids_for_current_theme) do
    if not stages[stage_id].fully_loaded then -- we perform the same although currently no stage are being loaded at this point
      stages[stage_id]:sound_init(true,false)
    end
  end

  local index = 1
  local tracks = {}

  for _,character_id in ipairs(characters_ids_for_current_theme) do
    local character = characters[character_id]
    tracks[#tracks+1] = {
      is_character = true,
      name = character.display_name .. ": normal_music",
      id = character_id,
      type = "normal_music",
      start = character.musics.normal_music_start or zero_sound,
      loop = character.musics.normal_music
    }
    if character.musics.danger_music then
      tracks[#tracks+1] = {
        is_character = true,
        name = character.display_name .. ": danger_music",
        id = character_id,
        type = "danger_music",
        start = character.musics.danger_music_start or zero_sound,
        loop = character.musics.danger_music
      }
    end
  end
  for _,stage_id in ipairs(stages_ids_for_current_theme) do
    local stage = stages[stage_id]
    tracks[#tracks+1] = {
      is_character = false,
      name = stage.display_name .. ": normal_music",
      id = stage_id,
      type = "normal_music",
      start = stage.musics.normal_music_start or zero_sound,
      loop = stage.musics.normal_music
    }
    if stage.musics.danger_music then
      tracks[#tracks+1] = {
        is_character = false,
        name = stage.display_name .. ": danger_music",
        id = stage_id,
        type = "danger_music",
        start = stage.musics.danger_music_start or zero_sound,
        loop = stage.musics.danger_music
      }
    end
  end

  -- initial song starts here
  find_and_add_music(tracks[index].is_character and characters[tracks[index].id].musics or stages[tracks[index].id].musics, tracks[index].type)

  while true do
    tp =  loc("op_music_current") .. tracks[index].name
    tp = tp .. (table.getn(currently_playing_tracks) == 1 and "\n"..loc("op_music_intro").."\n" or "\n"..loc("op_music_loop").."\n")
    min_time = math.huge
    for k, _ in pairs(music_t) do if k and k < min_time then min_time = k end end
    tp = tp .. string.format("%d", min_time - love.timer.getTime() )
    tp = tp .. "\n\n\n"..loc("op_music_nav", "<", ">", "ESC")
    gprint(tp,unpack(main_menu_screen_pos))
    wait()
    local ret = nil
    variable_step(function()
      if menu_left(K[1]) or menu_right(K[1]) or menu_escape(K[1]) then
        stop_the_music()
      end
      if menu_left(K[1]) then  index = index - 1 end
      if menu_right(K[1]) then index = index + 1 end
      if index > #tracks then index = 1 end
      if index < 1 then index = #tracks end
      if menu_left(K[1]) or menu_right(K[1]) then
        find_and_add_music(tracks[index].is_character and characters[tracks[index].id].musics or stages[tracks[index].id].musics, tracks[index].type)
      end

      if menu_escape(K[1]) then
        -- unloads music for characters/stages that are not fully loaded (they have been loaded when entering this submenu)
        for _,character_id in ipairs(characters_ids_for_current_theme) do
          if not characters[character_id].fully_loaded then
            characters[character_id]:sound_uninit()
          end
        end
        for _,stage_id in ipairs(stages_ids_for_current_theme) do
          if not stages[stage_id].fully_loaded then
            stages[stage_id]:sound_uninit()
          end
        end

        ret = {main_select_mode}
      end
    end)
    if ret then
      return unpack(ret)
    end
  end
end

function fullscreen()
  if love.graphics.getSupported("canvas") then
    love.window.setFullscreen(not love.window.getFullscreen(), "desktop")
  end
  return main_select_mode
end

function main_dumb_transition(next_func, text, timemin, timemax, winnerSFX)
  if P1 and P1.character then
    characters[P1.character]:stop_sounds()
  end
  if P2 and P2.character then
    characters[P2.character]:stop_sounds()
  end
  love.audio.stop()
  stop_the_music()
  game_is_paused = false
  winnerSFX = winnerSFX or nil
  if not SFX_mute then
    if winnerSFX ~= nil then
      winnerSFX:play()
    elseif SFX_GameOver_Play == 1 then
      themes[config.theme].sounds.game_over:play()
    end
  end
  SFX_GameOver_Play = 0

  text = text or ""
  timemin = timemin or 0
  timemax = timemax or -1 -- negative values means the user needs to press enter/escape to continue
  local t = 0
  local k = K[1]
  while true do
    gprint(text, unpack(main_menu_screen_pos))
    wait()
    local ret = nil
    variable_step(function()
      if t >= timemin and ( (t >=timemax and timemax >= 0) or (menu_enter(k) or menu_escape(k))) then
        ret = {next_func}
      end
      t = t + 1
      --if TCP_sock then
      --  if not do_messages() then
      --    -- do something? probably shouldn't drop back to the main menu transition since we're already here
      --  end
      --end
    end)
    if ret then
      return unpack(ret)
    end
  end
end

function exit_game(...)
 love.event.quit()
 return main_select_mode
end

function love.quit()
  love.audio.stop()
  config.window_x, config.window_y, config.display = love.window.getPosition()
  write_conf_file()
end<|MERGE_RESOLUTION|>--- conflicted
+++ resolved
@@ -111,16 +111,6 @@
         {loc("mm_1_puzzle"), main_select_puzz},
         {loc("mm_1_time"), main_select_speed_99, {main_time_attack}},
         {loc("mm_1_vs"), main_local_vs_yourself_setup},
-<<<<<<< HEAD
-        --{"2P vs online at burke.ro", main_net_vs_setup, {"burke.ro"}},
-        --{loc("mm_2_vs_online", "Jon's server"), main_net_vs_setup, {"18.188.43.50"}},
-        {"2P vs online at betaserver.panelattack.com", main_net_vs_setup, {"betaserver.panelattack.com"}},
-        --{"2P vs online (USE ONLY WITH OTHER CLIENTS ON THIS TEST BUILD 025beta)", main_net_vs_setup, {"18.188.43.50"}},
-        --{"This test build is for offline-use only"--[["2P vs online at Jon's server"]], main_select_mode},
-        --{"2P vs online at domi1819.xyz (Europe, beta for spectating and ranking)", main_net_vs_setup, {"domi1819.xyz"}},
-        --{"2P vs online at localhost (development-use only)", main_net_vs_setup, {"localhost"}},
-        --{"2P vs online at LittleEndu's server", main_net_vs_setup, {"51.15.207.223"}},
-=======
         --{loc("mm_2_vs_online", "burke.ro"), main_net_vs_setup, {"burke.ro"}},
         --{loc("mm_2_vs_online", "Jon's server"), main_net_vs_setup, {"18.188.43.50"}},
         {loc("mm_2_vs_online", "betaserver.panelattack.com"), main_net_vs_setup, {"betaserver.panelattack.com"}},
@@ -129,7 +119,6 @@
         --{loc("mm_2_vs_online", "domi1819.xyz"), main_net_vs_setup, {"domi1819.xyz"}},
         --{loc("mm_2_vs_online", "(development-use only)"), main_net_vs_setup, {"localhost"}},
         --{loc("mm_2_vs_online", "LittleEndu's server"), main_net_vs_setup, {"51.15.207.223"}},
->>>>>>> 3850f04d
         {loc("mm_2_vs_local"), main_local_vs_setup},
         {loc("mm_replay_of", loc("mm_1_endless")), main_replay_endless},
         {loc("mm_replay_of", loc("mm_1_puzzle")), main_replay_puzzle},
@@ -952,13 +941,8 @@
   character_loader_load(P1.character)
   character_loader_load(P2.character)
   character_loader_wait()
-<<<<<<< HEAD
-  my_name = replay.P1_name or loc("ss_p1")
-  op_name = replay.P2_name or loc("ss_p2")
-=======
   my_name = replay.P1_name or loc("player_n", "1")
   op_name = replay.P2_name or loc("player_n", "2")
->>>>>>> 3850f04d
   if replay.ranked then
     match_type = "Ranked"
   else
