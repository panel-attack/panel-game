--- conflicted
+++ resolved
@@ -80,14 +80,7 @@
   love.filesystem.createDirectory("panels")
   love.filesystem.createDirectory("themes")
   love.filesystem.createDirectory("stages")
-<<<<<<< HEAD
-
-  -- Run all unit tests now that we have everything loaded
-  require("ServerQueueTests")
-
-=======
-  
->>>>>>> cbd8d3b6
+
   --check for game updates
   if GAME_UPDATER_CHECK_UPDATE_INGAME then
     wait_game_update = GAME_UPDATER:async_download_latest_version()
