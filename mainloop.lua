
local select_screen = require("select_screen")
local replay_browser = require("replay_browser")
local options = require("options")
local utf8 = require("utf8")
local analytics = require("analytics")
local main_config_input = require("config_inputs")

local wait, resume = coroutine.yield, coroutine.resume

local main_endless, make_main_puzzle, main_net_vs_setup, main_select_puzz, main_local_vs_computer_setup, main_local_vs_setup, main_set_name, main_local_vs_yourself_setup, main_options, main_replay_browser, exit_game
-- main_select_mode, main_dumb_transition, main_net_vs, main_net_vs_lobby, main_local_vs_yourself, main_local_vs, main_replay_endless, main_replay_puzzle, main_replay_vs are not local since they are also used elsewhere

local PLAYING = "playing" -- room states
local CHARACTERSELECT = "character select" -- room states
currently_spectating = false -- whether or not you are spectating a game
connection_up_time = 0 -- connection_up_time counts "E" messages, not seconds
logged_in = 0
connected_server_ip = nil -- the ip address of the server you are connected to
my_user_id = nil -- your user id
leaderboard_report = nil
replay_of_match_so_far = nil -- current replay of spectatable replay
spectator_list = nil
spectators_string = ""
leftover_time = 0
main_menu_screen_pos = {300 + (canvas_width - legacy_canvas_width) / 2, 195 + (canvas_height - legacy_canvas_height) / 2}
wait_game_update = nil
has_game_update = false
local arrow_padding = 12
local main_menu_last_index = 1

P1_win_quads = {}
P1_rating_quads = {}
P1_health_quad = {}

P2_rating_quads = {}
P2_win_quads = {}
P2_health_quad = {}

function fmainloop()
  local func, arg = main_select_mode, nil
  -- clear replay contents
  replay = {}
  -- loading various assets into the game
  gprint("Reading config file", unpack(main_menu_screen_pos))
  wait()
  read_conf_file()
  local x, y, display = love.window.getPosition()
  love.window.setPosition(config.window_x or x, config.window_y or y, config.display or display)
  love.window.setFullscreen(config.fullscreen or false)
  love.window.setVSync(config.vsync and 1 or 0)
  gprint("Loading localization...", unpack(main_menu_screen_pos))
  wait()
  Localization.init(localization)
  gprint(loc("ld_puzzles"), unpack(main_menu_screen_pos))
  wait()
  copy_file("readme_puzzles.txt", "puzzles/README.txt")
  gprint(loc("ld_replay"), unpack(main_menu_screen_pos))
  wait()
  read_replay_file()
  gprint(loc("ld_theme"), unpack(main_menu_screen_pos))
  wait()
  theme_init()
  -- stages and panels before characters since they are part of their loading!
  gprint(loc("ld_stages"), unpack(main_menu_screen_pos))
  wait()
  stages_init()
  gprint(loc("ld_panels"), unpack(main_menu_screen_pos))
  wait()
  panels_init()
  gprint(loc("ld_characters"), unpack(main_menu_screen_pos))
  wait()
  characters_init()
  gprint(loc("ld_analytics"), unpack(main_menu_screen_pos))
  wait()
  analytics.init()
  apply_config_volume()
  -- create folders in appdata for those who don't have them already
  love.filesystem.createDirectory("characters")
  love.filesystem.createDirectory("panels")
  love.filesystem.createDirectory("themes")
  love.filesystem.createDirectory("stages")

  --check for game updates
  if GAME_UPDATER_CHECK_UPDATE_INGAME then
    wait_game_update = GAME_UPDATER:async_download_latest_version()
  end

  -- Run Unit Tests
  if TESTS_ENABLED then
    -- Run all unit tests now that we have everything loaded
    require("ServerQueueTests")
    require("StackTests")
  end

  while true do
    leftover_time = 1 / 120
    func, arg = func(unpack(arg or {}))
    collectgarbage("collect")
  end
end

-- Wrapper for doing something at 60hz
-- The rest of the stuff happens at whatever rate is convenient
-- Note there should only be one of these in the current loop as it handles key input ect.
function variable_step(f)
  for i = 1, 4 do
    if leftover_time >= 1 / 60 then
      joystick_ax()
      f()
      key_counts()
      this_frame_keys = {}
      this_frame_released_keys = {}
      this_frame_unicodes = {}

      leftover_time = leftover_time - 1 / 60
      if leftover_time >= 1 / 60 then
        GAME.droppedFrames = GAME.droppedFrames + 1
        --if GAME.match then
          --print("Dropped Frame, total is: " .. GAME.droppedFrames)
        --end
      end
    end
  end
end

do
  function main_select_mode()
    click_menus = {}
    currently_spectating = false
    if themes[config.theme].musics["main"] then
      find_and_add_music(themes[config.theme].musics, "main")
    end
    character_loader_clear()
    stage_loader_clear()
    close_socket()
    GAME.backgroundImage = themes[config.theme].images.bg_main
    GAME.battleRoom = nil
    reset_filters()
    logged_in = 0
    connection_up_time = 0
    connected_server_ip = ""
    current_server_supports_ranking = false
    match_type = ""
    local k = K[1]
    local menu_x, menu_y = unpack(main_menu_screen_pos)
    local main_menu
    local ret = nil

    local function goEscape()
      main_menu:set_active_idx(#main_menu.buttons)
    end

    local function selectFunction(myFunction, args)
      local function constructedFunction()
        main_menu_last_index = main_menu.active_idx
        main_menu:remove_self()
        ret = {myFunction, args}
      end
      return constructedFunction
    end

    match_type_message = ""
    local items = {
<<<<<<< HEAD
      {loc("mm_1_endless"), main_endless_setup},
      {loc("mm_1_puzzle"), main_select_puzz},
      {loc("mm_1_time"), main_timeattack_setup},
      {loc("mm_1_vs"), main_local_vs_yourself_setup},
      --{loc("mm_2_vs_online", "burke.ro"), main_net_vs_setup, {"burke.ro"}},
      {loc("mm_2_vs_online", ""), main_net_vs_setup, {"18.188.43.50"}},
      --{loc("mm_2_vs_online", "Shosoul's Server"), main_net_vs_setup, {"149.28.227.184"}},
      --{loc("mm_2_vs_online", "betaserver.panelattack.com"), main_net_vs_setup, {"betaserver.panelattack.com"}},
      --{loc("mm_2_vs_online", "(USE ONLY WITH OTHER CLIENTS ON THIS TEST BUILD 025beta)"), main_net_vs_setup, {"18.188.43.50"}},
      --{loc("mm_2_vs_online", "This test build is for offline-use only"), main_select_mode},
      --{loc("mm_2_vs_online", "domi1819.xyz"), main_net_vs_setup, {"domi1819.xyz"}},
      --{loc("mm_2_vs_online", "(development-use only)"), main_net_vs_setup, {"localhost"}},
      --{loc("mm_2_vs_online", "LittleEndu's server"), main_net_vs_setup, {"51.15.207.223"}},
      {loc("mm_2_vs_online", "server for ranked Ex Mode"), main_net_vs_setup, {"exserver.panelattack.com", 49568}},
      {loc("mm_2_vs_local"), main_local_vs_setup},
      {loc("mm_replay_browser"), replay_browser.main},
      {loc("mm_configure"), main_config_input},
      {loc("mm_set_name"), main_set_name},
      {loc("mm_options"), options.main}
=======
        --{"playground", main_select_speed_99, {playground}},
        {loc("mm_1_endless"), main_select_speed_99, {main_endless}},
        {loc("mm_1_puzzle"), main_select_puzz},
        {loc("mm_1_time"), main_select_speed_99, {main_time_attack}},
        {loc("mm_1_vs"), main_local_vs_yourself_setup},
        --{loc("mm_2_vs_online", "burke.ro"), main_net_vs_setup, {"burke.ro"}},
        --{loc("mm_2_vs_online", "Jon's server"), main_net_vs_setup, {"18.188.43.50"}},
        --{loc("mm_2_vs_online", "betaserver.panelattack.com"), main_net_vs_setup, {"betaserver.panelattack.com"}},
        --{loc("mm_2_vs_online", "(USE ONLY WITH OTHER CLIENTS ON THIS TEST BUILD 025beta)"), main_net_vs_setup, {"18.188.43.50"}},
        --{loc("mm_2_vs_online", "This test build is for offline-use only"), main_select_mode},
        --{loc("mm_2_vs_online", "domi1819.xyz"), main_net_vs_setup, {"domi1819.xyz"}},
        --{loc("mm_2_vs_online", "(development-use only)"), main_net_vs_setup, {"localhost"}},
        --{loc("mm_2_vs_online", "LittleEndu's server"), main_net_vs_setup, {"51.15.207.223"}},
        --{loc("mm_2_vs_online", "server for ranked Ex Mode"), main_net_vs_setup, {"exserver.panelattack.com",49568}},
        {loc("mm_2_vs_local"), main_local_vs_setup},
        --{loc("mm_replay_of", loc("mm_1_endless")), main_replay_endless},
        --{loc("mm_replay_of", loc("mm_1_puzzle")), main_replay_puzzle},
        --{loc("mm_replay_of", loc("mm_2_vs")), main_replay_vs},
        {loc("mm_replay_browser"), replay_browser.main},
        {loc("mm_configure"), main_config_input},
        {loc("mm_set_name"), main_set_name},
        {loc("mm_options"), options.main},
        {loc("mm_music_test"), main_music_test}
>>>>>>> f79ad6be
    }

    main_menu = Click_menu(menu_x, menu_y, nil, love.graphics.getHeight() - menu_y - 10, main_menu_last_index)
    for i = 1, #items do
      main_menu:add_button(items[i][1], selectFunction(items[i][2], items[i][3]), goEscape)
    end
    main_menu:add_button(loc("mm_fullscreen", "(LAlt+Enter)"), fullscreen, goEscape)
    main_menu:add_button(loc("mm_quit"), exit_game, exit_game)

    while true do
      main_menu:draw()
      if wait_game_update ~= nil then
        has_game_update = wait_game_update:pop()
        if has_game_update ~= nil and has_game_update then
          wait_game_update = nil
          GAME_UPDATER_GAME_VERSION = "NEW VERSION FOUND! RESTART THE GAME!"
        end
      end

      if GAME_UPDATER_GAME_VERSION then
        gprintf("version: " .. GAME_UPDATER_GAME_VERSION, -2, 705, canvas_width, "right")
        if has_game_update then
          menu_draw(panels[config.panels].images.classic[1][1], 1262, 685)
        end
      end

      wait()
      variable_step(
        function()
          main_menu:update()
        end
      )
      if ret then
        return unpack(ret)
      end
    end
  end
end

function main_endless_setup()
  GAME.match = Match("endless")
  return unpack({main_select_speed_99, {main_endless}})
end

function main_timeattack_setup()
  GAME.match = Match("time")
  return unpack({main_select_speed_99, {main_time_attack}})
end

function main_select_speed_99(next_func)
  -- stack rise speed
  local speed = config.endless_speed or 1
  local difficulty = config.endless_difficulty or 1
  local active_idx = 1
  local k = K[1]
  local ret = nil
  local loc_difficulties = {loc("easy"), loc("normal"), loc("hard"), "EX Mode"} -- TODO: localize "EX Mode"

  GAME.backgroundImage = themes[config.theme].images.bg_main
  reset_filters()
  if themes[config.theme].musics["main"] then
    find_and_add_music(themes[config.theme].musics, "main")
  end

  local gameSettingsMenu

  local function goEscape()
    gameSettingsMenu:set_active_idx(#gameSettingsMenu.buttons)
  end

  local function exitSettings()
    ret = {main_select_mode}
  end

  local function updateMenuSpeed()
    gameSettingsMenu:set_button_setting(1, speed)
  end

  local function updateMenuDifficulty()
    gameSettingsMenu:set_button_setting(2, loc_difficulties[difficulty])
  end

  local function increaseSpeed()
    speed = bound(1, speed + 1, 99)
    updateMenuSpeed()
  end

  local function increaseDifficulty()
    difficulty = bound(1, difficulty + 1, 4)
    updateMenuDifficulty()
  end

  local function decreaseSpeed()
    speed = bound(1, speed - 1, 99)
    updateMenuSpeed()
  end

  local function decreaseDifficulty()
    difficulty = bound(1, difficulty - 1, 4)
    updateMenuDifficulty()
  end

  local function startGame()
    if config.endless_speed ~= speed or config.endless_difficulty ~= difficulty then
      config.endless_speed = speed
      config.endless_difficulty = difficulty
      gprint("saving settings...", unpack(main_menu_screen_pos))
      wait()
      write_conf_file()
    end
    stop_the_music()
    ret = {next_func, {speed, difficulty}}
  end

  local function nextMenu()
    gameSettingsMenu:selectNextIndex()
  end

  local menu_x, menu_y = unpack(main_menu_screen_pos)
  menu_y = menu_y + 70
  gameSettingsMenu = Click_menu(menu_x, menu_y, nil, love.graphics.getHeight() - menu_y - 10, 1)
  gameSettingsMenu:add_button(loc("speed"), nextMenu, goEscape, decreaseSpeed, increaseSpeed)
  gameSettingsMenu:add_button(loc("difficulty"), nextMenu, goEscape, decreaseDifficulty, increaseDifficulty)
  gameSettingsMenu:add_button(loc("go_"), startGame, goEscape)
  gameSettingsMenu:add_button(loc("back"), exitSettings, exitSettings)
  updateMenuSpeed()
  updateMenuDifficulty()

  while true do
    -- Draw the current score and record
    local record = 0
    local lastScore = 0
    if GAME.match.mode == "time" then
      lastScore = GAME.scores:lastTimeAttack1PForLevel(difficulty)
      record = GAME.scores:recordTimeAttack1PForLevel(difficulty)
    elseif GAME.match.mode == "endless" then
      lastScore = GAME.scores:lastEndlessForLevel(difficulty)
      record = GAME.scores:recordEndlessForLevel(difficulty)
    end
    local xPosition1 = 520
    local xPosition2 = xPosition1 + 150
    local yPosition = 270

    lastScore = tostring(lastScore)
    record = tostring(record)
    draw_pixel_font("last score", themes[config.theme].images.IMG_pixelFont_blue_atlas, standard_pixel_font_map(), xPosition1, yPosition, 0.5, 1.0)
    draw_pixel_font(lastScore, themes[config.theme].images.IMG_pixelFont_blue_atlas, standard_pixel_font_map(), xPosition1, yPosition + 24, 0.5, 1.0)
    draw_pixel_font("record", themes[config.theme].images.IMG_pixelFont_blue_atlas, standard_pixel_font_map(), xPosition2, yPosition, 0.5, 1.0)
    draw_pixel_font(record, themes[config.theme].images.IMG_pixelFont_blue_atlas, standard_pixel_font_map(), xPosition2, yPosition + 24, 0.5, 1.0)

    gameSettingsMenu:draw()

    wait()
    variable_step(
      function()
        gameSettingsMenu:update()
      end
    )

    if ret then
      return unpack(ret)
    end
  end
end

local function use_current_stage()
  stage_loader_load(current_stage)
  stage_loader_wait()
  GAME.backgroundImage = stages[current_stage].images.background
  GAME.background_overlay = themes[config.theme].images.bg_overlay
  GAME.foreground_overlay = themes[config.theme].images.fg_overlay
end

local function pick_random_stage()
  current_stage = uniformly(stages_ids_for_current_theme)
  if stages[current_stage]:is_bundle() then -- may pick a bundle!
    current_stage = uniformly(stages[current_stage].sub_stages)
  end
  use_current_stage()
end

local function pick_use_music_from()
  if config.use_music_from == "stage" or config.use_music_from == "characters" then
    current_use_music_from = config.use_music_from
    return
  end
  local percent = math.random(1, 4)
  if config.use_music_from == "either" then
    current_use_music_from = percent <= 2 and "stage" or "characters"
  elseif config.use_music_from == "often_stage" then
    current_use_music_from = percent == 1 and "characters" or "stage"
  else
    current_use_music_from = percent == 1 and "stage" or "characters"
  end
end

function Stack.wait_for_random_character(self)
  if self.character == random_character_special_value then
    self.character = uniformly(characters_ids_for_current_theme)
  elseif characters[self.character]:is_bundle() then -- may have picked a bundle
    self.character = uniformly(characters[self.character].sub_characters)
  end
  character_loader_load(self.character)
  character_loader_wait()
end

function Stack.handle_pause(self)
  local k = K[self.which]

  if self.wait_for_not_pausing then
    if not keys[k.pause] and not this_frame_keys[k.pause] then
      self.wait_for_not_pausing = false
    else
      return
    end
  end

  if keys[k.pause] or this_frame_keys[k.pause] then
    game_is_paused = not game_is_paused
    self.wait_for_not_pausing = true

    if game_is_paused then
      stop_the_music()
      reset_filters()
    else
      use_current_stage()
    end
  end
end

function main_endless(...)
  pick_random_stage()
  pick_use_music_from()
  replay = {}
  replay.endless = {}
  local replay = replay.endless
  replay.pan_buf = ""
  replay.in_buf = ""
  replay.gpan_buf = ""
  replay.mode = "endless"
<<<<<<< HEAD
  P1 = Stack(1, GAME.match, true, config.panels, ...)
  GAME.match.P1 = P1
=======
  P1:set_foreign(false)
  P1 = Stack(1, "endless", config.panels, ...)
>>>>>>> f79ad6be
  P1:wait_for_random_character()
  P1.do_countdown = config.ready_countdown_1P or false
  P2 = nil
  replay.do_countdown = P1.do_countdown or false
  replay.speed = P1.speed
  replay.difficulty = P1.difficulty
  replay.cur_wait_time = P1.cur_wait_time or default_input_repeat_delay
  make_local_panels(P1, "000000")
  make_local_gpanels(P1, "000000")
  P1:starting_state()
  while true do
    GAME.match:render()
    wait()
    local ret = nil
    if P1:game_ended() then
      local now = os.date("*t", to_UTC(os.time()))
      local sep = "/"
      local path = "replays" .. sep .. "v" .. VERSION .. sep .. string.format("%04d" .. sep .. "%02d" .. sep .. "%02d", now.year, now.month, now.day)
      path = path .. sep .. "Endless"
      local filename = "v" .. VERSION .. "-" .. string.format("%04d-%02d-%02d-%02d-%02d-%02d", now.year, now.month, now.day, now.hour, now.min, now.sec) .. "-Spd" .. P1.speed .. "-Dif" .. P1.difficulty .. "-" .. config.name .. "-endless"
      filename = filename .. ".txt"
      write_replay_file()
      write_replay_file(path, filename)

      GAME.scores:saveEndlessScoreForLevel(P1.score, P1.difficulty)
      return game_over_transition, {main_endless_setup, nil, P1:pick_win_sfx()}
    end
    variable_step(
      function()
        P1:run()
        P1:handle_pause()
        if menu_escape_game(K[1]) then
          ret = {main_dumb_transition, {main_endless_setup, "", 0, 0}}
        end
      end
    )
    --groundhogday mode
    --[[if P1.CLOCK == 1001 then
      local prev_states = P1.prev_states
      P1 = prev_states[600]
      P1.prev_states = prev_states
    end--]]
    if ret then
      return unpack(ret)
    end
  end
end

function main_time_attack(...)
  pick_random_stage()
  pick_use_music_from()
  P1 = Stack(1, GAME.match, true, config.panels, ...)
  GAME.match.P1 = P1
  P1:wait_for_random_character()
  make_local_panels(P1, "000000")
  P1:starting_state()
  P2 = nil
  while true do
    GAME.match:render()
    wait()
    local ret = nil
    if P1:game_ended() then
      GAME.scores:saveTimeAttack1PScoreForLevel(P1.score, P1.difficulty)
      return game_over_transition, {main_timeattack_setup, nil, P1:pick_win_sfx()}
    end
    variable_step(
      function()
        if P1:game_ended() == false then
          P1:run()
          P1:handle_pause()
          if menu_escape_game(K[1]) then
            ret = {main_dumb_transition, {main_timeattack_setup, "", 0, 0}}
          end
        end
      end
    )
    if ret then
      return unpack(ret)
    end
  end
end

function main_net_vs_lobby()
  if themes[config.theme].musics.main then
    find_and_add_music(themes[config.theme].musics, "main")
  end
  GAME.backgroundImage = themes[config.theme].images.bg_main
  GAME.battleRoom = nil
  reset_filters()
  character_loader_clear()
  stage_loader_clear()
  local items
  local unpaired_players = {} -- list
  local willing_players = {} -- set
  local spectatable_rooms = {}
  local k = K[1]
  my_player_number = nil
  op_player_number = nil
  local notice = {[true] = loc("lb_select_player"), [false] = loc("lb_alone")}
  local leaderboard_string = ""
  local my_rank
  match_type = ""
  match_type_message = ""
  --attempt login
  read_user_id_file()
  if not my_user_id then
    my_user_id = "need a new user id"
  end
  local login_status_message = "   " .. loc("lb_login")
  local login_status_message_duration = 2
  local login_denied = false
  local showing_leaderboard = false
  local lobby_menu_x = {[true] = main_menu_screen_pos[1] - 200, [false] = main_menu_screen_pos[1]} --will be used to make room in case the leaderboard should be shown.
  local lobby_menu_y = main_menu_screen_pos[2] + 50
  local sent_requests = {}
  if connection_up_time <= login_status_message_duration then
    json_send({login_request = true, user_id = my_user_id})
  end
  local lobby_menu = nil
  local items = {}
  local lastPlayerIndex = 0
  local updated = true -- need update when first entering
  local ret = nil

  local playerRatingMap = nil
  json_send({leaderboard_request = true}) -- Request the leaderboard so we can show ratings

  while true do
    if connection_up_time <= login_status_message_duration then
      gprint(login_status_message, lobby_menu_x[showing_leaderboard], lobby_menu_y - 120)
      local messages = server_queue:pop_all_with("login_successful", "login_denied")
      for _, msg in ipairs(messages) do
        if msg.login_successful then
          current_server_supports_ranking = true
          logged_in = true
          if msg.new_user_id then
            my_user_id = msg.new_user_id
            print("about to write user id file")
            write_user_id_file()
            login_status_message = loc("lb_user_new", my_name)
          elseif msg.name_changed then
            login_status_message = loc("lb_user_update", msg.old_name, msg.new_name)
            login_status_message_duration = 5
          else
            login_status_message = loc("lb_welcome_back", my_name)
          end
        elseif msg.login_denied then
          current_server_supports_ranking = true
          login_denied = true
          --TODO: create a menu here to let the user choose "continue unranked" or "get a new user_id"
          --login_status_message = "Login for ranked matches failed.\n"..msg.reason.."\n\nYou may continue unranked,\nor delete your invalid user_id file to have a new one assigned."
          login_status_message_duration = 10
          return main_dumb_transition, {main_select_mode, loc("lb_error_msg") .. "\n\n" .. json.encode(msg), 60, 600}
        end
      end
      if connection_up_time == 2 and not current_server_supports_ranking then
        login_status_message = loc("lb_login_timeout")
        login_status_message_duration = 7
      end
    end
    local messages = server_queue:pop_all_with("choose_another_name", "create_room", "unpaired", "game_request", "leaderboard_report", "spectate_request_granted")
    for _, msg in ipairs(messages) do
      updated = true
      items = {}
      if msg.choose_another_name and msg.choose_another_name.used_names then
        return main_dumb_transition, {main_select_mode, loc("lb_used_name"), 60, 600}
      elseif msg.choose_another_name and msg.choose_another_name.reason then
        return main_dumb_transition, {main_select_mode, "Error: " .. msg.choose_another_name.reason, 60, 300}
      end
      if msg.create_room or msg.spectate_request_granted then
        global_initialize_room_msg = msg
        GAME.battleRoom = BattleRoom()
        select_screen.character_select_mode = "2p_net_vs"
        love.window.requestAttention()
        play_optional_sfx(themes[config.theme].sounds.notification)
        lobby_menu:remove_self()
        return select_screen.main
      end
      if msg.unpaired then
        unpaired_players = msg.unpaired
        -- players who leave the unpaired list no longer have standing invitations to us.\
        -- we also no longer have a standing invitation to them, so we'll remove them from sent_requests
        local new_willing = {}
        local new_sent_requests = {}
        for _, player in ipairs(unpaired_players) do
          new_willing[player] = willing_players[player]
          new_sent_requests[player] = sent_requests[player]
        end
        willing_players = new_willing
        sent_requests = new_sent_requests
        if msg.spectatable then
          spectatable_rooms = msg.spectatable
        end
      end
      if msg.game_request then
        willing_players[msg.game_request.sender] = true
        love.window.requestAttention()
        play_optional_sfx(themes[config.theme].sounds.notification)
      end
      if msg.leaderboard_report then
        playerRatingMap = {}
        if lobby_menu then
          lobby_menu:show_controls(true)
        end
        leaderboard_report = msg.leaderboard_report
        for k, v in ipairs(leaderboard_report) do
          playerRatingMap[v.user_name] = v.rating
          if v.is_you then
            my_rank = k
          end
        end
        leaderboard_first_idx_to_show = math.max((my_rank or 1) - 8, 1)
        leaderboard_last_idx_to_show = math.min(leaderboard_first_idx_to_show + 20, #leaderboard_report)
        leaderboard_string = build_viewable_leaderboard_string(leaderboard_report, leaderboard_first_idx_to_show, leaderboard_last_idx_to_show)
      end
    end
    local print_x, print_y = unpack(main_menu_screen_pos)
    local to_print = ""
    local arrow = ""

    local function toggleLeaderboard()
      updated = true
      if not showing_leaderboard then
        --lobby_menu:set_button_text(#lobby_menu.buttons - 1, loc("lb_hide_board"))
        showing_leaderboard = true
        json_send({leaderboard_request = true})
      else
        --lobby_menu:set_button_text(#lobby_menu.buttons - 1, loc("lb_show_board"))
        showing_leaderboard = false
        lobby_menu:move(lobby_menu_x[showing_leaderboard], lobby_menu_y)
      end
    end

    -- If we got an update to the lobby, refresh the menu
    if updated then
      local oldLobbyMenu = nil
      if lobby_menu then
        oldLobbyMenu = lobby_menu
        lobby_menu:remove_self()
        lobby_menu = nil
      end

      local function commonSelectLobby()
        updated = true
        spectator_list = {}
        spectators_string = ""
        lobby_menu:remove_self()
      end

      local function goEscape()
        lobby_menu:set_active_idx(#lobby_menu.buttons)
      end

      local function exitLobby()
        commonSelectLobby()
        ret = {main_select_mode}
      end

      local function requestGameFunction(opponentName)
        return function()
          my_name = config.name
          op_name = opponentName
          currently_spectating = false
          sent_requests[op_name] = true
          request_game(opponentName)
          updated = true
        end
      end

      local function requestSpectateFunction(room)
        return function()
          my_name = room.a
          op_name = room.b
          currently_spectating = true
          request_spectate(room.roomNumber)
        end
      end

      local function playerRatingString(playerName)
        local rating = ""
        if playerRatingMap and playerRatingMap[playerName] then
          rating = " (" .. playerRatingMap[playerName] .. ")"
        end
        return rating
      end

      lobby_menu = Click_menu(lobby_menu_x[showing_leaderboard], lobby_menu_y, nil, love.graphics.getHeight() - lobby_menu_y - 10, 1)
      for _, v in ipairs(unpaired_players) do
        if v ~= config.name then
          local unmatchedPlayer = v .. playerRatingString(v) .. (sent_requests[v] and " " .. loc("lb_request") or "") .. (willing_players[v] and " " .. loc("lb_received") or "")
          lobby_menu:add_button(unmatchedPlayer, requestGameFunction(v), goEscape)
        end
      end
      for _, room in ipairs(spectatable_rooms) do
        if room.name then
          local roomName = loc("lb_spectate") .. " " .. room.a .. playerRatingString(room.a) .. " vs " .. room.b .. playerRatingString(room.b) .. " (" .. room.state .. ")"
          --local roomName = loc("lb_spectate") .. " " .. room.name .. " (" .. room.state .. ")" --printing room names
          lobby_menu:add_button(roomName, requestSpectateFunction(room), goEscape)
        end
      end
      if showing_leaderboard then
        lobby_menu:add_button(loc("lb_hide_board"), toggleLeaderboard, toggleLeaderboard)
      else
        lobby_menu:add_button(loc("lb_show_board"), toggleLeaderboard, goEscape)
      end
      lobby_menu:add_button(loc("lb_back"), exitLobby, exitLobby)

      -- Restore the lobby selection
      -- (If the lobby only had 2 buttons it was before we got lobby info so don't restore the selection)
      if oldLobbyMenu and #oldLobbyMenu.buttons > 2 then
        if oldLobbyMenu.active_idx == #oldLobbyMenu.buttons then
          lobby_menu:set_active_idx(#lobby_menu.buttons)
        elseif oldLobbyMenu.active_idx == #oldLobbyMenu.buttons - 1 and #lobby_menu.buttons >= 2 then
          lobby_menu:set_active_idx(#lobby_menu.buttons - 1) --the position of the "hide leaderboard" menu item
        else
          local desiredIndex = bound(1, oldLobbyMenu.active_idx, #lobby_menu.buttons)
          local previousText = oldLobbyMenu.buttons[oldLobbyMenu.active_idx].stringText
          for i = 1, #lobby_menu.buttons do
            if #oldLobbyMenu.buttons >= i then
              if lobby_menu.buttons[i].stringText == previousText then
                desiredIndex = i
                break
              end
            end
          end
          lobby_menu:set_active_idx(desiredIndex)
        end

        oldLobbyMenu = nil
      end
    end

    if lobby_menu then
      gprint(notice[#lobby_menu.buttons > 2], lobby_menu_x[showing_leaderboard], lobby_menu_y - 30)
      gprint(arrow, lobby_menu_x[showing_leaderboard], lobby_menu_y)
      gprint(to_print, lobby_menu_x[showing_leaderboard], lobby_menu_y)
      if showing_leaderboard then
        gprint(leaderboard_string, lobby_menu_x[showing_leaderboard] + 400, lobby_menu_y - 120)
      end
      gprint(join_community_msg, main_menu_screen_pos[1] + 30, love.graphics.getHeight() - 50)
      lobby_menu:draw()
    end
    updated = false
    wait()
    variable_step(
      function()
        if showing_leaderboard then
          if menu_up(k) then
            if showing_leaderboard then
              if leaderboard_first_idx_to_show > 1 then
                leaderboard_first_idx_to_show = leaderboard_first_idx_to_show - 1
                leaderboard_last_idx_to_show = leaderboard_last_idx_to_show - 1
                leaderboard_string = build_viewable_leaderboard_string(leaderboard_report, leaderboard_first_idx_to_show, leaderboard_last_idx_to_show)
              end
            end
          elseif menu_down(k) then
            if showing_leaderboard then
              if leaderboard_last_idx_to_show < #leaderboard_report then
                leaderboard_first_idx_to_show = leaderboard_first_idx_to_show + 1
                leaderboard_last_idx_to_show = leaderboard_last_idx_to_show + 1
                leaderboard_string = build_viewable_leaderboard_string(leaderboard_report, leaderboard_first_idx_to_show, leaderboard_last_idx_to_show)
              end
            end
          elseif menu_escape(k) or menu_enter(k) then
            toggleLeaderboard()
          end
        elseif lobby_menu then
          lobby_menu:update()
        end
      end
    )
    if ret then
      json_send({logout = true})
      return unpack(ret)
    end
    if not do_messages() then
      return main_dumb_transition, {main_select_mode, loc("ss_disconnect") .. "\n\n" .. loc("ss_return"), 60, 300}
    end
    drop_old_data_messages() -- We are in the lobby, we shouldn't have any game data messages
  end
end

-- creates a leaderboard string that is sorted by rank
function build_viewable_leaderboard_string(report, first_viewable_idx, last_viewable_idx)
  str = loc("lb_header_board") .. "\n"
  first_viewable_idx = math.max(first_viewable_idx, 1)
  last_viewable_idx = math.min(last_viewable_idx, #report)

  for i = first_viewable_idx, last_viewable_idx do
    rating_spacing = "     " .. string.rep("  ", (3 - string.len(i)))
    name_spacing = "     " .. string.rep("  ", (4 - string.len(report[i].rating)))
    if report[i].is_you then
      str = str .. loc("lb_you") .. "-> "
    else
      str = str .. "      "
    end
    str = str .. i .. rating_spacing .. report[i].rating .. name_spacing .. report[i].user_name
    if i < #report then
      str = str .. "\n"
    end
  end
  return str
end
-- connects to the server using the given ip address and network port
function main_net_vs_setup(ip, network_port)
  if not config.name then
    return main_set_name
  else
    my_name = config.name
  end
  while config.name == "defaultname" do
    if main_set_name() == {main_select_mode} and config.name ~= "defaultname" then
      return main_net_vs_setup
    end
  end
  P1, P1_level, P2_level, got_opponent = nil
  P2 = {panel_buffer = "", gpanel_buffer = ""}
  server_queue = ServerQueue()
  gprint(loc("lb_set_connect"), unpack(main_menu_screen_pos))
  wait()
  if not network_init(ip, network_port) then
    return main_dumb_transition, {main_select_mode, loc("ss_disconnect") .. "\n\n" .. loc("ss_return"), 60, 300}
  end
  local timeout_counter = 0
  while not connection_is_ready() do
    gprint(loc("lb_connecting"), unpack(main_menu_screen_pos))
    wait()
    if not do_messages() then
      return main_dumb_transition, {main_select_mode, loc("ss_disconnect") .. "\n\n" .. loc("ss_return"), 60, 300}
    end
  end
  connected_server_ip = ip
  logged_in = false
  return main_net_vs_lobby
end

-- online match
function main_net_vs()
  --Uncomment below to induce lag
  --STONER_MODE = true
  if current_stage then
    use_current_stage()
  else
    pick_random_stage()
  end
  pick_use_music_from()
  local k = K[1] --may help with spectators leaving games in progress
  local op_name_y = 40
  if string.len(my_name) > 12 then
    op_name_y = 55
  end
  while true do
    -- Uncomment this to cripple your game :D
    -- love.timer.sleep(0.030)
    local messages = server_queue:pop_all_with("taunt", "leave_room")
    for _, msg in ipairs(messages) do
      if msg.taunt then -- receive taunts
        local taunts = nil
        -- P1.character and P2.character are supposed to be already filtered with current mods, taunts may differ though!
        if msg.player_number == my_player_number then
          taunts = characters[P1.character].sounds[msg.type]
        elseif msg.player_number == op_player_number then
          taunts = characters[P2.character].sounds[msg.type]
        end
        if taunts then
          for _, t in ipairs(taunts) do
            t:stop()
          end
          if msg.index <= #taunts then
            taunts[msg.index]:play()
          elseif #taunts ~= 0 then
            taunts[math.random(#taunts)]:play()
          end
        end
      elseif msg.leave_room then --reset win counts and go back to lobby
        return main_dumb_transition, {main_net_vs_lobby, "", 0, 0} -- someone left the game, quit to lobby
      end
    end
    --draw graphics
    gprint((my_name or ""), P1.score_x + themes[config.theme].name_Pos[1], P1.score_y + themes[config.theme].name_Pos[2])
    gprint((op_name or ""), P2.score_x + themes[config.theme].name_Pos[1], P2.score_y + themes[config.theme].name_Pos[2])
    draw_label(themes[config.theme].images.IMG_wins, (P1.score_x + themes[config.theme].winLabel_Pos[1]) / GFX_SCALE, (P1.score_y + themes[config.theme].winLabel_Pos[2]) / GFX_SCALE, 0, themes[config.theme].winLabel_Scale)
    draw_number(GAME.battleRoom.playerWinCounts[P1.player_number], themes[config.theme].images.IMG_timeNumber_atlas, 12, P1_win_quads, P1.score_x + themes[config.theme].win_Pos[1], P1.score_y + themes[config.theme].win_Pos[2], themes[config.theme].win_Scale, 20 / themes[config.theme].images.timeNumberWidth * themes[config.theme].time_Scale, 26 / themes[config.theme].images.timeNumberHeight * themes[config.theme].time_Scale, "center")

    draw_label(themes[config.theme].images.IMG_wins, (P2.score_x + themes[config.theme].winLabel_Pos[1]) / GFX_SCALE, (P2.score_y + themes[config.theme].winLabel_Pos[2]) / GFX_SCALE, 0, themes[config.theme].winLabel_Scale)
    draw_number(GAME.battleRoom.playerWinCounts[P2.player_number], themes[config.theme].images.IMG_timeNumber_atlas, 12, P2_win_quads, P2.score_x + themes[config.theme].win_Pos[1], P2.score_y + themes[config.theme].win_Pos[2], themes[config.theme].win_Scale, 20 / themes[config.theme].images.timeNumberWidth * themes[config.theme].time_Scale, 26 / themes[config.theme].images.timeNumberHeight * themes[config.theme].time_Scale, "center")

    if not config.debug_mode then --this is printed in the same space as the debug details
      gprint(spectators_string, themes[config.theme].spectators_Pos[1], themes[config.theme].spectators_Pos[2])
    end

    -- don't spend time rendering when catching up to a current match in replays
    if not (P1 and P1.play_to_end) and not (P2 and P2.play_to_end) then
<<<<<<< HEAD
      GAME.match:render()
=======
      P1:render()
      P2:render()
      P1:render_telegraph()
      P2:render_telegraph()
>>>>>>> f79ad6be
      wait()
    end

    if currently_spectating and menu_escape(K[1]) then
      print("spectator pressed escape during a game")
      json_send({leave_room = true})
      return main_dumb_transition, {main_net_vs_lobby, "", 0, 0} -- spectator leaving the match
    end
    if not do_messages() then
      return main_dumb_transition, {main_select_mode, loc("ss_disconnect") .. "\n\n" .. loc("ss_return"), 60, 300}
    end
    process_all_data_messages() -- main game play processing

    --print(P1.CLOCK, P2.CLOCK)
    if (P1 and P1.play_to_end) or (P2 and P2.play_to_end) then
      P1:run()
      P2:run()
    else
      variable_step(
        function()
          P1:run()
          P2:run()
        end
      )
    end

    local outcome_claim = nil
    local winSFX = nil
    local end_text = nil
    local matchOutcome = GAME.match:matchOutcome()
    if matchOutcome then
      end_text = matchOutcome["end_text"]
      winSFX = matchOutcome["winSFX"]
      outcome_claim = matchOutcome["outcome_claim"]
    end

    if end_text then
      undo_stonermode()
      json_send({game_over = true, outcome = outcome_claim})
      local now = os.date("*t", to_UTC(os.time()))
      local sep = "/"
      local path = "replays" .. sep .. "v" .. VERSION .. sep .. string.format("%04d" .. sep .. "%02d" .. sep .. "%02d", now.year, now.month, now.day)
      local rep_a_name, rep_b_name = my_name, op_name
      --sort player names alphabetically for folder name so we don't have a folder "a-vs-b" and also "b-vs-a"
      if rep_b_name < rep_a_name then
        path = path .. sep .. rep_b_name .. "-vs-" .. rep_a_name
      else
        path = path .. sep .. rep_a_name .. "-vs-" .. rep_b_name
      end
      local filename = "v" .. VERSION .. "-" .. string.format("%04d-%02d-%02d-%02d-%02d-%02d", now.year, now.month, now.day, now.hour, now.min, now.sec) .. "-" .. rep_a_name .. "-L" .. P1.level .. "-vs-" .. rep_b_name .. "-L" .. P2.level
      if match_type and match_type ~= "" then
        filename = filename .. "-" .. match_type
      end
      if outcome_claim == 1 or outcome_claim == 2 then
        filename = filename .. "-P" .. outcome_claim .. "wins"
      elseif outcome_claim == 0 then
        filename = filename .. "-draw"
      end
      filename = filename .. ".txt"
      write_replay_file()
      print("saving replay as " .. path .. sep .. filename)
      write_replay_file(path, filename)

      select_screen.character_select_mode = "2p_net_vs"
      if currently_spectating then --transition to game over.
        return game_over_transition, {select_screen.main, end_text, winSFX, 60 * 8}
      else
        return game_over_transition, {select_screen.main, end_text, winSFX, 60 * 8}
      end
    end
  end
end

-- sets up globals for local vs
function main_local_vs_setup()
  GAME.battleRoom = BattleRoom()
  currently_spectating = false
  my_name = config.name or "Player 1"
  op_name = "Player 2"
  op_state = nil
  my_player_number = 1
  op_player_number = 2
  select_screen.character_select_mode = "2p_local_vs"
  return select_screen.main
end

-- local 2pvs mode
function main_local_vs()
  -- TODO: replay!
  use_current_stage()
  pick_use_music_from()
  local end_text = nil
  while true do
<<<<<<< HEAD
    GAME.match:render()
=======
    if game_is_paused then
      draw_pause()
    else
      P1:render()
      P2:render()
      P1:render_telegraph()
      P2:render_telegraph()
    end
>>>>>>> f79ad6be
    wait()
    variable_step(
    function()
        P1:run()
        P2:run()
        assert((P1.CLOCK == P2.CLOCK) or GAME.match:matchOutcome(), "should run at same speed: " .. P1.CLOCK .. " - " .. P2.CLOCK)
        P1:handle_pause()
        P2:handle_pause()
      end
    )

    --TODO: refactor this so it isn't duplicated
    local winSFX = nil
    local end_text = nil
    local matchOutcome = GAME.match:matchOutcome()
    if matchOutcome then
      end_text = matchOutcome["end_text"]
      winSFX = matchOutcome["winSFX"]
      outcome_claim = matchOutcome["outcome_claim"]
    end

    if end_text then
      return game_over_transition, {select_screen.main, end_text, winSFX}
    end
  end
end

-- sets up globals for vs yourself
function main_local_vs_yourself_setup()
  GAME.battleRoom = BattleRoom()
  currently_spectating = false
  my_name = config.name or loc("player_n", "1")
  op_name = nil
  my_player_number = 1
  op_state = nil
  select_screen.character_select_mode = "1p_vs_yourself"
  return select_screen.main
end

-- 1vs against yourself
function main_local_vs_yourself()
  -- TODO: replay!
  use_current_stage()
  pick_use_music_from()
  while true do
<<<<<<< HEAD
    GAME.match:render()
=======

    if game_is_paused then
      draw_pause()
    else
      P1:render()
      P1:render_telegraph()
    end
>>>>>>> f79ad6be
    wait()
    local ret = nil
    variable_step(
      function()
        if P1:game_ended() == false then
          P1:run()
          P1:handle_pause()
          if menu_escape_game(K[1]) then
            ret = {main_dumb_transition, {main_local_vs_yourself_setup, "", 0, 0}}
          end
        end
      end
    )
    if P1:game_ended() then
      GAME.scores:saveVsSelfScoreForLevel(P1.analytic.data.sent_garbage_lines, P1.level)

      return game_over_transition, {select_screen.main, nil, P1:pick_win_sfx()}
    end
    if ret then
      return unpack(ret)
    end
  end
end

-- replay for 2pvs match
function main_replay_vs()
  local replay = replay.vs
  if replay == nil then
    return main_dumb_transition, {replay_browser.main, loc("rp_no_replay"), 0, -1}
  end
  stop_the_music()
  pick_random_stage()
  pick_use_music_from()
  select_screen.fallback_when_missing = {nil, nil}
  GAME.battleRoom = BattleRoom()
  GAME.match = Match("vs", GAME.battleRoom)
  P1 = Stack(1, GAME.match, false, config.panels, replay.P1_level or 5)
  GAME.match.P1 = P1
  P2 = Stack(2, GAME.match, false, config.panels, replay.P2_level or 5)
  GAME.match.P2 = P2
  P1.do_countdown = replay.do_countdown or false
  P2.do_countdown = replay.do_countdown or false
  P1.ice = true
<<<<<<< HEAD
  P1.garbage_target = P2
  P2.garbage_target = P1
  P2:moveForPlayerNumber(2)
  P1.input_buffer = uncompress_input_string(replay.in_buf)
=======
  P1:set_garbage_target(P2)
  P2:set_garbage_target(P1)
  move_stack(P2,2)
  P1.input_buffer = replay.in_buf
>>>>>>> f79ad6be
  P1.panel_buffer = replay.P
  P1.gpanel_buffer = replay.Q
  P2.input_buffer = uncompress_input_string(replay.I)
  P2.panel_buffer = replay.O
  P2.gpanel_buffer = replay.R
  P1.max_runs_per_frame = 1
  P2.max_runs_per_frame = 1
  P1.character = replay.P1_char
  P2.character = replay.P2_char
  P1.cur_wait_time = replay.P1_cur_wait_time or default_input_repeat_delay
  P2.cur_wait_time = replay.P2_cur_wait_time or default_input_repeat_delay
  refresh_based_on_own_mods(P1)
  refresh_based_on_own_mods(P2, true)
  character_loader_load(P1.character)
  character_loader_load(P2.character)
  character_loader_wait()
  my_name = replay.P1_name or loc("player_n", "1")
  op_name = replay.P2_name or loc("player_n", "2")
  if replay.ranked then
    match_type = "Ranked"
  else
    match_type = "Casual"
  end

  P1:starting_state()
  P2:starting_state()
  local run = true
  while true do
<<<<<<< HEAD
    GAME.match:render()
=======
    debug_mouse_panel = nil
    gprint(my_name or "", P1.score_x, P1.score_y-28)
    gprint(op_name or "", P2.score_x, P2.score_y-28)
    P1:render()
    P2:render()
    P1:render_telegraph()
    P2:render_telegraph()
    draw_debug_mouse_panel()
    if game_is_paused then
      draw_pause()
    end
>>>>>>> f79ad6be
    wait()
    local ret = nil
    variable_step(
      function()
        if menu_escape(K[1]) then
          ret = {main_dumb_transition, {replay_browser.main, "", 0, 0}}
        end
        if menu_enter(K[1]) then
          run = not run
        end
        if this_frame_keys["\\"] then
          run = false
        end
        if run or this_frame_keys["\\"] then
          P1:run()
          P1:handle_pause()
          P2:run()
        end
      end
    )
    if ret then
      return unpack(ret)
    end

    local outcome_claim = nil
    local winSFX = nil
    local end_text = nil
    local matchOutcome = GAME.match:matchOutcome()
    if matchOutcome then
      end_text = matchOutcome["end_text"]
      winSFX = matchOutcome["winSFX"]
      outcome_claim = matchOutcome["outcome_claim"]
      return game_over_transition, {main_select_mode, end_text, winSFX}
    end
  end
end

-- replay endless game
function main_replay_endless()
  local replay = replay.endless
  if replay == nil or replay.speed == nil then
    return main_dumb_transition, {replay_browser.main, loc("rp_no_endless"), 0, -1}
  end
  stop_the_music()
  pick_random_stage()
  pick_use_music_from()
  GAME.match = Match("endless")
  P1 = Stack(1, GAME.match, false, config.panels, replay.speed, replay.difficulty)
  GAME.match.P1 = P1
  P1:wait_for_random_character()
  P1.do_countdown = replay.do_countdown or false
  P1.max_runs_per_frame = 1
  P1.input_buffer = table.concat({uncompress_input_string(replay.in_buf)})
  P1.panel_buffer = replay.pan_buf
  P1.gpanel_buffer = replay.gpan_buf
  P1.speed = replay.speed
  P1.difficulty = replay.difficulty
  P1.cur_wait_time = replay.cur_wait_time or default_input_repeat_delay
  P1:starting_state()
  P2 = nil
  local run = true
  while true do
    GAME.match:render()
    wait()
    local ret = nil
    variable_step(
      function()
        if menu_escape(K[1]) then
          ret = {main_dumb_transition, {replay_browser.main, "", 0, 0}}
        end
        if menu_enter(K[1]) then
          run = not run
        end
        if this_frame_keys["\\"] then
          run = false
        end
        if run or this_frame_keys["\\"] then
          if P1:game_ended() then
            local end_text = loc("rp_score", P1.score, frames_to_time_string(P1.game_stopwatch, true))
            ret = {game_over_transition, {replay_browser.main, end_text, P1:pick_win_sfx()}}
          end
          P1:run()
          P1:handle_pause()
        end
      end
    )
    if ret then
      return unpack(ret)
    end
  end
end

-- replay for endless game
function main_replay_puzzle()
  local replay = replay.puzzle
  if not replay or replay.in_buf == nil or replay.in_buf == "" then
    return main_dumb_transition, {replay_browser.main, loc("rp_no_puzzle"), 0, -1}
  end
  stop_the_music()
  pick_random_stage()
  pick_use_music_from()

  GAME.match = Match("puzzle")
  P1 = Stack(1, GAME.match, false, config.panels)
  GAME.match.P1 = P1
  P1:wait_for_random_character()
  P1.max_runs_per_frame = 1
  P1.input_buffer = uncompress_input_string(replay.in_buf)
  P1.cur_wait_time = replay.cur_wait_time or default_input_repeat_delay
  P1:set_puzzle_state(unpack(replay.puzzle))
  P2 = nil
  local run = true
  while true do
    GAME.match:render()
    wait()
    local ret = nil
    variable_step(
      function()
        if menu_escape(K[1]) then
          ret = {main_dumb_transition, {replay_browser.main, "", 0, 0}}
        end
        if menu_enter(K[1]) then
          run = not run
        end
        if this_frame_keys["\\"] then
          run = false
        end
        if run or this_frame_keys["\\"] then
          if P1.n_active_panels == 0 and P1.prev_active_panels == 0 then
            if P1:puzzle_done() then
              ret = {main_dumb_transition, {replay_browser.main, loc("pl_you_win"), 30, -1, P1:pick_win_sfx()}}
            elseif P1.puzzle_moves == 0 then
              ret = {main_dumb_transition, {replay_browser.main, loc("pl_you_lose"), 30, -1}}
            end
          end
          P1:run()
          P1:handle_pause()
        end
      end
    )
    if ret then
      return unpack(ret)
    end
  end
end

-- creates a puzzle game
-- puzzleSet is a PuzzleSet
function make_main_puzzle(puzzleSet, awesome_idx)
  local next_func = nil
  awesome_idx = awesome_idx or 1
  function next_func()
    stop_the_music()
    pick_random_stage()
    pick_use_music_from()
    -- clear replay contents
    replay = {}
    -- instantiate a puzzle replay
    replay.puzzle = {}
    local replay = replay.puzzle
    GAME.match = Match("puzzle")
    P1 = Stack(1, GAME.match, true, config.panels)
    GAME.match.P1 = P1
    P1:wait_for_random_character()
    P1.do_countdown = config.ready_countdown_1P or false
    P2 = nil
    local start_delay = 0
    if awesome_idx == nil then
      awesome_idx = math.random(#puzzleSet.puzzles)
    end
    local puzzleDetails = puzzleSet.puzzles[awesome_idx]
    P1:set_puzzle_state(puzzleDetails.stack, puzzleDetails.moves, puzzleDetails.doCountdown, puzzleDetails.puzzleType)
    replay.cur_wait_time = P1.cur_wait_time or default_input_repeat_delay
    replay.puzzle = puzzleDetails[awesome_idx] --todo
    replay.in_buf = ""
    while true do
      GAME.match:render()
      wait()
      local ret = nil
      variable_step(
        function()
          local k = K[1]
          -- Reset puzzle button
          if this_frame_keys[k.taunt_down] or this_frame_keys[k.taunt_up] then 
            ret = {main_dumb_transition, {make_main_puzzle(puzzleSet, awesome_idx), "", 0, 0}}
          elseif this_frame_keys["escape"] then
            ret = {main_dumb_transition, {main_select_puzz, "", 0, 0}}
          else
            if P1:puzzle_done() then -- writes successful puzzle replay and ends game
              awesome_idx = (awesome_idx % #puzzleSet.puzzles) + 1
              local now = os.date("*t", to_UTC(os.time()))
              local sep = "/"
              local path = "replays" .. sep .. "v" .. VERSION .. sep .. string.format("%04d" .. sep .. "%02d" .. sep .. "%02d", now.year, now.month, now.day)
              path = path .. sep .. "Puzzles"
              local filename = "v" .. VERSION .. "-" .. string.format("%04d-%02d-%02d-%02d-%02d-%02d", now.year, now.month, now.day, now.hour, now.min, now.sec) .. "-" .. config.name .. "-Successful" .. "-Puzzle"
              filename = filename .. ".txt"
              write_replay_file()
              write_replay_file(path, filename)
              if awesome_idx == 1 then
                ret = {game_over_transition, {main_select_puzz, loc("pl_you_win"), P1:pick_win_sfx()}}
              else
                ret = {game_over_transition, {next_func, loc("pl_you_win"), P1:pick_win_sfx()}}
              end
            elseif P1:puzzle_failed() then -- writes failed puzzle replay and returns to menu
              local now = os.date("*t", to_UTC(os.time()))
              local sep = "/"
              local path = "replays" .. sep .. "v" .. VERSION .. sep .. string.format("%04d" .. sep .. "%02d" .. sep .. "%02d", now.year, now.month, now.day)
              path = path .. sep .. "Puzzles"
              local filename = "v" .. VERSION .. "-" .. string.format("%04d-%02d-%02d-%02d-%02d-%02d", now.year, now.month, now.day, now.hour, now.min, now.sec) .. "-" .. config.name .. "-Failed" .. "-Puzzle"
              filename = filename .. ".txt"
              write_replay_file()
              write_replay_file(path, filename)
              SFX_GameOver_Play = 1
              ret = {game_over_transition, {make_main_puzzle(puzzleSet, awesome_idx), loc("pl_you_lose")}}
            end

            if not ret then            
              P1:run()
              P1:handle_pause()
              if menu_escape_game(K[1]) then
                ret = {main_dumb_transition, {main_select_puzz, "", 0, 0}}
              end
            end
          end
        end
      )
      if ret then
        return unpack(ret)
      end
    end
  end
  return next_func
end

do
  local items = {}
  for key, val in spairs(GAME.puzzleSets) do
    items[#items + 1] = {key, make_main_puzzle(val)}
  end
  items[#items + 1] = {"back", main_select_mode}
  function main_select_puzz()
    if themes[config.theme].musics.main then
      find_and_add_music(themes[config.theme].musics, "main")
    end
    GAME.backgroundImage = themes[config.theme].images.bg_main
    reset_filters()
    local active_idx = last_puzzle_idx or 1
    local k = K[1]
    while true do
      local to_print = ""
      local arrow = ""
      for i = 1, #items do
        if active_idx == i then
          arrow = arrow .. ">"
        else
          arrow = arrow .. "\n"
        end
        local loc_item = (items[i][1] == "back") and loc("back") or items[i][1]
        to_print = to_print .. "   " .. loc_item .. "\n"
      end
      gprint(loc("pz_puzzles"), unpack(main_menu_screen_pos))
      gprint(loc("pz_info"), main_menu_screen_pos[1] - 280, main_menu_screen_pos[2] + 220)
      gprint(arrow, main_menu_screen_pos[1] + 100, main_menu_screen_pos[2])
      gprint(to_print, main_menu_screen_pos[1] + 100, main_menu_screen_pos[2])
      wait()
      local ret = nil
      variable_step(
        function()
          if menu_up(k) then
            active_idx = wrap(1, active_idx - 1, #items)
          elseif menu_down(k) then
            active_idx = wrap(1, active_idx + 1, #items)
          elseif menu_enter(k) then
            last_puzzle_idx = active_idx
            ret = {items[active_idx][2], items[active_idx][3]}
          elseif menu_escape(k) then
            if active_idx == #items then
              ret = {items[active_idx][2], items[active_idx][3]}
            else
              active_idx = #items
            end
          end
        end
      )
      if ret then
        return unpack(ret)
      end
    end
  end
end

-- menu for setting the username
function main_set_name()
  local name = config.name or ""
  love.keyboard.setTextInput(true) -- enables user to type
  while true do
    local to_print = loc("op_enter_name") .. " (" .. name:len() .. "/" .. NAME_LENGTH_LIMIT .. ")\n" .. name
    if (love.timer.getTime() * 3) % 2 > 1 then
      to_print = to_print .. "|"
    end
    gprint(to_print, unpack(main_menu_screen_pos))
    wait()
    local ret = nil
    variable_step(
      function()
        if this_frame_keys["escape"] then
          ret = {main_select_mode}
        end
        if menu_enter(K[1]) then
          config.name = name
          write_conf_file()
          ret = {main_select_mode}
        end
        if menu_backspace(K[1]) then
          -- Remove the last character.
          -- This could be a UTF-8 character, so handle it properly.
          local utf8offset = utf8.offset(name, -1)
          if utf8offset then
            name = string.sub(name, 1, utf8offset - 1)
          end
        end
        for _, v in ipairs(this_frame_unicodes) do
          -- Don't add more characters than the server char limit
          if name:len() < NAME_LENGTH_LIMIT then
            name = name .. v
          end
        end
      end
    )
    if ret then
      love.keyboard.setTextInput(false)
      return unpack(ret)
    end
  end
end

-- opens up music test menue
function main_music_test()
  gprint(loc("op_music_load"), unpack(main_menu_screen_pos))
  wait()
  -- load music for characters/stages that are not fully loaded
  for _, character_id in ipairs(characters_ids_for_current_theme) do
    if not characters[character_id].fully_loaded then
      characters[character_id]:sound_init(true, false)
    end
  end
  for _, stage_id in ipairs(stages_ids_for_current_theme) do
    if not stages[stage_id].fully_loaded then -- we perform the same although currently no stage are being loaded at this point
      stages[stage_id]:sound_init(true, false)
    end
  end

  local index = 1
  local tracks = {}

  for _, character_id in ipairs(characters_ids_for_current_theme) do
    local character = characters[character_id]
    if character.musics.normal_music then
      tracks[#tracks + 1] = {
        is_character = true,
        name = character.display_name .. ": normal_music",
        id = character_id,
        type = "normal_music",
        start = character.musics.normal_music_start or zero_sound,
        loop = character.musics.normal_music
      }
    end
    if character.musics.danger_music then
      tracks[#tracks + 1] = {
        is_character = true,
        name = character.display_name .. ": danger_music",
        id = character_id,
        type = "danger_music",
        start = character.musics.danger_music_start or zero_sound,
        loop = character.musics.danger_music
      }
    end
  end
  for _, stage_id in ipairs(stages_ids_for_current_theme) do
    local stage = stages[stage_id]
    if stage.musics.normal_music then
      tracks[#tracks + 1] = {
        is_character = false,
        name = stage.display_name .. ": normal_music",
        id = stage_id,
        type = "normal_music",
        start = stage.musics.normal_music_start or zero_sound,
        loop = stage.musics.normal_music
      }
    end
    if stage.musics.danger_music then
      tracks[#tracks + 1] = {
        is_character = false,
        name = stage.display_name .. ": danger_music",
        id = stage_id,
        type = "danger_music",
        start = stage.musics.danger_music_start or zero_sound,
        loop = stage.musics.danger_music
      }
    end
  end

  -- stop main music
  stop_all_audio()

  -- initial song starts here
  find_and_add_music(tracks[index].is_character and characters[tracks[index].id].musics or stages[tracks[index].id].musics, tracks[index].type)

  while true do
    tp = loc("op_music_current") .. tracks[index].name
    tp = tp .. (table.getn(currently_playing_tracks) == 1 and "\n" .. loc("op_music_intro") .. "\n" or "\n" .. loc("op_music_loop") .. "\n")
    min_time = math.huge
    for k, _ in pairs(music_t) do
      if k and k < min_time then
        min_time = k
      end
    end
    tp = tp .. string.format("%d", min_time - love.timer.getTime())
    tp = tp .. "\n\n\n" .. loc("op_music_nav", "<", ">", "ESC")
    gprint(tp, unpack(main_menu_screen_pos))
    wait()
    local ret = nil
    variable_step(
      function()
        if menu_left(K[1]) or menu_right(K[1]) or menu_escape(K[1]) then
          stop_the_music()
        end
        if menu_left(K[1]) then
          index = index - 1
        end
        if menu_right(K[1]) then
          index = index + 1
        end
        if index > #tracks then
          index = 1
        end
        if index < 1 then
          index = #tracks
        end
        if menu_left(K[1]) or menu_right(K[1]) then
          find_and_add_music(tracks[index].is_character and characters[tracks[index].id].musics or stages[tracks[index].id].musics, tracks[index].type)
        end

        if menu_escape(K[1]) then
          -- unloads music for characters/stages that are not fully loaded (they have been loaded when entering this submenu)
          for _, character_id in ipairs(characters_ids_for_current_theme) do
            if not characters[character_id].fully_loaded then
              characters[character_id]:sound_uninit()
            end
          end
          for _, stage_id in ipairs(stages_ids_for_current_theme) do
            if not stages[stage_id].fully_loaded then
              stages[stage_id]:sound_uninit()
            end
          end

          ret = {main_select_mode}
        end
      end
    )
    if ret then
      return unpack(ret)
    end
  end
end

-- toggles fullscreen
function fullscreen()
  love.window.setFullscreen(not love.window.getFullscreen(), "desktop")
  return main_select_mode
end

-- returns true if the user input to exit a local game in progress
function menu_escape_game(k)
  if game_is_paused and menu_escape(K[1]) then
    return true
  end
  return false
end

-- dumb transition that shows a black screen
function main_dumb_transition(next_func, text, timemin, timemax, winnerSFX)
  if P1 and P1.character then
    characters[P1.character]:stop_sounds()
  end
  if P2 and P2.character then
    characters[P2.character]:stop_sounds()
  end
  game_is_paused = false
  stop_all_audio()
  winnerSFX = winnerSFX or nil
  if not SFX_mute then
    -- TODO: somehow winnerSFX can be 0 instead of nil
    if winnerSFX ~= nil and winnerSFX ~= 0 then
      winnerSFX:play()
    elseif SFX_GameOver_Play == 1 then
      print(debug.traceback(""))
      themes[config.theme].sounds.game_over:play()
    end
  end
  SFX_GameOver_Play = 0

  reset_filters()
  text = text or ""
  timemin = timemin or 0
  timemax = timemax or -1 -- negative values means the user needs to press enter/escape to continue
  local t = 0
  local k = K[1]
  local font = love.graphics.getFont()
  while true do
    gprint(text, (canvas_width - font:getWidth(text)) / 2, (canvas_height - font:getHeight()) / 2)
    wait()
    local ret = nil
    variable_step(
      function()
        if t >= timemin and ((t >= timemax and timemax >= 0) or (menu_enter(k) or menu_escape(k))) then
          ret = {next_func}
        end
        t = t + 1
        --if network_connected() then
        --  if not do_messages() then
        --    -- do something? probably shouldn't drop back to the main menu transition since we're already here
        --  end
        --end
      end
    )
    if ret then
      return unpack(ret)
    end
  end
end

-- show game over screen, last frame of gameplay
function game_over_transition(next_func, text, winnerSFX, timemax)
  game_is_paused = false

  timemax = timemax or -1 -- negative values means the user needs to press enter/escape to continue
  text = text or ""
  button_text = loc("continue_button")
  button_text = button_text or ""

  timemin = 60 -- the minimum amount of frames the game over screen will be displayed for

  local t = 0 -- the amount of frames that have passed since the game over screen was displayed
  local k = K[1]
  local font = love.graphics.getFont()
  local winnerTime = 60

  if SFX_GameOver_Play == 1 then
    themes[config.theme].sounds.game_over:play()
    SFX_GameOver_Play = 0
  else 
    winnerTime = 0
  end

  while true do
    GAME.match:render()
    gprint(text, (canvas_width - font:getWidth(text)) / 2, (canvas_height - font:getHeight()) / 2)
    gprint(button_text, (canvas_width - font:getWidth(button_text)) / 2, ((canvas_height - font:getHeight()) / 2) + 30)
    wait()
    local ret = nil
    variable_step(
      function()
        -- Fade the music out over time
        local fadeMusicLength = 3 * 60
        if t <= fadeMusicLength then
          set_music_fade_percentage((fadeMusicLength - t) / fadeMusicLength)
        else
          if t == fadeMusicLength + 1 then
            set_music_fade_percentage(1) -- reset the music back to normal config volume
            stop_the_music()
          end
        end

        -- Play the winner sound effect after a delay
        if not SFX_mute then
          if t >= winnerTime then
            if winnerSFX ~= nil then -- play winnerSFX then nil it so it doesn't loop
              print(winnerSFX)
              winnerSFX:play()
              winnerSFX = nil
            end
          end
        end

        if P1 then
          P1:run()
        end
        if P2 then
          P2:run()
        end

        if network_connected() then
          do_messages() -- recieve messages so we know if the next game is in the queue
        end

        local left_select_menu = false -- Whether a message has been sent that indicates a match has started or the room has closed
        if this_frame_messages then
          for _, msg in ipairs(this_frame_messages) do
            -- if a new match has started or the room is being closed, flag the left select menu variavle
            if msg.match_start or replay_of_match_so_far or msg.leave_room then
              left_select_menu = true
            end
          end
        end

        -- if conditions are met, leave the game over screen
        if t >= timemin and ((t >= timemax and timemax >= 0) or (menu_enter(k) or menu_escape(k))) or left_select_menu then
          set_music_fade_percentage(1) -- reset the music back to normal config volume
          stop_all_audio()
          SFX_GameOver_Play = 0
          analytics.game_ends(P1.analytic)
          ret = {next_func}
        end
        t = t + 1
      end
    )
    if ret then
      GAME.match = nil
      P1 = nil
      P2 = nil
      return unpack(ret)
    end
  end
end

-- quits the game
function exit_game(...)
  love.event.quit()
  return main_select_mode
end
-- quit handling
function love.quit()
  love.audio.stop()
  if love.window.getFullscreen() == true then
    null, null, config.display = love.window.getPosition()
  else
    config.window_x, config.window_y, config.display = love.window.getPosition()
    config.window_x = math.max(config.window_x, 0)
    config.window_y = math.max(config.window_y, 30) --don't let 'y' be zero, or the title bar will not be visible on next launch.
  end
  config.fullscreen = love.window.getFullscreen()
  write_conf_file()
end<|MERGE_RESOLUTION|>--- conflicted
+++ resolved
@@ -162,13 +162,12 @@
 
     match_type_message = ""
     local items = {
-<<<<<<< HEAD
       {loc("mm_1_endless"), main_endless_setup},
       {loc("mm_1_puzzle"), main_select_puzz},
       {loc("mm_1_time"), main_timeattack_setup},
       {loc("mm_1_vs"), main_local_vs_yourself_setup},
       --{loc("mm_2_vs_online", "burke.ro"), main_net_vs_setup, {"burke.ro"}},
-      {loc("mm_2_vs_online", ""), main_net_vs_setup, {"18.188.43.50"}},
+      --{loc("mm_2_vs_online", ""), main_net_vs_setup, {"18.188.43.50"}},
       --{loc("mm_2_vs_online", "Shosoul's Server"), main_net_vs_setup, {"149.28.227.184"}},
       --{loc("mm_2_vs_online", "betaserver.panelattack.com"), main_net_vs_setup, {"betaserver.panelattack.com"}},
       --{loc("mm_2_vs_online", "(USE ONLY WITH OTHER CLIENTS ON THIS TEST BUILD 025beta)"), main_net_vs_setup, {"18.188.43.50"}},
@@ -176,37 +175,12 @@
       --{loc("mm_2_vs_online", "domi1819.xyz"), main_net_vs_setup, {"domi1819.xyz"}},
       --{loc("mm_2_vs_online", "(development-use only)"), main_net_vs_setup, {"localhost"}},
       --{loc("mm_2_vs_online", "LittleEndu's server"), main_net_vs_setup, {"51.15.207.223"}},
-      {loc("mm_2_vs_online", "server for ranked Ex Mode"), main_net_vs_setup, {"exserver.panelattack.com", 49568}},
+      --{loc("mm_2_vs_online", "server for ranked Ex Mode"), main_net_vs_setup, {"exserver.panelattack.com", 49568}},
       {loc("mm_2_vs_local"), main_local_vs_setup},
       {loc("mm_replay_browser"), replay_browser.main},
       {loc("mm_configure"), main_config_input},
       {loc("mm_set_name"), main_set_name},
       {loc("mm_options"), options.main}
-=======
-        --{"playground", main_select_speed_99, {playground}},
-        {loc("mm_1_endless"), main_select_speed_99, {main_endless}},
-        {loc("mm_1_puzzle"), main_select_puzz},
-        {loc("mm_1_time"), main_select_speed_99, {main_time_attack}},
-        {loc("mm_1_vs"), main_local_vs_yourself_setup},
-        --{loc("mm_2_vs_online", "burke.ro"), main_net_vs_setup, {"burke.ro"}},
-        --{loc("mm_2_vs_online", "Jon's server"), main_net_vs_setup, {"18.188.43.50"}},
-        --{loc("mm_2_vs_online", "betaserver.panelattack.com"), main_net_vs_setup, {"betaserver.panelattack.com"}},
-        --{loc("mm_2_vs_online", "(USE ONLY WITH OTHER CLIENTS ON THIS TEST BUILD 025beta)"), main_net_vs_setup, {"18.188.43.50"}},
-        --{loc("mm_2_vs_online", "This test build is for offline-use only"), main_select_mode},
-        --{loc("mm_2_vs_online", "domi1819.xyz"), main_net_vs_setup, {"domi1819.xyz"}},
-        --{loc("mm_2_vs_online", "(development-use only)"), main_net_vs_setup, {"localhost"}},
-        --{loc("mm_2_vs_online", "LittleEndu's server"), main_net_vs_setup, {"51.15.207.223"}},
-        --{loc("mm_2_vs_online", "server for ranked Ex Mode"), main_net_vs_setup, {"exserver.panelattack.com",49568}},
-        {loc("mm_2_vs_local"), main_local_vs_setup},
-        --{loc("mm_replay_of", loc("mm_1_endless")), main_replay_endless},
-        --{loc("mm_replay_of", loc("mm_1_puzzle")), main_replay_puzzle},
-        --{loc("mm_replay_of", loc("mm_2_vs")), main_replay_vs},
-        {loc("mm_replay_browser"), replay_browser.main},
-        {loc("mm_configure"), main_config_input},
-        {loc("mm_set_name"), main_set_name},
-        {loc("mm_options"), options.main},
-        {loc("mm_music_test"), main_music_test}
->>>>>>> f79ad6be
     }
 
     main_menu = Click_menu(menu_x, menu_y, nil, love.graphics.getHeight() - menu_y - 10, main_menu_last_index)
@@ -447,13 +421,8 @@
   replay.in_buf = ""
   replay.gpan_buf = ""
   replay.mode = "endless"
-<<<<<<< HEAD
   P1 = Stack(1, GAME.match, true, config.panels, ...)
   GAME.match.P1 = P1
-=======
-  P1:set_foreign(false)
-  P1 = Stack(1, "endless", config.panels, ...)
->>>>>>> f79ad6be
   P1:wait_for_random_character()
   P1.do_countdown = config.ready_countdown_1P or false
   P2 = nil
@@ -947,14 +916,7 @@
 
     -- don't spend time rendering when catching up to a current match in replays
     if not (P1 and P1.play_to_end) and not (P2 and P2.play_to_end) then
-<<<<<<< HEAD
       GAME.match:render()
-=======
-      P1:render()
-      P2:render()
-      P1:render_telegraph()
-      P2:render_telegraph()
->>>>>>> f79ad6be
       wait()
     end
 
@@ -1048,18 +1010,7 @@
   pick_use_music_from()
   local end_text = nil
   while true do
-<<<<<<< HEAD
     GAME.match:render()
-=======
-    if game_is_paused then
-      draw_pause()
-    else
-      P1:render()
-      P2:render()
-      P1:render_telegraph()
-      P2:render_telegraph()
-    end
->>>>>>> f79ad6be
     wait()
     variable_step(
     function()
@@ -1105,17 +1056,7 @@
   use_current_stage()
   pick_use_music_from()
   while true do
-<<<<<<< HEAD
     GAME.match:render()
-=======
-
-    if game_is_paused then
-      draw_pause()
-    else
-      P1:render()
-      P1:render_telegraph()
-    end
->>>>>>> f79ad6be
     wait()
     local ret = nil
     variable_step(
@@ -1159,17 +1100,10 @@
   P1.do_countdown = replay.do_countdown or false
   P2.do_countdown = replay.do_countdown or false
   P1.ice = true
-<<<<<<< HEAD
-  P1.garbage_target = P2
-  P2.garbage_target = P1
+  P1:set_garbage_target(P2)
+  P2:set_garbage_target(P1)
   P2:moveForPlayerNumber(2)
   P1.input_buffer = uncompress_input_string(replay.in_buf)
-=======
-  P1:set_garbage_target(P2)
-  P2:set_garbage_target(P1)
-  move_stack(P2,2)
-  P1.input_buffer = replay.in_buf
->>>>>>> f79ad6be
   P1.panel_buffer = replay.P
   P1.gpanel_buffer = replay.Q
   P2.input_buffer = uncompress_input_string(replay.I)
@@ -1198,21 +1132,7 @@
   P2:starting_state()
   local run = true
   while true do
-<<<<<<< HEAD
     GAME.match:render()
-=======
-    debug_mouse_panel = nil
-    gprint(my_name or "", P1.score_x, P1.score_y-28)
-    gprint(op_name or "", P2.score_x, P2.score_y-28)
-    P1:render()
-    P2:render()
-    P1:render_telegraph()
-    P2:render_telegraph()
-    draw_debug_mouse_panel()
-    if game_is_paused then
-      draw_pause()
-    end
->>>>>>> f79ad6be
     wait()
     local ret = nil
     variable_step(
