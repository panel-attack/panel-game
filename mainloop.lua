--- conflicted
+++ resolved
@@ -1073,14 +1073,6 @@
     gprint(join_community_msg, 20, 560)
 
     wait()
-<<<<<<< HEAD
-    if menu_up(k) then
-      if showing_leaderboard then
-        if leaderboard_first_idx_to_show>1 then
-          leaderboard_first_idx_to_show = leaderboard_first_idx_to_show - 1
-          leaderboard_last_idx_to_show = leaderboard_last_idx_to_show - 1
-          leaderboard_string = build_viewable_leaderboard_string(leaderboard_report, leaderboard_first_idx_to_show, leaderboard_last_idx_to_show)
-=======
     local ret = nil
     variable_step(function()
       if menu_up(k) then
@@ -1092,7 +1084,6 @@
           end
         else
           active_idx = wrap(1, active_idx-1, #items)
->>>>>>> c45a4c0f
         end
       elseif menu_down(k) then
         if showing_leaderboard then
@@ -1728,14 +1719,9 @@
 end
 
 function make_main_puzzle(puzzles)
-<<<<<<< HEAD
-  local awesome_idx, ret = 1, nil
-  function ret()
-    bg = IMG_stages[math.random(#IMG_stages)]
-=======
   local awesome_idx, next_func = 1, nil
   function next_func()
->>>>>>> c45a4c0f
+    bg = IMG_stages[math.random(#IMG_stages)]
     consuming_timesteps = true
     replay.puzzle = {}
     local replay = replay.puzzle
@@ -1771,11 +1757,6 @@
             ret = {main_dumb_transition, {main_select_puzz, "You lose :(", 30}}
           end
         end
-<<<<<<< HEAD
-      end
-      variable_step(function()
-=======
->>>>>>> c45a4c0f
         if P1.n_active_panels ~= 0 or P1.prev_active_panels ~= 0 or
             P1.puzzle_moves ~= 0 then
           P1:local_run()
@@ -2084,77 +2065,6 @@
     --get_items()
     print_stuff()
     wait()
-<<<<<<< HEAD
-    if menu_up(K[1]) and not selected then
-      active_idx = wrap(1, active_idx-1, #items)
-    elseif menu_down(K[1]) and not selected then
-      active_idx = wrap(1, active_idx+1, #items)
-    elseif menu_left(K[1]) and (selected or not items[active_idx][7]) then --or not selectable
-      adjust_left()
-    elseif menu_right(K[1]) and (selected or not items[active_idx][7]) then --or not selectable
-      adjust_right()
-    elseif menu_enter(K[1]) then
-      if items[active_idx][7] then --is selectable
-        selected = not selected
-        if not selected then
-          deselected_this_frame = true
-          adjust_active_value = true
-        end
-      elseif items[active_idx][3] == "bool" or items[active_idx][3] == "multiple choice" then
-        adjust_active_value = true
-      elseif items[active_idx][3] == "function" then
-        do_menu_function = true
-      elseif active_idx == #items then
-        return exit_options_menu
-      end
-    elseif menu_escape(K[1]) then
-      if selected then
-        selected = not selected
-        deselected_this_frame = true
-      elseif active_idx == #items then
-        return exit_options_menu
-      else
-        active_idx = #items
-      end
-    end
-    if adjust_active_value then
-      if items[active_idx][3] == "bool" then
-        if active_idx == 4 then
-          config.debug_mode = not config.debug_mode
-          items[active_idx][2] = debug_mode_text[config.debug_mode or false]
-        end
-        if items[active_idx][1] == "Ready countdown" then
-          config.ready_countdown_1P = not config.ready_countdown_1P
-          items[active_idx][2] = ready_countdown_1P_text[config.ready_countdown_1P]
-        end
-        --add any other bool config updates here
-      elseif items[active_idx][3] == "numeric" then
-        if config.master_volume ~= items[1][2] then
-          config.master_volume = items[1][2]
-          love.audio.setVolume(config.master_volume/100)
-        end
-        if config.SFX_volume ~= items[2][2] then --SFX volume should be updated
-          config.SFX_volume = items[2][2]
-          items[2][6]:setVolume(config.SFX_volume/100) --do just the one sound effect until we deselect
-        end
-        if active_idx == 2 and deselected_this_frame then --SFX Volume
-          set_volume(sounds.SFX, config.SFX_volume/100)
-        end
-        if config.music_volume ~= items[3][2] then --music volume should be updated
-          config.music_volume = items[3][2]
-          items[3][6]:setVolume(config.music_volume/100) --do just the one music source until we deselect
-        end
-        if active_idx == 3 and deselected_this_frame then --Music Volume
-          set_volume(sounds.music, config.music_volume/100)
-        end
-        --add any other numeric config updates here
-      elseif items[active_idx][3] == "multiple choice" then
-        local active_choice_num = 1
-        --find the key for the currently selected choice
-        for k,v in ipairs(items[active_idx][4]) do
-          if v == items[active_idx][2] then
-            active_choice_num = k
-=======
     local ret = nil
     variable_step(function()
       if menu_up(K[1]) and not selected then
@@ -2171,7 +2081,6 @@
           if not selected then
             deselected_this_frame = true
             adjust_active_value = true
->>>>>>> c45a4c0f
           end
         elseif items[active_idx][3] == "bool" or items[active_idx][3] == "multiple choice" then
           adjust_active_value = true
@@ -2190,42 +2099,6 @@
           active_idx = #items
         end
       end
-<<<<<<< HEAD
-      adjust_active_value = false
-    end
-    if items[active_idx][3] == "function" and do_menu_function then
-      if items[active_idx][1] == "About custom graphics" then
-        if not love.filesystem.getInfo("assets/Example folder structure")then
-          print("Hold on.  Copying an example folder to make this easier...\n This make take a few seconds.")
-          gprint("Hold on.  Copying an example folder to make this easier...\n\nThis may take a few seconds or maybe even a minute or two.\n\nDon't worry if the window goes inactive or \"not responding\"", 280, 280)
-          wait()
-          recursive_copy("assets/"..default_assets_dir, "assets/Example folder structure")
-        end
-        local custom_graphics_readme = read_txt_file("Custom Graphics Readme.txt")
-        while true do
-          gprint(custom_graphics_readme, 100, 150)
-          do_menu_function = false
-          wait()
-          if menu_escape(K[1]) or menu_enter(K[1]) then
-            break;
-          end
-        end
-      end
-      if items[active_idx][1] == "About custom sounds" then
-        if not love.filesystem.getInfo("sounds/Example folder structure")then
-          print("Hold on.  Copying an example folder to make this easier...\n This make take a few seconds.")
-          gprint("Hold on.  Copying an example folder to make this easier...\n\nThis may take a few seconds or maybe even a minute or two.\n\nDon't worry if the window goes inactive or \"not responding\"", 280, 280)
-          wait()
-          recursive_copy("sounds/"..default_sounds_dir, "sounds/Example folder structure")
-        end
-        local custom_sounds_readme = read_txt_file("Custom Sounds Readme.txt")
-        while true do
-          gprint(custom_sounds_readme, 30, 150)
-          do_menu_function = false
-          wait()
-          if menu_escape(K[1]) or menu_enter(K[1]) then
-            break;
-=======
       if adjust_active_value and not ret then
         if items[active_idx][3] == "bool" then
           if active_idx == 4 then
@@ -2264,7 +2137,6 @@
             if v == items[active_idx][2] then
               active_choice_num = k
             end
->>>>>>> c45a4c0f
           end
           -- the next line of code means
           -- current_choice_num = choices[wrap(1, next_choice_num, last_choice_num)]
@@ -2285,21 +2157,8 @@
         end
         adjust_active_value = false
       end
-<<<<<<< HEAD
-    end
-    if selected and items[active_idx][9] and items[active_idx][6] and not items[active_idx][6]:isPlaying() then
-    --if selected and play_while_selected and sound source exists and it isn't playing
-      items[active_idx][6]:play()
-    end
-    if deselected_this_frame then
-      if items[active_idx][6] then --sound_source for this menu item exists
-        items[active_idx][6]:stop()
-        love.audio.stop()
-        stop_the_music()
-=======
       if items[active_idx][3] == "function" and do_menu_function and not ret then
         ret = {items[active_idx][8], {active_idx}}
->>>>>>> c45a4c0f
       end
       if not ret and selected and items[active_idx][9] and items[active_idx][6] and not items[active_idx][6]:isPlaying() then
       --if selected and play_while_selected and sound source exists and it isn't playing
@@ -2512,8 +2371,4 @@
   config.window_x, config.window_y, config.display = love.window.getPosition()
   write_conf_file()
   write_char_sel_settings_to_file()
-<<<<<<< HEAD
-
-=======
->>>>>>> c45a4c0f
 end