local logger = require("logger")
local select_screen = require("select_screen")
local replay_browser = require("replay_browser")
local options = require("options")
local utf8 = require("utf8")
local analytics = require("analytics")
local main_config_input = require("config_inputs")

local wait, resume = coroutine.yield, coroutine.resume

<<<<<<< HEAD
local main_endless, make_main_puzzle, main_net_vs_setup, main_select_puzz, main_local_vs_computer_setup, main_local_vs_setup, main_set_name, main_local_vs_yourself_setup, main_options, main_replay_browser, exit_game, vs_self_setup
-- main_select_mode, main_dumb_transition, main_net_vs, main_net_vs_lobby, main_local_vs_yourself, main_local_vs, main_replay_endless, main_replay_puzzle, main_replay_vs are not local since they are also used elsewhere
=======
local main_endless_select, main_timeattack_select, make_main_puzzle, main_net_vs_setup, main_select_puzz, main_local_vs_setup, main_set_name, main_local_vs_yourself_setup, exit_game
>>>>>>> c352a022

local PLAYING = "playing" -- room states
local CHARACTERSELECT = "character select" -- room states
connection_up_time = 0 -- connection_up_time counts "E" messages, not seconds
logged_in = 0
connected_server_ip = nil -- the ip address of the server you are connected to
my_user_id = nil -- your user id
leaderboard_report = nil
replay_of_match_so_far = nil -- current replay of spectatable replay
spectator_list = nil
spectators_string = ""
leftover_time = 0
main_menu_screen_pos = {300 + (canvas_width - legacy_canvas_width) / 2, 195 + (canvas_height - legacy_canvas_height) / 2}
local wait_game_update = nil
local has_game_update = false
local main_menu_last_index = 1

function fmainloop()
  local func, arg = main_select_mode, nil
  -- loading various assets into the game
  gprint("Reading config file", unpack(main_menu_screen_pos))
  wait()
  read_conf_file()
  local x, y, display = love.window.getPosition()
  love.window.setPosition(config.window_x or x, config.window_y or y, config.display or display)
  love.window.setFullscreen(config.fullscreen or false)
  love.window.setVSync(config.vsync and 1 or 0)
  gprint("Loading localization...", unpack(main_menu_screen_pos))
  wait()
  Localization.init(localization)
  gprint(loc("ld_puzzles"), unpack(main_menu_screen_pos))
  wait()
  copy_file("readme_puzzles.txt", "puzzles/README.txt")
  gprint(loc("ld_replay"), unpack(main_menu_screen_pos))
  wait()
  read_replay_file()
  gprint(loc("ld_theme"), unpack(main_menu_screen_pos))
  wait()
  theme_init()
  -- stages and panels before characters since they are part of their loading!
  gprint(loc("ld_stages"), unpack(main_menu_screen_pos))
  wait()
  stages_init()
  gprint(loc("ld_panels"), unpack(main_menu_screen_pos))
  wait()
  panels_init()
  gprint(loc("ld_characters"), unpack(main_menu_screen_pos))
  wait()
  characters_init()
  gprint(loc("ld_analytics"), unpack(main_menu_screen_pos))
  wait()
  analytics.init()
  apply_config_volume()
  -- create folders in appdata for those who don't have them already
  love.filesystem.createDirectory("characters")
  love.filesystem.createDirectory("panels")
  love.filesystem.createDirectory("themes")
  love.filesystem.createDirectory("stages")

  --check for game updates
  if GAME_UPDATER_CHECK_UPDATE_INGAME then
    wait_game_update = GAME_UPDATER:async_download_latest_version()
  end

  -- Run Unit Tests
  if TESTS_ENABLED then
    -- Run all unit tests now that we have everything loaded
    require("ServerQueueTests")
    require("StackTests")
  end

  while true do
---@diagnostic disable-next-line: redundant-parameter
    func, arg = func(unpack(arg or {}))
    collectgarbage("collect")
    logger.trace("Transitioning to next fmainloop function")
  end
end

-- Wrapper for doing something at 60hz
-- The rest of the stuff happens at whatever rate is convenient
-- Note there should only be one of these in the current loop as it handles key input ect.
function variable_step(f)
  for i = 1, 4 do
    if leftover_time >= 1 / 60 then
      joystick_ax()
      f()
      key_counts()
      this_frame_keys = {}
      this_frame_released_keys = {}
      this_frame_unicodes = {}

      leftover_time = leftover_time - 1 / 60
      if leftover_time >= 1 / 60 then
        GAME.droppedFrames = GAME.droppedFrames + 1
      --if GAME.match then
      --print("Dropped Frame, total is: " .. GAME.droppedFrames)
      --end
      end
    end
  end
end

do
  function main_select_mode()
    CLICK_MENUS = {}
    if themes[config.theme].musics["main"] then
      find_and_add_music(themes[config.theme].musics, "main")
    end
    character_loader_clear()
    stage_loader_clear()
    close_socket()
    GAME.backgroundImage = themes[config.theme].images.bg_main
    GAME.battleRoom = nil
    GAME.input:clearInputConfigurationsForPlayers()
    GAME.input:requestPlayerInputConfigurationAssignments(1)
    reset_filters()
    logged_in = 0
    connection_up_time = 0
    connected_server_ip = ""
    current_server_supports_ranking = false
    match_type = ""
    training_mode_settings = nil
    local menu_x, menu_y = unpack(main_menu_screen_pos)
    local main_menu
    local ret = nil

    local function goEscape()
      main_menu:set_active_idx(#main_menu.buttons)
    end

    local function selectFunction(myFunction, args)
      local function constructedFunction()
        main_menu_last_index = main_menu.active_idx
        main_menu:remove_self()
        ret = {myFunction, args}
      end
      return constructedFunction
    end

    match_type_message = ""
    local items = {
      {loc("mm_1_endless"), main_endless_select},
      {loc("mm_1_puzzle"), main_select_puzz},
<<<<<<< HEAD
      {loc("mm_1_time"), main_timeattack_setup},
      {loc("mm_1_vs"), vs_self_setup},
=======
      {loc("mm_1_time"), main_timeattack_select},
      {loc("mm_1_vs"), main_local_vs_yourself_setup},
>>>>>>> c352a022
      --{loc("mm_2_vs_online", "burke.ro"), main_net_vs_setup, {"burke.ro"}},
      {loc("mm_2_vs_online", ""), main_net_vs_setup, {"18.188.43.50"}},
      --{loc("mm_2_vs_online", "Shosoul's Server"), main_net_vs_setup, {"149.28.227.184"}},
      --{loc("mm_2_vs_online", "betaserver.panelattack.com"), main_net_vs_setup, {"betaserver.panelattack.com"}},
      --{loc("mm_2_vs_online", "(USE ONLY WITH OTHER CLIENTS ON THIS TEST BUILD 025beta)"), main_net_vs_setup, {"18.188.43.50"}},
      --{loc("mm_2_vs_online", "This test build is for offline-use only"), main_select_mode},
      --{loc("mm_2_vs_online", "domi1819.xyz"), main_net_vs_setup, {"domi1819.xyz"}},
      --{loc("mm_2_vs_online", "(development-use only)"), main_net_vs_setup, {"localhost"}},
      --{loc("mm_2_vs_online", "LittleEndu's server"), main_net_vs_setup, {"51.15.207.223"}},
      {loc("mm_2_vs_online", "server for ranked Ex Mode"), main_net_vs_setup, {"exserver.panelattack.com", 49568}},
      {loc("mm_2_vs_local"), main_local_vs_setup},
      {loc("mm_replay_browser"), replay_browser.main},
      {loc("mm_configure"), main_config_input},
      {loc("mm_set_name"), main_set_name},
      {loc("mm_options"), options.main}
    }

    main_menu = Click_menu(menu_x, menu_y, nil, canvas_height - menu_y - 10, main_menu_last_index)
    for i = 1, #items do
      main_menu:add_button(items[i][1], selectFunction(items[i][2], items[i][3]), goEscape)
    end
    main_menu:add_button(loc("mm_fullscreen", "(LAlt+Enter)"), fullscreen, goEscape)
    main_menu:add_button(loc("mm_quit"), exit_game, exit_game)

    while true do
      main_menu:draw()
      if wait_game_update ~= nil then
        has_game_update = wait_game_update:pop()
        if has_game_update ~= nil and has_game_update then
          wait_game_update = nil
          GAME_UPDATER_GAME_VERSION = "NEW VERSION FOUND! RESTART THE GAME!"
        end
      end

      if GAME_UPDATER_GAME_VERSION then
        gprintf("version: " .. GAME_UPDATER_GAME_VERSION, -2, 705, canvas_width, "right")
        if has_game_update then
          menu_draw(panels[config.panels].images.classic[1][1], 1262, 685)
        end
      end

      wait()
      variable_step(
        function()
          main_menu:update()
        end
      )
      if ret then
        return unpack(ret)
      end
    end
  end
end

local function use_current_stage()
  if current_stage == nil then
    pick_random_stage()
  else
    stage_loader_load(current_stage)
    stage_loader_wait()
    GAME.backgroundImage = stages[current_stage].images.background
    GAME.background_overlay = themes[config.theme].images.bg_overlay
    GAME.foreground_overlay = themes[config.theme].images.fg_overlay
  end
end

function pick_random_stage()
  current_stage = uniformly(stages_ids_for_current_theme)
  if stages[current_stage]:is_bundle() then -- may pick a bundle!
    current_stage = uniformly(stages[current_stage].sub_stages)
  end
  use_current_stage()
end

local function pick_use_music_from()
  if config.use_music_from == "stage" or config.use_music_from == "characters" then
    current_use_music_from = config.use_music_from
    return
  end
  local percent = math.random(1, 4)
  if config.use_music_from == "either" then
    current_use_music_from = percent <= 2 and "stage" or "characters"
  elseif config.use_music_from == "often_stage" then
    current_use_music_from = percent == 1 and "characters" or "stage"
  else
    current_use_music_from = percent == 1 and "stage" or "characters"
  end
end

function Stack.wait_for_random_character(self)
  if self.character == random_character_special_value then
    self.character = uniformly(characters_ids_for_current_theme)
  elseif characters[self.character]:is_bundle() then -- may have picked a bundle
    self.character = uniformly(characters[self.character].sub_characters)
  end
  character_loader_load(self.character)
  character_loader_wait()
end

local function commonGameSetup()
  stop_the_music()
  use_current_stage()
  pick_use_music_from()
end

function createNewReplay(mode)
  local result = {}
  result.engineVersion = VERSION

  result[mode] = {}
  local modeReplay = result[mode]

  if mode == "endless" or mode == "time" then
    modeReplay.do_countdown = P1.do_countdown or false
    modeReplay.speed = P1.speed
    modeReplay.difficulty = P1.difficulty
    modeReplay.cur_wait_time = P1.cur_wait_time or default_input_repeat_delay
    modeReplay.in_buf = ""
  elseif mode == "vs" then
    modeReplay.P = ""
    modeReplay.O = ""
    modeReplay.I = ""
    modeReplay.Q = ""
    modeReplay.in_buf = ""
    modeReplay.P1_level = P1.level
    modeReplay.P1_name = GAME.battleRoom.playerNames[1]
    modeReplay.P1_char = P1.character
    modeReplay.P1_char = P1.character
    modeReplay.P1_cur_wait_time = P1.cur_wait_time
    modeReplay.do_countdown = true
    if P2 then
      modeReplay.P2_level = P2.level
      modeReplay.P2_name = GAME.battleRoom.playerNames[2]
      modeReplay.P2_char = P2.character
      modeReplay.P2_cur_wait_time = P2.cur_wait_time

      modeReplay.P1_win_count = GAME.match.battleRoom.playerWinCounts[P1.player_number]
      modeReplay.P2_win_count = GAME.match.battleRoom.playerWinCounts[P2.player_number]
    end
  end

  return result
end

local function handle_pause(self)
  if GAME.match.supportsPause then
    if menu_pause() or (not GAME.focused and not GAME.gameIsPaused) then
      GAME.gameIsPaused = not GAME.gameIsPaused

      setMusicPaused(GAME.gameIsPaused)

      if not GAME.renderDuringPause then
        if GAME.gameIsPaused then
          reset_filters()
        else
          use_current_stage()
        end
      end
    end
  end
end

local function finalizeAndWriteReplay(extraPath, extraFilename)

  replay[GAME.match.mode].in_buf = P1.input_buffer_record
  replay[GAME.match.mode].P = P1.panel_buffer_record
  replay[GAME.match.mode].Q = P1.gpanel_buffer_record

  local now = os.date("*t", to_UTC(os.time()))
  local sep = "/"
  local path = "replays" .. sep .. "v" .. VERSION .. sep .. string.format("%04d" .. sep .. "%02d" .. sep .. "%02d", now.year, now.month, now.day)
  if extraPath then
    path = path .. sep .. extraPath
  end
  local filename = "v" .. VERSION .. "-" .. string.format("%04d-%02d-%02d-%02d-%02d-%02d", now.year, now.month, now.day, now.hour, now.min, now.sec)
  if extraFilename then
    filename = filename .. "-" .. extraFilename
  end
  filename = filename .. ".txt"
  write_replay_file()
  logger.info("saving replay as " .. path .. sep .. filename)
  write_replay_file(path, filename)
end

local function finalizeAndWriteVsReplay(battleRoom, outcome_claim)

  local extraPath, extraFilename
  if P2 then
    replay[GAME.match.mode].I = P2.input_buffer_record
    replay[GAME.match.mode].O = P2.panel_buffer_record
    replay[GAME.match.mode].R = P2.gpanel_buffer_record

    local rep_a_name, rep_b_name = battleRoom.playerNames[1], battleRoom.playerNames[2]
    --sort player names alphabetically for folder name so we don't have a folder "a-vs-b" and also "b-vs-a"
    if rep_b_name < rep_a_name then
      extraPath = rep_b_name .. "-vs-" .. rep_a_name
    else
      extraPath = rep_a_name .. "-vs-" .. rep_b_name
    end
    extraFilename = rep_a_name .. "-L" .. P1.level .. "-vs-" .. rep_b_name .. "-L" .. P2.level
    if match_type and match_type ~= "" then
      extraFilename = extraFilename .. "-" .. match_type
    end
    if outcome_claim == 1 or outcome_claim == 2 then
      extraFilename = extraFilename .. "-P" .. outcome_claim .. "wins"
    elseif outcome_claim == 0 then
      extraFilename = extraFilename .. "-draw"
    end
  else -- vs Self
    extraPath = "Vs Self"
    extraFilename = "vsSelf-" .. "L" .. P1.level
  end

  finalizeAndWriteReplay(extraPath, extraFilename)
end

local function runMainGameLoop(updateFunction, variableStepFunction, abortGameFunction, processGameResultsFunction)

  --Uncomment below to induce lag
  --STONER_MODE = true

  local returnFunction = nil
  while true do
    -- Uncomment this to cripple your game :D
    -- love.timer.sleep(0.030)

    -- don't spend time rendering when catching up to a current spectate match
    if not (P1 and P1.play_to_end) and not (P2 and P2.play_to_end) then
      GAME.match:render()
      wait()
    end

    returnFunction = updateFunction()
    if returnFunction then 
      return unpack(returnFunction)
    end
    
    if (P1 and P1.play_to_end) or (P2 and P2.play_to_end) then
      P1:run()
      if P2 then
        P2:run()
      end
    else
      variable_step(
        function()
          P1:run()
          if P2 then
            P2:run()
          end

          returnFunction = variableStepFunction()

          handle_pause()

          if not returnFunction and menu_escape_game() then
            GAME:clearMatch()
            returnFunction = abortGameFunction()
          end

          if returnFunction then 
            return -- Exit the variable step so we can go to the next function
          end
        end
      )
    end

    if not returnFunction then
      local gameResult = P1:gameResult()
      if gameResult then
        returnFunction = processGameResultsFunction(gameResult)
      end
    end

    if returnFunction then
      undo_stonermode()
      return unpack(returnFunction)
    end
  end
end

local function main_endless_time_setup(mode, speed, difficulty)

  GAME.match = Match(mode)

  commonGameSetup()

  P1 = Stack(1, GAME.match, true, config.panels, speed, difficulty)
  GAME.match.P1 = P1
  P1:wait_for_random_character()
  P1.do_countdown = config.ready_countdown_1P or false
  P2 = nil

  replay = createNewReplay(mode)

  make_local_panels(P1, "000000")
  make_local_gpanels(P1, "000000")
  P1:starting_state()

  local nextFunction = nil
  if mode == "endless" then
    nextFunction = main_endless_select
  elseif mode == "time" then
    nextFunction = main_timeattack_select
  end
  
  local function update() 
  end

  local function variableStep() 
  end

  local function abortGame() 
    return {main_dumb_transition, {nextFunction, "", 0, 0}}
  end

  local function processGameResults(gameResult) 
    local extraPath, extraFilename
    local stack = P1
    if GAME.match.mode == "endless" then
      GAME.scores:saveEndlessScoreForLevel(P1.score, P1.difficulty)
      extraPath = "Endless"
      extraFilename = "Spd" .. stack.speed .. "-Dif" .. stack.difficulty .. "-endless"
    elseif GAME.match.mode == "time" then
      GAME.scores:saveTimeAttack1PScoreForLevel(P1.score, P1.difficulty)
      extraPath = "Time Attack"
      extraFilename = "Spd" .. stack.speed .. "-Dif" .. stack.difficulty .. "-timeattack"
    end
    finalizeAndWriteReplay(extraPath, extraFilename)

    return {game_over_transition, {nextFunction, nil, P1:pick_win_sfx()}}
  end
  
  return runMainGameLoop, {update, variableStep, abortGame, processGameResults}

end

<<<<<<< HEAD
function vs_self_setup()
  training_mode_settings = nil
  local height = 1
  local width = 6
  local ret = nil
  local menu_x, menu_y = unpack(main_menu_screen_pos)
  menu_y = menu_y + 70

  local trainingSettingsMenu

  local function update_height()
    trainingSettingsMenu:set_button_setting(2, height)
  end

  local function update_width()
    trainingSettingsMenu:set_button_setting(3, width)
  end

  local function increase_height()
    height = bound(1, height + 1, 69)
    update_height()
  end

  local function decrease_height()
    height = bound(1, height - 1, 69)
    update_height()
  end

  local function increase_width()
    width = bound(1, width + 1, 6)
    update_width()
  end

  local function decrease_width()
    width = bound(1, width - 1, 6)
    update_width()
  end

  local function goEscape()
    trainingSettingsMenu:set_active_idx(#trainingSettingsMenu.buttons)
  end

  local function exitSettings()
    training_mode_settings = nil
    ret = {main_select_mode}
  end
  local function start_standard_game()
    ret = {main_local_vs_yourself_setup}
  end

  local function start_factory_game()
    training_mode_settings = {width = 6, height = 2}
    ret = {main_local_vs_yourself_setup}
  end

  local function start_combo_storm_game()
    training_mode_settings = {width = 4, height = 1}
    ret = {main_local_vs_yourself_setup}
  end

  local function start_large_garbage_game()
    training_mode_settings = {width = 6, height = 12}
    ret = {main_local_vs_yourself_setup}
  end

  local function start_custom_game()
    training_mode_settings = {width = width, height = height}
    ret = {main_local_vs_yourself_setup}
  end

  local function nextMenu()
    trainingSettingsMenu:selectNextIndex()
  end
  
  trainingSettingsMenu = Click_menu(menu_x, menu_y, nil, canvas_height - menu_y - 10, 1)
  trainingSettingsMenu:add_button("Standard 1PVS", start_standard_game, goEscape)
  trainingSettingsMenu:add_button("Height", nextMenu, goEscape, decrease_height, increase_height)
  trainingSettingsMenu:add_button("Width", nextMenu, goEscape, decrease_width, increase_width)
  trainingSettingsMenu:add_button("Factory Training", start_factory_game, goEscape)
  trainingSettingsMenu:add_button("Combo Storm Training", start_combo_storm_game, goEscape)
  trainingSettingsMenu:add_button("Large Garbage Training", start_large_garbage_game, goEscape)
  trainingSettingsMenu:add_button(loc("go_"), start_custom_game, goEscape)
  trainingSettingsMenu:add_button(loc("back"), exitSettings, exitSettings)
  update_height()
  update_width()

  while true do
    trainingSettingsMenu:draw()
    wait()
    variable_step(
      function()
        trainingSettingsMenu:update()
      end
    )

    if ret then
      return unpack(ret)
    end
  end
end

function main_select_speed_99(next_func)
=======
local function main_select_speed_99(mode)

>>>>>>> c352a022
  -- stack rise speed
  local speed = config.endless_speed or 1
  local difficulty = config.endless_difficulty or 1
  local active_idx = 1
  local startGameSet = false
  local exitSet = false
  local loc_difficulties = {loc("easy"), loc("normal"), loc("hard"), "EX Mode"} -- TODO: localize "EX Mode"

  GAME.backgroundImage = themes[config.theme].images.bg_main
  reset_filters()
  if themes[config.theme].musics["main"] then
    find_and_add_music(themes[config.theme].musics, "main")
  end

  local gameSettingsMenu

  local function goEscape()
    gameSettingsMenu:set_active_idx(#gameSettingsMenu.buttons)
  end

  local function exitSettings()
    exitSet = true
  end

  local function updateMenuSpeed()
    gameSettingsMenu:set_button_setting(1, speed)
  end

  local function updateMenuDifficulty()
    gameSettingsMenu:set_button_setting(2, loc_difficulties[difficulty])
  end

  local function increaseSpeed()
    speed = bound(1, speed + 1, 99)
    updateMenuSpeed()
  end

  local function increaseDifficulty()
    difficulty = bound(1, difficulty + 1, 4)
    updateMenuDifficulty()
  end

  local function decreaseSpeed()
    speed = bound(1, speed - 1, 99)
    updateMenuSpeed()
  end

  local function decreaseDifficulty()
    difficulty = bound(1, difficulty - 1, 4)
    updateMenuDifficulty()
  end

  local function startGame()
    if config.endless_speed ~= speed or config.endless_difficulty ~= difficulty then
      config.endless_speed = speed
      config.endless_difficulty = difficulty
      gprint("saving settings...", unpack(main_menu_screen_pos))
      wait()
      write_conf_file()
    end
    stop_the_music()
    startGameSet = true
  end

  local function nextMenu()
    gameSettingsMenu:selectNextIndex()
  end

  local menu_x, menu_y = unpack(main_menu_screen_pos)
  menu_y = menu_y + 70
  gameSettingsMenu = Click_menu(menu_x, menu_y, nil, canvas_height - menu_y - 10, 1)
  gameSettingsMenu:add_button(loc("speed"), nextMenu, goEscape, decreaseSpeed, increaseSpeed)
  gameSettingsMenu:add_button(loc("difficulty"), nextMenu, goEscape, decreaseDifficulty, increaseDifficulty)
  gameSettingsMenu:add_button(loc("go_"), startGame, goEscape)
  gameSettingsMenu:add_button(loc("back"), exitSettings, exitSettings)
  updateMenuSpeed()
  updateMenuDifficulty()

  while true do
    -- Draw the current score and record
    local record = 0
    local lastScore = 0
    if mode == "time" then
      lastScore = GAME.scores:lastTimeAttack1PForLevel(difficulty)
      record = GAME.scores:recordTimeAttack1PForLevel(difficulty)
    elseif mode == "endless" then
      lastScore = GAME.scores:lastEndlessForLevel(difficulty)
      record = GAME.scores:recordEndlessForLevel(difficulty)
    end
    local xPosition1 = 520
    local xPosition2 = xPosition1 + 150
    local yPosition = 270

    lastScore = tostring(lastScore)
    record = tostring(record)
    draw_pixel_font("last score", themes[config.theme].images.IMG_pixelFont_blue_atlas, standard_pixel_font_map(), xPosition1, yPosition, 0.5, 1.0)
    draw_pixel_font(lastScore, themes[config.theme].images.IMG_pixelFont_blue_atlas, standard_pixel_font_map(), xPosition1, yPosition + 24, 0.5, 1.0)
    draw_pixel_font("record", themes[config.theme].images.IMG_pixelFont_blue_atlas, standard_pixel_font_map(), xPosition2, yPosition, 0.5, 1.0)
    draw_pixel_font(record, themes[config.theme].images.IMG_pixelFont_blue_atlas, standard_pixel_font_map(), xPosition2, yPosition + 24, 0.5, 1.0)

    gameSettingsMenu:draw()

    wait()
    variable_step(
      function()
        gameSettingsMenu:update()
      end
    )

    if startGameSet then
      return main_endless_time_setup, {mode, speed, difficulty}
    elseif exitSet then
      return main_select_mode, {}
    end
  end
end

function main_endless_select()
  return main_select_speed_99, {"endless"}
end

function main_timeattack_select()
  return main_select_speed_99, {"time"}
end

-- The menu where you spectate / join net vs games
function main_net_vs_lobby()
  if themes[config.theme].musics.main then
    find_and_add_music(themes[config.theme].musics, "main")
  end
  GAME.backgroundImage = themes[config.theme].images.bg_main
  GAME.battleRoom = nil
  reset_filters()
  character_loader_clear()
  stage_loader_clear()
  local items
  local unpaired_players = {} -- list
  local willing_players = {} -- set
  local spectatable_rooms = {}
  my_player_number = nil
  op_player_number = nil
  local notice = {[true] = loc("lb_select_player"), [false] = loc("lb_alone")}
  local leaderboard_string = ""
  local my_rank
  match_type = ""
  match_type_message = ""
  --attempt login
  read_user_id_file()
  if not my_user_id then
    my_user_id = "need a new user id"
  end
  local login_status_message = "   " .. loc("lb_login")
  local login_status_message_duration = 2
  local login_denied = false
  local showing_leaderboard = false
  local lobby_menu_x = {[true] = main_menu_screen_pos[1] - 200, [false] = main_menu_screen_pos[1]} --will be used to make room in case the leaderboard should be shown.
  local lobby_menu_y = main_menu_screen_pos[2] + 50
  local sent_requests = {}
  if connection_up_time <= login_status_message_duration then
    json_send({login_request = true, user_id = my_user_id})
  end
  local lobby_menu = nil
  local items = {}
  local lastPlayerIndex = 0
  local updated = true -- need update when first entering
  local ret = nil
  local requestedSpectateRoom = nil

  local playerRatingMap = nil
  json_send({leaderboard_request = true}) -- Request the leaderboard so we can show ratings

  while true do
    if connection_up_time <= login_status_message_duration then
      gprint(login_status_message, lobby_menu_x[showing_leaderboard], lobby_menu_y - 120)
      local messages = server_queue:pop_all_with("login_successful", "login_denied")
      for _, msg in ipairs(messages) do
        if msg.login_successful then
          current_server_supports_ranking = true
          logged_in = true
          if msg.new_user_id then
            my_user_id = msg.new_user_id
            logger.trace("about to write user id file")
            write_user_id_file()
            login_status_message = loc("lb_user_new", config.name)
          elseif msg.name_changed then
            login_status_message = loc("lb_user_update", msg.old_name, msg.new_name)
            login_status_message_duration = 5
          else
            login_status_message = loc("lb_welcome_back", config.name)
          end
        elseif msg.login_denied then
          current_server_supports_ranking = true
          login_denied = true
          --TODO: create a menu here to let the user choose "continue unranked" or "get a new user_id"
          --login_status_message = "Login for ranked matches failed.\n"..msg.reason.."\n\nYou may continue unranked,\nor delete your invalid user_id file to have a new one assigned."
          login_status_message_duration = 10
          return main_dumb_transition, {main_select_mode, loc("lb_error_msg") .. "\n\n" .. json.encode(msg), 60, 600}
        end
      end
      if connection_up_time == 2 and not current_server_supports_ranking then
        login_status_message = loc("lb_login_timeout")
        login_status_message_duration = 7
      end
    end
    local messages = server_queue:pop_all_with("choose_another_name", "create_room", "unpaired", "game_request", "leaderboard_report", "spectate_request_granted")
    for _, msg in ipairs(messages) do
      updated = true
      items = {}
      if msg.choose_another_name and msg.choose_another_name.used_names then
        return main_dumb_transition, {main_select_mode, loc("lb_used_name"), 60, 600}
      elseif msg.choose_another_name and msg.choose_another_name.reason then
        return main_dumb_transition, {main_select_mode, "Error: " .. msg.choose_another_name.reason, 60, 300}
      end
      if msg.create_room or msg.spectate_request_granted then
        global_initialize_room_msg = msg
        GAME.battleRoom = BattleRoom()
        if msg.spectate_request_granted then
          if not requestedSpectateRoom then
            error("expected requested room")
          end
          GAME.battleRoom.spectating = true
          GAME.battleRoom.playerNames[1] = requestedSpectateRoom.a
          GAME.battleRoom.playerNames[2] = requestedSpectateRoom.b
        else
          GAME.battleRoom.playerNames[1] = config.name
          GAME.battleRoom.playerNames[2] = msg.opponent
        end
        select_screen.character_select_mode = "2p_net_vs"
        love.window.requestAttention()
        play_optional_sfx(themes[config.theme].sounds.notification)
        lobby_menu:remove_self()
        return select_screen.main
      end
      if msg.unpaired then
        unpaired_players = msg.unpaired
        -- players who leave the unpaired list no longer have standing invitations to us.\
        -- we also no longer have a standing invitation to them, so we'll remove them from sent_requests
        local new_willing = {}
        local new_sent_requests = {}
        for _, player in ipairs(unpaired_players) do
          new_willing[player] = willing_players[player]
          new_sent_requests[player] = sent_requests[player]
        end
        willing_players = new_willing
        sent_requests = new_sent_requests
        if msg.spectatable then
          spectatable_rooms = msg.spectatable
        end
      end
      if msg.game_request then
        willing_players[msg.game_request.sender] = true
        love.window.requestAttention()
        play_optional_sfx(themes[config.theme].sounds.notification)
      end
      if msg.leaderboard_report then
        playerRatingMap = {}
        if lobby_menu then
          lobby_menu:show_controls(true)
        end
        leaderboard_report = msg.leaderboard_report
        for i = #leaderboard_report, 1, -1 do
          local v = leaderboard_report[i]
          playerRatingMap[v.user_name] = v.rating
          if v.is_you then
            my_rank = k
          end
        end
        leaderboard_first_idx_to_show = math.max((my_rank or 1) - 8, 1)
        leaderboard_last_idx_to_show = math.min(leaderboard_first_idx_to_show + 20, #leaderboard_report)
        leaderboard_string = build_viewable_leaderboard_string(leaderboard_report, leaderboard_first_idx_to_show, leaderboard_last_idx_to_show)
      end
    end
    local print_x, print_y = unpack(main_menu_screen_pos)
    local to_print = ""
    local arrow = ""

    local function toggleLeaderboard()
      updated = true
      if not showing_leaderboard then
        --lobby_menu:set_button_text(#lobby_menu.buttons - 1, loc("lb_hide_board"))
        showing_leaderboard = true
        json_send({leaderboard_request = true})
      else
        --lobby_menu:set_button_text(#lobby_menu.buttons - 1, loc("lb_show_board"))
        showing_leaderboard = false
        lobby_menu:move(lobby_menu_x[showing_leaderboard], lobby_menu_y)
      end
    end

    -- If we got an update to the lobby, refresh the menu
    if updated then
      spectator_list = {}
      spectators_string = ""
      local oldLobbyMenu = nil
      if lobby_menu then
        oldLobbyMenu = lobby_menu
        lobby_menu:remove_self()
        lobby_menu = nil
      end

      local function commonSelectLobby()
        updated = true
        spectator_list = {}
        spectators_string = ""
        lobby_menu:remove_self()
      end

      local function goEscape()
        lobby_menu:set_active_idx(#lobby_menu.buttons)
      end

      local function exitLobby()
        commonSelectLobby()
        ret = {main_select_mode}
      end

      local function requestGameFunction(opponentName)
        return function()
          sent_requests[opponentName] = true
          request_game(opponentName)
          updated = true
        end
      end

      local function requestSpectateFunction(room)
        return function()
          requestedSpectateRoom = room
          request_spectate(room.roomNumber)
        end
      end

      local function playerRatingString(playerName)
        local rating = ""
        if playerRatingMap and playerRatingMap[playerName] then
          rating = " (" .. playerRatingMap[playerName] .. ")"
        end
        return rating
      end

      lobby_menu = Click_menu(lobby_menu_x[showing_leaderboard], lobby_menu_y, nil, canvas_height - lobby_menu_y - 10, 1)
      for _, v in ipairs(unpaired_players) do
        if v ~= config.name then
          local unmatchedPlayer = v .. playerRatingString(v) .. (sent_requests[v] and " " .. loc("lb_request") or "") .. (willing_players[v] and " " .. loc("lb_received") or "")
          lobby_menu:add_button(unmatchedPlayer, requestGameFunction(v), goEscape)
        end
      end
      for _, room in ipairs(spectatable_rooms) do
        if room.name then
          local roomName = loc("lb_spectate") .. " " .. room.a .. playerRatingString(room.a) .. " vs " .. room.b .. playerRatingString(room.b) .. " (" .. room.state .. ")"
          --local roomName = loc("lb_spectate") .. " " .. room.name .. " (" .. room.state .. ")" --printing room names
          lobby_menu:add_button(roomName, requestSpectateFunction(room), goEscape)
        end
      end
      if showing_leaderboard then
        lobby_menu:add_button(loc("lb_hide_board"), toggleLeaderboard, toggleLeaderboard)
      else
        lobby_menu:add_button(loc("lb_show_board"), toggleLeaderboard, goEscape)
      end
      lobby_menu:add_button(loc("lb_back"), exitLobby, exitLobby)

      -- Restore the lobby selection
      -- (If the lobby only had 2 buttons it was before we got lobby info so don't restore the selection)
      if oldLobbyMenu and #oldLobbyMenu.buttons > 2 then
        if oldLobbyMenu.active_idx == #oldLobbyMenu.buttons then
          lobby_menu:set_active_idx(#lobby_menu.buttons)
        elseif oldLobbyMenu.active_idx == #oldLobbyMenu.buttons - 1 and #lobby_menu.buttons >= 2 then
          lobby_menu:set_active_idx(#lobby_menu.buttons - 1) --the position of the "hide leaderboard" menu item
        else
          local desiredIndex = bound(1, oldLobbyMenu.active_idx, #lobby_menu.buttons)
          local previousText = oldLobbyMenu.buttons[oldLobbyMenu.active_idx].stringText
          for i = 1, #lobby_menu.buttons do
            if #oldLobbyMenu.buttons >= i then
              if lobby_menu.buttons[i].stringText == previousText then
                desiredIndex = i
                break
              end
            end
          end
          lobby_menu:set_active_idx(desiredIndex)
        end

        oldLobbyMenu = nil
      end
    end

    if lobby_menu then
      gprint(notice[#lobby_menu.buttons > 2], lobby_menu_x[showing_leaderboard], lobby_menu_y - 30)
      gprint(arrow, lobby_menu_x[showing_leaderboard], lobby_menu_y)
      gprint(to_print, lobby_menu_x[showing_leaderboard], lobby_menu_y)
      if showing_leaderboard then
        gprint(leaderboard_string, lobby_menu_x[showing_leaderboard] + 400, lobby_menu_y - 120)
      end
      gprint(join_community_msg, main_menu_screen_pos[1] + 30, canvas_height - 50)
      lobby_menu:draw()
    end
    updated = false
    wait()
    variable_step(
      function()
        if showing_leaderboard then
          if menu_up() then
            if showing_leaderboard then
              if leaderboard_first_idx_to_show > 1 then
                leaderboard_first_idx_to_show = leaderboard_first_idx_to_show - 1
                leaderboard_last_idx_to_show = leaderboard_last_idx_to_show - 1
                leaderboard_string = build_viewable_leaderboard_string(leaderboard_report, leaderboard_first_idx_to_show, leaderboard_last_idx_to_show)
              end
            end
          elseif menu_down() then
            if showing_leaderboard then
              if leaderboard_last_idx_to_show < #leaderboard_report then
                leaderboard_first_idx_to_show = leaderboard_first_idx_to_show + 1
                leaderboard_last_idx_to_show = leaderboard_last_idx_to_show + 1
                leaderboard_string = build_viewable_leaderboard_string(leaderboard_report, leaderboard_first_idx_to_show, leaderboard_last_idx_to_show)
              end
            end
          elseif menu_escape() or menu_enter() then
            toggleLeaderboard()
          end
        elseif lobby_menu then
          lobby_menu:update()
        end
      end
    )
    if ret then
      json_send({logout = true})
      return unpack(ret)
    end
    if not do_messages() then
      return main_dumb_transition, {main_select_mode, loc("ss_disconnect") .. "\n\n" .. loc("ss_return"), 60, 300}
    end
    drop_old_data_messages() -- We are in the lobby, we shouldn't have any game data messages
  end
end

-- creates a leaderboard string that is sorted by rank
function build_viewable_leaderboard_string(report, first_viewable_idx, last_viewable_idx)
  str = loc("lb_header_board") .. "\n"
  first_viewable_idx = math.max(first_viewable_idx, 1)
  last_viewable_idx = math.min(last_viewable_idx, #report)

  for i = first_viewable_idx, last_viewable_idx do
    rating_spacing = "     " .. string.rep("  ", (3 - string.len(i)))
    name_spacing = "     " .. string.rep("  ", (4 - string.len(report[i].rating)))
    if report[i].is_you then
      str = str .. loc("lb_you") .. "-> "
    else
      str = str .. "      "
    end
    str = str .. i .. rating_spacing .. report[i].rating .. name_spacing .. report[i].user_name
    if i < #report then
      str = str .. "\n"
    end
  end
  return str
end

-- connects to the server using the given ip address and network port
function main_net_vs_setup(ip, network_port)
  if not config.name then
    return main_set_name
  end
  while config.name == "defaultname" do
    if main_set_name() == {main_select_mode} and config.name ~= "defaultname" then
      return main_net_vs_setup
    end
  end
  P1 = nil
  P2 = {panel_buffer = "", gpanel_buffer = ""}
  server_queue = ServerQueue()
  gprint(loc("lb_set_connect"), unpack(main_menu_screen_pos))
  wait()
  if not network_init(ip, network_port) then
    return main_dumb_transition, {main_select_mode, loc("ss_disconnect") .. "\n\n" .. loc("ss_return"), 60, 300}
  end
  local timeout_counter = 0
  while not connection_is_ready() do
    gprint(loc("lb_connecting"), unpack(main_menu_screen_pos))
    wait()
    if not do_messages() then
      return main_dumb_transition, {main_select_mode, loc("ss_disconnect") .. "\n\n" .. loc("ss_return"), 60, 300}
    end
  end
  connected_server_ip = ip
  logged_in = false
  return main_net_vs_lobby
end

-- online match in progress
function main_net_vs()

  GAME.match.supportsPause = false

  commonGameSetup()
  
  local function update() 
    local messages = server_queue:pop_all_with("taunt", "leave_room")
    for _, msg in ipairs(messages) do
      if msg.taunt then -- receive taunts
        local taunts = nil
        -- P1.character and P2.character are supposed to be already filtered with current mods, taunts may differ though!
        if msg.player_number == my_player_number then
          taunts = characters[P1.character].sounds[msg.type]
        elseif msg.player_number == op_player_number then
          taunts = characters[P2.character].sounds[msg.type]
        end
        if taunts then
          for _, t in ipairs(taunts) do
            t:stop()
          end
          if msg.index <= #taunts then
            taunts[msg.index]:play()
          elseif #taunts ~= 0 then
            taunts[math.random(#taunts)]:play()
          end
        end
      elseif msg.leave_room then --reset win counts and go back to lobby
        return {main_dumb_transition, {main_net_vs_lobby, "", 0, 0}} -- someone left the game, quit to lobby
      end
    end

    if not do_messages() then
      return {main_dumb_transition, {main_select_mode, loc("ss_disconnect") .. "\n\n" .. loc("ss_return"), 60, 300}}
    end

    process_all_data_messages() -- Receive game play inputs from the network
  end
  
  local function variableStep() 

    if GAME.battleRoom.spectating and menu_escape() then
      logger.trace("spectator pressed escape during a game")
      json_send({leave_room = true})
      return {main_dumb_transition, {main_net_vs_lobby, "", 0, 0}} -- spectator leaving the match
    end
  end

  local function abortGame() 
  end
  
  local function processGameResults(gameResult) 

    local matchOutcome = GAME.match.battleRoom:matchOutcome()
    if matchOutcome then
      local end_text = matchOutcome["end_text"]
      local winSFX = matchOutcome["winSFX"]
      local outcome_claim = matchOutcome["outcome_claim"]
      
      json_send({game_over = true, outcome = outcome_claim})

      finalizeAndWriteVsReplay(GAME.match.battleRoom, outcome_claim)

      select_screen.character_select_mode = "2p_net_vs"

      if GAME.battleRoom.spectating then
        return {game_over_transition, {select_screen.main, end_text, winSFX}}
      else
        return {game_over_transition, {select_screen.main, end_text, winSFX, 60 * 8}}
      end
    end
  end

  return runMainGameLoop, {update, variableStep, abortGame, processGameResults}
end

-- sets up globals for local vs
function main_local_vs_setup()
  GAME.battleRoom = BattleRoom()
  GAME.battleRoom.playerNames[1] = loc("player_n", "1")
  GAME.battleRoom.playerNames[2] = loc("player_n", "2")
  op_state = nil
  my_player_number = 1
  op_player_number = 2
  select_screen.character_select_mode = "2p_local_vs"
  GAME.input:clearInputConfigurationsForPlayers()
  GAME.input:requestPlayerInputConfigurationAssignments(2)
  return select_screen.main
end

-- local 2pvs mode
function main_local_vs()

  commonGameSetup()

  replay = createNewReplay(GAME.match.mode)
  
  local function update() 
    assert((P1.CLOCK == P2.CLOCK), "should run at same speed: " .. P1.CLOCK .. " - " .. P2.CLOCK)
  end
  
  local function variableStep() 

  end

  local function abortGame() 
    return {main_dumb_transition, {select_screen.main, "", 0, 0}}
  end
  
  
  local function processGameResults(gameResult) 

    assert((P1.CLOCK == P2.CLOCK), "should run at same speed: " .. P1.CLOCK .. " - " .. P2.CLOCK)

    local matchOutcome = GAME.match.battleRoom:matchOutcome()
    if matchOutcome then
      local end_text = matchOutcome["end_text"]
      local winSFX = matchOutcome["winSFX"]
      local outcome_claim = matchOutcome["outcome_claim"]
      
      finalizeAndWriteVsReplay(GAME.match.battleRoom, outcome_claim)

      return {game_over_transition, {select_screen.main, end_text, winSFX}}
    end
  end

  return runMainGameLoop, {update, variableStep, abortGame, processGameResults}
end

-- sets up globals for vs yourself
function main_local_vs_yourself_setup()
  GAME.battleRoom = BattleRoom()
  GAME.battleRoom.playerNames[2] = nil
  my_player_number = 1
  op_state = nil
  select_screen.character_select_mode = "1p_vs_yourself"
  return select_screen.main
end

-- 1vs against yourself
function main_local_vs_yourself()

  commonGameSetup()

  replay = createNewReplay(GAME.match.mode)
  
  local function update() 

  end
  
  local function variableStep() 

  end

  local function abortGame() 
    return {main_dumb_transition, {select_screen.main, "", 0, 0}}
  end
  
  local function processGameResults(gameResult) 

    GAME.scores:saveVsSelfScoreForLevel(P1.analytic.data.sent_garbage_lines, P1.level)
    
    finalizeAndWriteVsReplay(nil, nil)

    return {game_over_transition, {select_screen.main, nil, P1:pick_win_sfx()}}
  end

  return runMainGameLoop, {update, variableStep, abortGame, processGameResults}
end

function loadFromReplay(replay)

  if replay.vs then
    replay = replay.vs

    GAME.battleRoom = BattleRoom()
    GAME.match = Match("vs", GAME.battleRoom)
    P1 = Stack(1, GAME.match, false, config.panels, replay.P1_level or 5)
    P1.character = replay.P1_char

    if replay.O and string.len(replay.O) > 0 then
      P2 = Stack(2, GAME.match, false, config.panels, replay.P2_level or 5)
      
      P1.garbage_target = P2
      P2.garbage_target = P1
      P2:moveForPlayerNumber(2)

      P2.character = replay.P2_char

      if replay.P1_win_count then
        GAME.match.battleRoom.playerWinCounts[1] = replay.P1_win_count
        GAME.match.battleRoom.playerWinCounts[2] = replay.P2_win_count
      end

    else
      P1.garbage_target = P1
    end
<<<<<<< HEAD
    if P1:game_ended() then
      if not training_mode_settings then
        GAME.scores:saveVsSelfScoreForLevel(P1.analytic.data.sent_garbage_lines, P1.level)
      end
      return game_over_transition, {select_screen.main, nil, P1:pick_win_sfx()}
=======

    GAME.battleRoom.playerNames[1] = replay.P1_name or loc("player_n", "1")
    if P2 then
      GAME.battleRoom.playerNames[2] = replay.P2_name or loc("player_n", "2")
>>>>>>> c352a022
    end

    if replay.ranked then
      match_type = "Ranked"
    else
      match_type = "Casual"
    end

  elseif replay.endless or replay.time then
    if replay.time then
      GAME.match = Match("time")
    else
      GAME.match = Match("endless")
    end

    replay = replay.endless or replay.time

    if replay.pan_buf then
      replay.P = replay.pan_buf -- support old versions
    end

    P1 = Stack(1, GAME.match, false, config.panels, replay.speed, replay.difficulty)
    GAME.match.P1 = P1
    P1:wait_for_random_character()
  end

  P1.input_buffer = uncompress_input_string(replay.in_buf)
  P1.panel_buffer = replay.P
  P1.gpanel_buffer = replay.Q
  GAME.match.P1 = P1
  P1.do_countdown = replay.do_countdown or false
  P1.max_runs_per_frame = 1
  P1.cur_wait_time = replay.cur_wait_time or default_input_repeat_delay

  refresh_based_on_own_mods(P1)
  character_loader_load(P1.character)

  if P2 then
    P2.input_buffer = uncompress_input_string(replay.I)
    P2.panel_buffer = replay.O
    P2.gpanel_buffer = replay.R

    GAME.match.P2 = P2
    P2.do_countdown = replay.do_countdown or false
    P2.max_runs_per_frame = 1
    P2.cur_wait_time = replay.P2_cur_wait_time or default_input_repeat_delay
    refresh_based_on_own_mods(P2, true)
    character_loader_load(P2.character)
  end
  character_loader_wait()

  P1:starting_state()

  if P2 then
    P2:starting_state()
  end
end

-- replay player
function main_replay()

  commonGameSetup()

  loadFromReplay(replay)

  local function update() 
  end

  local function variableStep() 
    -- if menu_enter() then
    --   run = not run
    -- end
    -- if this_frame_keys["\\"] then
    --   run = false
    -- end
    -- if run or this_frame_keys["\\"] then
    --   P1:run()
    --   if P2 then
    --     P2:run()
    --   end
    -- end
  end

  local function abortGame() 
    return {main_dumb_transition, {replay_browser.main, "", 0, 0}}
  end

  local function processGameResults(gameResult) 

    if P2 then
      local matchOutcome = GAME.match.battleRoom:matchOutcome()
      if matchOutcome then
        local end_text = matchOutcome["end_text"]
        local winSFX = matchOutcome["winSFX"]

        return {game_over_transition, {replay_browser.main, end_text, winSFX}}
      end
    else
      return {game_over_transition, {replay_browser.main, nil, P1:pick_win_sfx()}}
    end
  end
  
  return runMainGameLoop, {update, variableStep, abortGame, processGameResults}

end

-- creates a puzzle game function for a given puzzle and index
function make_main_puzzle(puzzleSet, awesome_idx)
  local next_func = nil
  awesome_idx = awesome_idx or 1

  function next_func()
    
    commonGameSetup()

    GAME.match = Match("puzzle")
    P1 = Stack(1, GAME.match, true, config.panels)
    GAME.match.P1 = P1
    P1:wait_for_random_character()
    P1.do_countdown = config.ready_countdown_1P or false
    P2 = nil
    local start_delay = 0
    if awesome_idx == nil then
      awesome_idx = math.random(#puzzleSet.puzzles)
    end
    local puzzleDetails = puzzleSet.puzzles[awesome_idx]
    P1:set_puzzle_state(puzzleDetails.stack, puzzleDetails.moves, puzzleDetails.doCountdown, puzzleDetails.puzzleType)

    local function update() 
    end

    local function variableStep() 
      -- Reset puzzle button
      if player_reset() then 
        return {main_dumb_transition, {make_main_puzzle(puzzleSet, awesome_idx), "", 0, 0}}
      end
    end

    local function abortGame() 
      return {main_dumb_transition, {main_select_puzz, "", 0, 0}}
    end

    local function processGameResults(gameResult) 
      if P1:puzzle_done() then -- writes successful puzzle replay and ends game
        awesome_idx = (awesome_idx % #puzzleSet.puzzles) + 1
        if awesome_idx == 1 then
          return {game_over_transition, {main_select_puzz, loc("pl_you_win"), P1:pick_win_sfx()}}
        else
          return {game_over_transition, {next_func, loc("pl_you_win"), P1:pick_win_sfx()}}
        end
      elseif P1:puzzle_failed() then -- writes failed puzzle replay and returns to menu
        SFX_GameOver_Play = 1
        return {game_over_transition, {make_main_puzzle(puzzleSet, awesome_idx), loc("pl_you_lose")}}
      end
    end
    
    return runMainGameLoop, {update, variableStep, abortGame, processGameResults}
  end

  return next_func
end

do
  local items = {}
  for key, val in spairs(GAME.puzzleSets) do
    items[#items + 1] = {key, make_main_puzzle(val)}
  end
  items[#items + 1] = {"back", main_select_mode}
  function main_select_puzz()
    if themes[config.theme].musics.main then
      find_and_add_music(themes[config.theme].musics, "main")
    end
    GAME.backgroundImage = themes[config.theme].images.bg_main
    reset_filters()
    local active_idx = last_puzzle_idx or 1
    while true do
      local to_print = ""
      local arrow = ""
      for i = 1, #items do
        if active_idx == i then
          arrow = arrow .. ">"
        else
          arrow = arrow .. "\n"
        end
        local loc_item = (items[i][1] == "back") and loc("back") or items[i][1]
        to_print = to_print .. "   " .. loc_item .. "\n"
      end
      gprint(loc("pz_puzzles"), unpack(main_menu_screen_pos))
      gprint(loc("pz_info"), main_menu_screen_pos[1] - 280, main_menu_screen_pos[2] + 220)
      gprint(arrow, main_menu_screen_pos[1] + 100, main_menu_screen_pos[2])
      gprint(to_print, main_menu_screen_pos[1] + 100, main_menu_screen_pos[2])
      wait()
      local ret = nil
      variable_step(
        function()
          if menu_up() then
            active_idx = wrap(1, active_idx - 1, #items)
          elseif menu_down() then
            active_idx = wrap(1, active_idx + 1, #items)
          elseif menu_enter() then
            last_puzzle_idx = active_idx
            ret = {items[active_idx][2], items[active_idx][3]}
          elseif menu_escape() then
            if active_idx == #items then
              ret = {items[active_idx][2], items[active_idx][3]}
            else
              active_idx = #items
            end
          end
        end
      )
      if ret then
        return unpack(ret)
      end
    end
  end
end

-- menu for setting the username
function main_set_name()
  local name = config.name or ""
  love.keyboard.setTextInput(true) -- enables user to type
  while true do
    local to_print = loc("op_enter_name") .. " (" .. name:len() .. "/" .. NAME_LENGTH_LIMIT .. ")\n" .. name
    if (love.timer.getTime() * 3) % 2 > 1 then
      to_print = to_print .. "|"
    end
    gprint(to_print, unpack(main_menu_screen_pos))
    wait()
    local ret = nil
    variable_step(
      function()
        if this_frame_keys["escape"] then
          ret = {main_select_mode}
        end
        if menu_enter() then
          config.name = name
          write_conf_file()
          ret = {main_select_mode}
        end
        if menu_backspace() then
          -- Remove the last character.
          -- This could be a UTF-8 character, so handle it properly.
          local utf8offset = utf8.offset(name, -1)
          if utf8offset then
            name = string.sub(name, 1, utf8offset - 1)
          end
        end
        for _, v in ipairs(this_frame_unicodes) do
          -- Don't add more characters than the server char limit
          if name:len() < NAME_LENGTH_LIMIT then
            name = name .. v
          end
        end
      end
    )
    if ret then
      love.keyboard.setTextInput(false)
      return unpack(ret)
    end
  end
end

-- toggles fullscreen
function fullscreen()
  love.window.setFullscreen(not love.window.getFullscreen(), "desktop")
  return main_select_mode
end

-- dumb transition that shows a black screen
function main_dumb_transition(next_func, text, timemin, timemax, winnerSFX)
  stop_the_music()
  winnerSFX = winnerSFX or nil
  if not SFX_mute then
    -- TODO: somehow winnerSFX can be 0 instead of nil
    if winnerSFX ~= nil and winnerSFX ~= 0 then
      winnerSFX:play()
    elseif SFX_GameOver_Play == 1 then
      logger.trace(debug.traceback(""))
      themes[config.theme].sounds.game_over:play()
    end
  end
  SFX_GameOver_Play = 0

  reset_filters()
  text = text or ""
  timemin = timemin or 0
  timemax = timemax or -1 -- negative values means the user needs to press enter/escape to continue
  local t = 0
  local font = love.graphics.getFont()
  while true do
    gprint(text, (canvas_width - font:getWidth(text)) / 2, (canvas_height - font:getHeight()) / 2)
    wait()
    local ret = nil
    variable_step(
      function()
        if t >= timemin and ((t >= timemax and timemax >= 0) or (menu_enter() or menu_escape())) then
          ret = {next_func}
        end
        t = t + 1
        --if network_connected() then
        --  if not do_messages() then
        --    -- do something? probably shouldn't drop back to the main menu transition since we're already here
        --  end
        --end
      end
    )
    if ret then
      return unpack(ret)
    end
  end
end

-- show game over screen, last frame of gameplay
function game_over_transition(next_func, text, winnerSFX, timemax)
  timemax = timemax or -1 -- negative values means the user needs to press enter/escape to continue
  text = text or ""
  local button_text = loc("continue_button") or ""
  local timemin = 60 -- the minimum amount of frames the game over screen will be displayed for

  local t = 0 -- the amount of frames that have passed since the game over screen was displayed
  local font = love.graphics.getFont()
  local winnerTime = 60

  if SFX_GameOver_Play == 1 then
    themes[config.theme].sounds.game_over:play()
    SFX_GameOver_Play = 0
  else
    winnerTime = 0
  end

  -- The music may have already been partially faded due to dynamic music or something else,
  -- record what volume it was so we can fade down from that.
  local initialMusicVolumes = {}
  for k, v in pairs(currently_playing_tracks) do
    initialMusicVolumes[v] = v:getVolume()
  end

  while true do
    GAME.match:render()
    gprint(text, (canvas_width - font:getWidth(text)) / 2, 10)
    gprint(button_text, (canvas_width - font:getWidth(button_text)) / 2, 10 + 30)
    wait()
    local ret = nil
    variable_step(
      function()
        -- Fade the music out over time
        local fadeMusicLength = 3 * 60
        if t <= fadeMusicLength then
          local percentage = (fadeMusicLength - t) / fadeMusicLength
          for k, v in pairs(initialMusicVolumes) do
            local volume = v * percentage
            setFadePercentageForGivenTracks(volume, {k}, true)
          end
        else
          if t == fadeMusicLength + 1 then
            setMusicFadePercentage(1) -- reset the music back to normal config volume
            stop_the_music()
          end
        end

        -- Play the winner sound effect after a delay
        if not SFX_mute then
          if t >= winnerTime then
            if winnerSFX ~= nil then -- play winnerSFX then nil it so it doesn't loop
              winnerSFX:play()
              winnerSFX = nil
            end
          end
        end

        if P1 then
          P1:run()
        end
        if P2 then
          P2:run()
        end

        if network_connected() then
          do_messages() -- recieve messages so we know if the next game is in the queue
        end

        local left_select_menu = false -- Whether a message has been sent that indicates a match has started or the room has closed
        if this_frame_messages then
          for _, msg in ipairs(this_frame_messages) do
            -- if a new match has started or the room is being closed, flag the left select menu variavle
            if msg.match_start or replay_of_match_so_far or msg.leave_room then
              left_select_menu = true
            end
          end
        end

        -- if conditions are met, leave the game over screen
        if t >= timemin and ((t >= timemax and timemax >= 0) or (menu_enter() or menu_escape())) or left_select_menu then
          setMusicFadePercentage(1) -- reset the music back to normal config volume
          stop_the_music()
          SFX_GameOver_Play = 0
          analytics.game_ends(P1.analytic)
          ret = {next_func}
        end
        t = t + 1
      end
    )
    if ret then
      GAME:clearMatch()
      return unpack(ret)
    end
  end
end

-- quits the game
function exit_game(...)
  love.event.quit()
  return main_select_mode
end

-- quit handling
function love.quit()
  love.audio.stop()
  if love.window.getFullscreen() == true then
    null, null, config.display = love.window.getPosition()
  else
    config.window_x, config.window_y, config.display = love.window.getPosition()
    config.window_x = math.max(config.window_x, 0)
    config.window_y = math.max(config.window_y, 30) --don't let 'y' be zero, or the title bar will not be visible on next launch.
  end
  config.fullscreen = love.window.getFullscreen()
  write_conf_file()
end<|MERGE_RESOLUTION|>--- conflicted
+++ resolved
@@ -8,12 +8,7 @@
 
 local wait, resume = coroutine.yield, coroutine.resume
 
-<<<<<<< HEAD
-local main_endless, make_main_puzzle, main_net_vs_setup, main_select_puzz, main_local_vs_computer_setup, main_local_vs_setup, main_set_name, main_local_vs_yourself_setup, main_options, main_replay_browser, exit_game, vs_self_setup
--- main_select_mode, main_dumb_transition, main_net_vs, main_net_vs_lobby, main_local_vs_yourself, main_local_vs, main_replay_endless, main_replay_puzzle, main_replay_vs are not local since they are also used elsewhere
-=======
-local main_endless_select, main_timeattack_select, make_main_puzzle, main_net_vs_setup, main_select_puzz, main_local_vs_setup, main_set_name, main_local_vs_yourself_setup, exit_game
->>>>>>> c352a022
+local main_endless_select, main_timeattack_select, make_main_puzzle, main_net_vs_setup, main_select_puzz, main_local_vs_setup, main_set_name, main_local_vs_yourself_setup, exit_game, vs_self_setup
 
 local PLAYING = "playing" -- room states
 local CHARACTERSELECT = "character select" -- room states
@@ -158,13 +153,8 @@
     local items = {
       {loc("mm_1_endless"), main_endless_select},
       {loc("mm_1_puzzle"), main_select_puzz},
-<<<<<<< HEAD
-      {loc("mm_1_time"), main_timeattack_setup},
+      {loc("mm_1_time"), main_timeattack_select},
       {loc("mm_1_vs"), vs_self_setup},
-=======
-      {loc("mm_1_time"), main_timeattack_select},
-      {loc("mm_1_vs"), main_local_vs_yourself_setup},
->>>>>>> c352a022
       --{loc("mm_2_vs_online", "burke.ro"), main_net_vs_setup, {"burke.ro"}},
       {loc("mm_2_vs_online", ""), main_net_vs_setup, {"18.188.43.50"}},
       --{loc("mm_2_vs_online", "Shosoul's Server"), main_net_vs_setup, {"149.28.227.184"}},
@@ -501,7 +491,6 @@
 
 end
 
-<<<<<<< HEAD
 function vs_self_setup()
   training_mode_settings = nil
   local height = 1
@@ -603,11 +592,7 @@
   end
 end
 
-function main_select_speed_99(next_func)
-=======
 local function main_select_speed_99(mode)
-
->>>>>>> c352a022
   -- stack rise speed
   local speed = config.endless_speed or 1
   local difficulty = config.endless_difficulty or 1
@@ -1294,18 +1279,10 @@
     else
       P1.garbage_target = P1
     end
-<<<<<<< HEAD
-    if P1:game_ended() then
-      if not training_mode_settings then
-        GAME.scores:saveVsSelfScoreForLevel(P1.analytic.data.sent_garbage_lines, P1.level)
-      end
-      return game_over_transition, {select_screen.main, nil, P1:pick_win_sfx()}
-=======
 
     GAME.battleRoom.playerNames[1] = replay.P1_name or loc("player_n", "1")
     if P2 then
       GAME.battleRoom.playerNames[2] = replay.P2_name or loc("player_n", "2")
->>>>>>> c352a022
     end
 
     if replay.ranked then
