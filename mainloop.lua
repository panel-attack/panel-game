require("panels")
require("theme")
local select_screen = require("select_screen")
local options = require("options")
local utf8 = require("utf8")

local wait, resume = coroutine.yield, coroutine.resume

local main_endless, make_main_puzzle, main_net_vs_setup,
  main_replay_endless, main_replay_puzzle,
  main_config_input, main_select_puzz,
  main_replay_vs, main_local_vs_setup,
  main_set_name, main_local_vs_yourself_setup,
  main_options, main_music_test, exit_game
-- main_select_mode, main_dumb_transition, main_net_vs, main_net_vs_lobby, main_local_vs_yourself, main_local_vs are not local since they are also used elsewhere

local PLAYING = "playing"  -- room states
local CHARACTERSELECT = "character select" --room states
currently_spectating = false
connection_up_time = 0
logged_in = 0
connected_server_ip = nil
my_user_id = nil
leaderboard_report = nil
replay_of_match_so_far = nil
spectator_list = nil
spectators_string = ""
leftover_time = 0
main_menu_screen_pos = { 300 + (canvas_width-legacy_canvas_width)/2, 280 + (canvas_height-legacy_canvas_height)/2 }

function fmainloop()
  local func, arg = main_select_mode, nil
  replay = {}
<<<<<<< HEAD
=======
  -- Default configuration values
  config = {
             -- The lastly used version
             version                       = VERSION,
             -- Player character
             character                     = "lip",
             -- Vsync
             vsync                         = true,
             -- Level (2P modes / 1P vs yourself mode)
             level                         = 5,
             endless_speed                 = 1,
             endless_difficulty            = 1,
             -- Player name
             name                          = "defaultname",
             -- Volume settings
             master_volume                 = 100,
             SFX_volume                    = 100,
             music_volume                  = 100,
             -- Debug mode flag
             debug_mode                    = false,
             -- Show FPS in the top-left corner of the screen
             show_fps                      = false,
             -- Enable ready countdown flag
             ready_countdown_1P            = true,
             -- Change danger music back later flag
             danger_music_changeback_delay = false,
             -- analytics
             enable_analytics              = false,
             -- Save replays setting
             save_replays_publicly         = "with my name",
             -- Default directories for graphics/panels/sounds
             assets_dir                    = default_assets_dir,
             sounds_dir                    = default_sounds_dir,

             panels_dir                    = default_assets_dir,
             -- Retrocompatibility, please remove whenever possible, it's so ugly!
             panels_dir_when_not_using_set_from_assets_folder = default_panels_dir,
             use_panels_from_assets_folder = true,

             -- Retrocompatibility
             use_default_characters        = false,
           }
>>>>>>> 6b5eb4ca
  gprint("Reading config file", unpack(main_menu_screen_pos))
  wait()
  read_conf_file()
  local x, y, display = love.window.getPosition()
  love.window.setPosition( config.window_x or x, config.window_y or y, config.display or display )
  love.window.setVSync( config.vsync and 1 or 0 )
  gprint("Loading localization...", unpack(main_menu_screen_pos))
  wait()
  Localization.init(localization)
  gprint(loc("ld_puzzles"), unpack(main_menu_screen_pos))
  wait()
  copy_file("readme_puzzles.txt", "puzzles/README.txt")
  gprint(loc("ld_replay"), unpack(main_menu_screen_pos))
  wait()
  read_replay_file()
  gprint(loc("ld_theme"), unpack(main_menu_screen_pos))
  wait()
  theme_init()
  -- stages and panels before characters since they are part of their loading!
  gprint(loc("ld_stages"), unpack(main_menu_screen_pos))
  wait()
  stages_init()
  gprint(loc("ld_panels"), unpack(main_menu_screen_pos))
  wait()
  panels_init()
  gprint(loc("ld_characters"), unpack(main_menu_screen_pos))
  wait()
  characters_init()
  gprint(loc("ld_analytics"), unpack(main_menu_screen_pos))
  wait()
  analytics_init()
  apply_config_volume()  
  while true do
    leftover_time = 1/120
    consuming_timesteps = false
    func,arg = func(unpack(arg or {}))
    collectgarbage("collect")
  end
end

-- Wrapper for doing something at 60hz
-- The rest of the stuff happens at whatever rate is convenient
function variable_step(f)
  for i=1,4 do
    if leftover_time >= 1/60 then
      joystick_ax()
      f()
      key_counts()
      this_frame_keys = {}
      this_frame_unicodes = {}
      leftover_time = leftover_time - 1/60
    end
  end
end

do
  local active_idx = 1
  function main_select_mode()
    currently_spectating = false
    if themes[config.theme].musics["main"] then
      find_and_add_music(themes[config.theme].musics, "main")
    end
    character_loader_clear()
    stage_loader_clear()
    close_socket()
    bg = themes[config.theme].images.bg_main
    logged_in = 0
    connection_up_time = 0
    connected_server_ip = ""
    current_server_supports_ranking = false
    match_type = ""
  
    match_type_message = ""
    local items = {
        {loc("mm_1_endless"), main_select_speed_99, {main_endless}},
        {loc("mm_1_puzzle"), main_select_puzz},
        {loc("mm_1_time"), main_select_speed_99, {main_time_attack}},
        {loc("mm_1_vs"), main_local_vs_yourself_setup},
        --{loc("mm_2_vs_online", "burke.ro"), main_net_vs_setup, {"burke.ro"}},
        --{loc("mm_2_vs_online", "Jon's server"), main_net_vs_setup, {"18.188.43.50"}},
        {loc("mm_2_vs_online", "betaserver.panelattack.com"), main_net_vs_setup, {"betaserver.panelattack.com"}},
        --{loc("mm_2_vs_online", "(USE ONLY WITH OTHER CLIENTS ON THIS TEST BUILD 025beta)"), main_net_vs_setup, {"18.188.43.50"}},
        --{loc("mm_2_vs_online", "This test build is for offline-use only"), main_select_mode},
        --{loc("mm_2_vs_online", "domi1819.xyz"), main_net_vs_setup, {"domi1819.xyz"}},
        --{loc("mm_2_vs_online", "(development-use only)"), main_net_vs_setup, {"localhost"}},
        --{loc("mm_2_vs_online", "LittleEndu's server"), main_net_vs_setup, {"51.15.207.223"}},
        {loc("mm_2_vs_local"), main_local_vs_setup},
        {loc("mm_replay_of", loc("mm_1_endless")), main_replay_endless},
        {loc("mm_replay_of", loc("mm_1_puzzle")), main_replay_puzzle},
        {loc("mm_replay_of", loc("mm_1_vs")), main_replay_vs},
        {loc("mm_configure"), main_config_input},
        {loc("mm_set_name"), main_set_name},
        {loc("mm_options"), options.main},
        {loc("mm_music_test"), main_music_test}
    }
    if love.graphics.getSupported("canvas") then
      items[#items+1] = {loc("mm_fullscreen", "(LAlt+Enter)"), fullscreen}
    else
      items[#items+1] = {loc("mm_no_support_fullscreen"), main_select_mode}
    end
    items[#items+1] = {loc("mm_quit"), exit_game }
    local k = K[1]
    while true do
      local to_print = ""
      local arrow = ""
      for i=1,#items do
        if active_idx == i then
          arrow = arrow .. ">"
        else
          arrow = arrow .. "\n"
        end
        to_print = to_print .. "   " .. items[i][1] .. "\n"
      end
      gprint(arrow, unpack(main_menu_screen_pos))
      gprint(to_print, unpack(main_menu_screen_pos))
      wait()
      local ret = nil
      variable_step(function()
        if menu_up(k) then
          active_idx = wrap(1, active_idx-1, #items)
        elseif menu_down(k) then
          active_idx = wrap(1, active_idx+1, #items)
        elseif menu_enter(k) then
          ret = {items[active_idx][2], items[active_idx][3]}
        elseif menu_escape(k) then
          if active_idx == #items then
            ret = {items[active_idx][2], items[active_idx][3]}
          else
            active_idx = #items
          end
        end
      end)
      if ret then
        return unpack(ret)
      end
    end
  end
end

function main_select_speed_99(next_func, ...)
  local difficulties = {"Easy", "Normal", "Hard"}
  local loc_difficulties = { loc("easy"), loc("normal"), loc("hard") }

  local items = {{"Speed"},
                {"Difficulty"},
                {"Go!", next_func},
                {"Back", main_select_mode}}
  local loc_items = {loc("speed"), loc("difficulty"), loc("go_"), loc("back")}

  local speed = config.endless_speed or 1
  local difficulty = config.endless_difficulty or 1
  local active_idx = 1
  local k = K[1]
  local ret = nil
  while true do
    local to_print, to_print2, arrow = "", "", ""
    for i=1,#items do
      if active_idx == i then
        arrow = arrow .. ">"
      else
        arrow = arrow .. "\n"
      end
      to_print = to_print .. "   " .. loc_items[i] .. "\n"
    end
    to_print2 = "                  " .. speed .. "\n                  "
      .. loc_difficulties[difficulty]
    gprint(arrow, unpack(main_menu_screen_pos))
    gprint(to_print, unpack(main_menu_screen_pos))
    gprint(to_print2, unpack(main_menu_screen_pos))
    wait()
    variable_step(function()
      if menu_up(k) then
        active_idx = wrap(1, active_idx-1, #items)
      elseif menu_down(k) then
        active_idx = wrap(1, active_idx+1, #items)
      elseif menu_right(k) then
        if active_idx==1 then speed = bound(1,speed+1,99)
        elseif active_idx==2 then difficulty = bound(1,difficulty+1,3) end
      elseif menu_left(k) then
        if active_idx==1 then speed = bound(1,speed-1,99)
        elseif active_idx==2 then difficulty = bound(1,difficulty-1,3) end
      elseif menu_enter(k) then
        if active_idx == 3 then
          if config.endless_speed ~= speed or config.endless_difficulty ~= difficulty then
            config.endless_speed = speed
            config.endless_difficulty = difficulty
            gprint("saving settings...", unpack(main_menu_screen_pos))
            wait()
            write_conf_file()
          end
          stop_the_music()
          ret = {items[active_idx][2], {speed, difficulty}}
        elseif active_idx == 4 then
          ret = {items[active_idx][2], items[active_idx][3]}
        else
          active_idx = wrap(1, active_idx + 1, #items)
        end
      elseif menu_escape(k) then
        if active_idx == #items then
          ret = {items[active_idx][2], items[active_idx][3]}
        else
          active_idx = #items
        end
      end
    end)
    if ret then
      return unpack(ret)
    end
  end
end

local function use_current_stage()
  stage_loader_load(current_stage)
  stage_loader_wait()
  bg = stages[current_stage].images.background
end

local function pick_random_stage()
  current_stage = uniformly(stages_ids_for_current_theme)
  use_current_stage()
end

local function pick_use_music_from()
  if config.use_music_from == "stage" or config.use_music_from == "characters" then
    return
  end
  local percent = math.random(1,4)
  if config.use_music_from == "either" then
    current_use_music_from = percent <= 2 and "stage" or "characters"
  elseif config.use_music_from == "often_stage" then
    current_use_music_from = percent == 1 and "characters" or "stage"
  else
    current_use_music_from = percent == 1 and "stage" or "characters"
  end
end

function Stack.wait_for_random_character(self)
  if self.character == random_character_special_value then
    self.character = uniformly(characters_ids_for_current_theme)
    character_loader_load(self.character)
    character_loader_wait()
  end
end

function Stack.handle_pause(self)
  local k = K[self.which]

  if self.wait_for_not_pausing then
    if not keys[k.pause] and not this_frame_keys[k.pause] then
      self.wait_for_not_pausing = false
    else
     return
    end
  end

  if keys[k.pause] or this_frame_keys[k.pause] then
    game_is_paused = not game_is_paused
    self.wait_for_not_pausing = true
  end

end

function main_endless(...)
  pick_random_stage()
  pick_use_music_from()
  consuming_timesteps = true
  replay.endless = {}
  local replay=replay.endless
  replay.pan_buf = ""
  replay.in_buf = ""
  replay.gpan_buf = ""
  replay.mode = "endless"
  P1 = Stack(1, "endless", config.panels, ...)
  P1:wait_for_random_character()
  P1.do_countdown = config.ready_countdown_1P or false
  P1.enable_analytics = true
  replay.do_countdown = P1.do_countdown or false
  replay.speed = P1.speed
  replay.difficulty = P1.difficulty
  make_local_panels(P1, "000000")
  make_local_gpanels(P1, "000000")
  P1:starting_state()
  while true do
    if game_is_paused then
      draw_pause()
    else
      P1:render()
    end
    wait()
    if P1.game_over then
    -- TODO: proper game over.
      write_replay_file()
      local end_text = loc("rp_score", P1.score, frames_to_time_string(P1.game_stopwatch, true))
      analytics_game_ends()
      return main_dumb_transition, {main_select_mode, end_text, 0, -1, P1:pick_win_sfx()}
    end
    variable_step(function() 
      P1:local_run() 
      P1:handle_pause() 
    end)
    --groundhogday mode
    --[[if P1.CLOCK == 1001 then
      local prev_states = P1.prev_states
      P1 = prev_states[600]
      P1.prev_states = prev_states
    end--]]
  end
end

function main_time_attack(...)
  pick_random_stage()
  pick_use_music_from()
  consuming_timesteps = true
  P1 = Stack(1, "time", config.panels, ...)
  P1:wait_for_random_character()
  P1.enable_analytics = true
  make_local_panels(P1, "000000")
  P1:starting_state()
  while true do
    if game_is_paused then
      draw_pause()
    else
      P1:render()
    end
    wait()
    if P1.game_over or (P1.game_stopwatch and P1.game_stopwatch == 120*60) then
    -- TODO: proper game over.
      local end_text = loc("rp_score", P1.score, frames_to_time_string(P1.game_stopwatch))
      analytics_game_ends()
      return main_dumb_transition, {main_select_mode, end_text, 30, -1, P1:pick_win_sfx()}
    end
    variable_step(function()
      if not P1.game_over and P1.game_stopwatch and P1.game_stopwatch < 120 * 60 then
        P1:local_run() 
        P1:handle_pause()
      end 
    end)
  end
end

function main_net_vs_room()
  select_screen.character_select_mode = "2p_net_vs"
  return select_screen.main()
end

function main_net_vs_lobby()
  if themes[config.theme].musics.main then
    find_and_add_music(themes[config.theme].musics, "main")
  end
  bg = themes[config.theme].images.bg_main
  character_loader_clear()
  stage_loader_clear()
  local active_name, active_idx, active_back = "", 1
  local items
  local unpaired_players = {} -- list
  local willing_players = {} -- set
  local spectatable_rooms = {}
  local k = K[1]
  my_player_number = nil
  op_player_number = nil
  local notice = {[true]=loc("lb_select_player"), [false]=loc("lb_alone")}
  local leaderboard_string = ""
  local my_rank
  match_type = ""
  match_type_message = ""
  --attempt login
  read_user_id_file()
  if not my_user_id then
    my_user_id = "need a new user id"
  end
  local login_status_message = "   "..loc("lb_login")
  local login_status_message_duration = 2
  local login_denied = false
  local prev_act_idx = active_idx
  local showing_leaderboard = false
  local lobby_menu_x = {[true]=main_menu_screen_pos[1]-200, [false]=main_menu_screen_pos[1]} --will be used to make room in case the leaderboard should be shown.
  local lobby_menu_y = main_menu_screen_pos[2]-120
  local sent_requests = {}
  if connection_up_time <= login_status_message_duration then
    json_send({login_request=true, user_id=my_user_id})
  end
  while true do
    if connection_up_time <= login_status_message_duration then
      gprint(login_status_message, lobby_menu_x[showing_leaderboard], lobby_menu_y)
      local messages = server_queue:pop_all_with("login_successful", "login_denied")
      for _,msg in ipairs(messages) do
        if msg.login_successful then
          current_server_supports_ranking = true
          logged_in = true
          if msg.new_user_id then
            my_user_id = msg.new_user_id
            print("about to write user id file")
            write_user_id_file()
            login_status_message = loc("lb_user_new", my_name)
          elseif msg.name_changed then
            login_status_message = loc("lb_user_update", msg.old_name, msg.new_name)
            login_status_message_duration = 5
          else
            login_status_message = loc("lb_welcome_back", my_name)
          end
        elseif msg.login_denied then
            current_server_supports_ranking = true
            login_denied = true
            --TODO: create a menu here to let the user choose "continue unranked" or "get a new user_id"
            --login_status_message = "Login for ranked matches failed.\n"..msg.reason.."\n\nYou may continue unranked,\nor delete your invalid user_id file to have a new one assigned."
            login_status_message_duration = 10
            return main_dumb_transition, {main_select_mode, loc("lb_error_msg").."\n\n"..json.encode(msg),60,600}
        end
      end
      if connection_up_time == 2 and not current_server_supports_ranking then
              login_status_message = loc("lb_login_timeout")
              login_status_message_duration = 7
      end
    end
    local messages = server_queue:pop_all_with("choose_another_name", "create_room", "unpaired", "game_request", "leaderboard_report", "spectate_request_granted")
    for _,msg in ipairs(messages) do
      if msg.choose_another_name and msg.choose_another_name.used_names then
        return main_dumb_transition, {main_select_mode, loc("lb_used_name"), 60, 600}
      elseif msg.choose_another_name and msg.choose_another_name.reason then
        return main_dumb_transition, {main_select_mode, "Error: ".. msg.choose_another_name.reason, 60, 300}
      end
      if msg.create_room or msg.spectate_request_granted then
        global_initialize_room_msg = msg
        select_screen.character_select_mode = "2p_net_vs"
        love.window.requestAttention()
        play_optional_sfx(themes[config.theme].sounds.notification)
        return select_screen.main
      end
      if msg.unpaired then
        unpaired_players = msg.unpaired
        -- players who leave the unpaired list no longer have standing invitations to us.\
        -- we also no longer have a standing invitation to them, so we'll remove them from sent_requests
        local new_willing = {}
        local new_sent_requests = {}
        for _,player in ipairs(unpaired_players) do
          new_willing[player] = willing_players[player]
          new_sent_requests[player] = sent_requests[player]
        end
        willing_players = new_willing
        sent_requests = new_sent_requests
        if msg.spectatable then
          spectatable_rooms = msg.spectatable
        end
      end
      if msg.game_request then
        willing_players[msg.game_request.sender] = true
        love.window.requestAttention()
        play_optional_sfx(themes[config.theme].sounds.notification)
      end
      if msg.leaderboard_report then
        showing_leaderboard = true
        leaderboard_report = msg.leaderboard_report
        for k,v in ipairs(leaderboard_report) do
          if v.is_you then
            my_rank = k
          end
        end
        leaderboard_first_idx_to_show = math.max((my_rank or 1)-8,1)
        leaderboard_last_idx_to_show = math.min(leaderboard_first_idx_to_show + 20,#leaderboard_report)
        leaderboard_string = build_viewable_leaderboard_string(leaderboard_report, leaderboard_first_idx_to_show, leaderboard_last_idx_to_show)
      end
    end
    local to_print = ""
    local arrow = ""
    items = {}
    for _,v in ipairs(unpaired_players) do
      if v ~= config.name then
        items[#items+1] = v
      end
    end
    local lastPlayerIndex = #items --the rest of the items will be spectatable rooms, except the last two items (leaderboard and back to main menu)
    for _,v in ipairs(spectatable_rooms) do
      items[#items+1] = v
    end
    if showing_leaderboard then
      items[#items+1] = loc("lb_hide_board")
    else
      items[#items+1] = loc("lb_show_board")  -- the second to last item is "Leaderboard"
    end
    items[#items+1] = loc("lb_back") -- the last item is "Back to the main menu"
    if active_back then
      active_idx = #items
    elseif showing_leaderboard then
      active_idx = #items - 1 --the position of the "hide leaderboard" menu item
    else
      while active_idx > #items do
        print("active_idx > #items.  Decrementing active_idx")
        active_idx = active_idx - 1
      end
      active_name = items[active_idx]
    end
    for i=1,#items do
      if active_idx == i then
        arrow = arrow .. ">"
      else
        arrow = arrow .. "\n"
      end
      if i <= lastPlayerIndex then
        to_print = to_print .. "   " .. items[i] ..(sent_requests[items[i]] and " "..loc("lb_request") or "").. (willing_players[items[i]] and " "..loc("lb_received") or "") .. "\n"
      elseif i < #items - 1 and items[i].name then
        to_print = to_print .. "   "..loc("lb_spectate").." " .. items[i].name .. " (".. items[i].state .. ")\n" --printing room names
      elseif i < #items then
        to_print = to_print .. "   " .. items[i] .. "\n"
      else
        to_print = to_print .. "   " .. items[i]
      end
    end
    gprint(notice[#items > 2], lobby_menu_x[showing_leaderboard], lobby_menu_y+90)
    gprint(arrow, lobby_menu_x[showing_leaderboard], lobby_menu_y+120)
    gprint(to_print, lobby_menu_x[showing_leaderboard], lobby_menu_y+120)
    if showing_leaderboard then
      gprint(leaderboard_string, lobby_menu_x[showing_leaderboard]+400, lobby_menu_y)
    end
    gprint(join_community_msg, main_menu_screen_pos[1]+30, main_menu_screen_pos[2]+280)

    wait()
    local ret = nil
    variable_step(function()
      if menu_up(k) then
        if showing_leaderboard then
          if leaderboard_first_idx_to_show>1 then
            leaderboard_first_idx_to_show = leaderboard_first_idx_to_show - 1
            leaderboard_last_idx_to_show = leaderboard_last_idx_to_show - 1
            leaderboard_string = build_viewable_leaderboard_string(leaderboard_report, leaderboard_first_idx_to_show, leaderboard_last_idx_to_show)
          end
        else
          active_idx = wrap(1, active_idx-1, #items)
        end
      elseif menu_down(k) then
        if showing_leaderboard then
          if leaderboard_last_idx_to_show < #leaderboard_report then
            leaderboard_first_idx_to_show = leaderboard_first_idx_to_show + 1
            leaderboard_last_idx_to_show = leaderboard_last_idx_to_show + 1
            leaderboard_string = build_viewable_leaderboard_string(leaderboard_report, leaderboard_first_idx_to_show, leaderboard_last_idx_to_show)
          end
        else
          active_idx = wrap(1, active_idx+1, #items)
        end
      elseif menu_enter(k) then
        spectator_list = {}
        spectators_string = ""
        if active_idx == #items then
          ret = {main_select_mode}
        end
        if active_idx == #items - 1 then
          if not showing_leaderboard then
            json_send({leaderboard_request=true})
          else
            showing_leaderboard = false --toggle it off
          end
        elseif active_idx <= lastPlayerIndex then
          my_name = config.name
          op_name = items[active_idx]
          currently_spectating = false
          sent_requests[op_name] = true
          request_game(items[active_idx])
        else
          my_name = items[active_idx].a
          op_name = items[active_idx].b
          currently_spectating = true
          room_number_last_spectated = items[active_idx].roomNumber
          request_spectate(items[active_idx].roomNumber)
        end
      elseif menu_escape(k) then
        if active_idx == #items then
          ret = {main_select_mode}
        elseif showing_leaderboard then
          showing_leaderboard = false
        else
          active_idx = #items
        end
      end
    end)
    if ret then
      return unpack(ret)
    end
    active_back = active_idx == #items
    if active_idx ~= prev_act_idx then
      prev_act_idx = active_idx
    end
    if not do_messages() then
      return main_dumb_transition, {main_select_mode, loc("ss_disconnect").."\n\n"..loc("ss_return"), 60, 300}
    end
  end
end

function update_win_counts(win_counts)
  if (P1 and P1.player_number == 1) or currently_spectating then
    my_win_count = win_counts[1] or 0
    op_win_count = win_counts[2] or 0
  elseif P1.player_number == 2 then
    my_win_count = win_counts[2] or 0
    op_win_count = win_counts[1] or 0
  end
end

function spectator_list_string(list)
  local str = ""
  for k,v in ipairs(list) do
    str = str..v
    if k<#list then
      str = str.."\n"
    end
  end
  if str ~= "" then
    str = loc("pl_spectators").."\n"..str
  end
  return str
end

function build_viewable_leaderboard_string(report, first_viewable_idx, last_viewable_idx)
  str = loc("lb_header_board").."\n"
  first_viewable_idx = math.max(first_viewable_idx,1)
  last_viewable_idx = math.min(last_viewable_idx, #report)
  for i=first_viewable_idx,last_viewable_idx do
    if report[i].is_you then
      str = str..loc("lb_you").."-> "
    else
      str = str.."      "
    end
    str = str..i.."    "..report[i].rating.."    "..report[i].user_name
    if i < #report then
      str = str.."\n"
    end
  end
  return str
end

function main_net_vs_setup(ip)
  if not config.name then
    return main_set_name
    else my_name = config.name
  end
  P1, P1_level, P2_level, got_opponent = nil
  P2 = {panel_buffer="", gpanel_buffer=""}
  gprint(loc("lb_set_connect"), unpack(main_menu_screen_pos))
  wait()
  network_init(ip)
  local timeout_counter = 0
  while not connection_is_ready() do
    gprint(loc("lb_connecting"), unpack(main_menu_screen_pos))
    wait()
    if not do_messages() then
      return main_dumb_transition, {main_select_mode, loc("ss_disconnect").."\n\n"..loc("ss_return"), 60, 300}
    end
  end
  connected_server_ip = ip
  logged_in = false
  
  return main_net_vs_lobby
end

function main_net_vs()
  --STONER_MODE = true
  if current_stage then
    use_current_stage()
  else
    pick_random_stage()
  end
  pick_use_music_from()
  local k = K[1]  --may help with spectators leaving games in progress
  local end_text = nil
  consuming_timesteps = true
  local op_name_y = 40
  if string.len(my_name) > 12 then
        op_name_y = 55
  end
  while true do
    -- Uncomment this to cripple your game :D
    -- love.timer.sleep(0.030)
    local messages = server_queue:pop_all_with("taunt", "leave_room")
    for _,msg in ipairs(messages) do
      if msg.taunt then
        local taunts = nil
        -- P1.character and P2.character are supposed to be already filtered with current mods, taunts may differ though!
        if msg.player_number == my_player_number then
          taunts = characters[P1.character].sounds[msg.type]
        elseif msg.player_number == op_player_number then
          taunts = characters[P2.character].sounds[msg.type]
        end
        if taunts then
          for _,t in ipairs(taunts) do
            t:stop()
          end
          if msg.index <= #taunts then
            taunts[msg.index]:play()
          elseif #taunts ~= 0 then
            taunts[math.random(#taunts)]:play()
          end
        end
      elseif msg.leave_room then
        my_win_count = 0
        op_win_count = 0
        return main_dumb_transition, {main_net_vs_lobby, "", 0, 0}
      end
    end

    local name_and_score = { (my_name or "").."\n"..loc("ss_wins")..": "..my_win_count, (op_name or "").."\n"..loc("ss_wins")..": "..op_win_count}
    gprint(name_and_score[1], P1.score_x, P1.score_y-48)
    gprint(name_and_score[2], P2.score_x, P2.score_y-48)
    if not config.debug_mode then --this is printed in the same space as the debug details
      gprint(spectators_string, P1.score_x, P1.score_y+177)
    end
    if match_type == "Ranked" then
      if global_current_room_ratings[my_player_number]
      and global_current_room_ratings[my_player_number].new then
        local rating_to_print = loc("ss_rating")..": "
        if global_current_room_ratings[my_player_number].new > 0 then
          rating_to_print = rating_to_print.." "..global_current_room_ratings[my_player_number].new
        end
        gprint(rating_to_print, P1.score_x, P1.score_y-16)
      end
      if global_current_room_ratings[op_player_number]
      and global_current_room_ratings[op_player_number].new then
        local op_rating_to_print = loc("ss_rating")..": "
        if global_current_room_ratings[op_player_number].new > 0 then
          op_rating_to_print = op_rating_to_print.." "..global_current_room_ratings[op_player_number].new
        end
        gprint(op_rating_to_print, P2.score_x, P2.score_y-16)
      end
    end
    if not (P1 and P1.play_to_end) and not (P2 and P2.play_to_end) then
      P1:render()
      P2:render()
      wait()
      if currently_spectating and menu_escape(K[1]) then
        print("spectator pressed escape during a game")
        my_win_count = 0
        op_win_count = 0
        json_send({leave_room=true})
        return main_dumb_transition, {main_net_vs_lobby, "", 0, 0}
      end
      if not do_messages() then
        return main_dumb_transition, {main_select_mode, loc("ss_disconnect").."\n\n"..loc("ss_return"), 60, 300}
      end
    end

    --print(P1.CLOCK, P2.CLOCK)
    if (P1 and P1.play_to_end) or (P2 and P2.play_to_end) then
      if not P1.game_over then
        if currently_spectating then
          P1:foreign_run()
        else
          P1:local_run()
        end
      end
      if not P2.game_over then
        P2:foreign_run()
      end
    else
      variable_step(function()
        if not P1.game_over then
          if currently_spectating then
              P1:foreign_run()
          else
            P1:local_run()
          end
        end
        if not P2.game_over then
          P2:foreign_run()
        end
      end)
    end

    local outcome_claim = nil
    local winSFX = nil
    if P1.game_over and P2.game_over and P1.CLOCK == P2.CLOCK then
      end_text = loc("ss_draw")
      outcome_claim = 0
    elseif P1.game_over and P1.CLOCK <= P2.CLOCK then
      winSFX = P2:pick_win_sfx()
      end_text = op_name.." "..loc("ss_wins") .. (currently_spectating and " " or " :(")
      op_win_count = op_win_count + 1 -- leaving these in just in case used with an old server that doesn't keep score.  win_counts will get overwritten after this by the server anyway.
      outcome_claim = P2.player_number
    elseif P2.game_over and P2.CLOCK <= P1.CLOCK then
      winSFX = P1:pick_win_sfx()
      end_text = my_name.." "..loc("ss_wins") .. (currently_spectating and " " or " ^^")
      my_win_count = my_win_count + 1 -- leave this in
      outcome_claim = P1.player_number
    end
    if end_text then
      analytics_game_ends()
      undo_stonermode()
      json_send({game_over=true, outcome=outcome_claim})
      local now = os.date("*t",to_UTC(os.time()))
      local sep = "/"
      local path = "replays"..sep.."v"..VERSION..sep..string.format("%04d"..sep.."%02d"..sep.."%02d", now.year, now.month, now.day)
      local rep_a_name, rep_b_name = my_name, op_name
      --sort player names alphabetically for folder name so we don't have a folder "a-vs-b" and also "b-vs-a"
      if rep_b_name <  rep_a_name then
        path = path..sep..rep_b_name.."-vs-"..rep_a_name
      else
        path = path..sep..rep_a_name.."-vs-"..rep_b_name
      end
      local filename = "v"..VERSION.."-"..string.format("%04d-%02d-%02d-%02d-%02d-%02d", now.year, now.month, now.day, now.hour, now.min, now.sec).."-"..rep_a_name.."-L"..P1.level.."-vs-"..rep_b_name.."-L"..P2.level
      if match_type and match_type ~= "" then
        filename = filename.."-"..match_type
      end
      if outcome_claim == 1 or outcome_claim == 2 then
        filename = filename.."-P"..outcome_claim.."wins"
      elseif outcome_claim == 0 then
        filename = filename.."-draw"
      end
      filename = filename..".txt"
      print("saving replay as "..path..sep..filename)
      write_replay_file(path, filename)
      print("also saving replay as replay.txt")
      write_replay_file()
      select_screen.character_select_mode = "2p_net_vs"
      if currently_spectating then
        return main_dumb_transition, {select_screen.main, end_text, 30, 30, winSFX}
      else
        return main_dumb_transition, {select_screen.main, end_text, 30, 180, winSFX}
      end
    end
  end
end

function main_local_vs_setup()
  currently_spectating = false
  my_name = config.name or "Player 1"
  op_name = "Player 2"
  op_state = nil
  select_screen.character_select_mode = "2p_local_vs"
  return select_screen.main
end

function main_local_vs()
  -- TODO: replay!
  use_current_stage()
  pick_use_music_from()
  consuming_timesteps = true
  local end_text = nil
  while true do
    if game_is_paused then
      draw_pause()
    else
      P1:render()
      P2:render()
    end
    wait()
    variable_step(function()
        if not P1.game_over and not P2.game_over then
          P1:local_run()
          P2:local_run()
          P1:handle_pause()
          P2:handle_pause()
        end
      end)
    local winSFX = nil
    if P1.game_over and P2.game_over and P1.CLOCK == P2.CLOCK then
      end_text = loc("ss_draw")
    elseif P1.game_over and P1.CLOCK <= P2.CLOCK then
      winSFX = P2:pick_win_sfx()
      op_win_count = op_win_count + 1
      end_text = loc("pl_2_win")
    elseif P2.game_over and P2.CLOCK <= P1.CLOCK then
      winSFX = P1:pick_win_sfx()
      my_win_count = my_win_count + 1
      end_text = loc("pl_1_win")
    end
    if end_text then
      analytics_game_ends()
      return main_dumb_transition, {select_screen.main, end_text, 45, -1, winSFX}
    end
  end
end

function main_local_vs_yourself_setup()
  currently_spectating = false
  my_name = config.name or loc("player_n", "1")
  op_name = nil
  op_state = nil
  select_screen.character_select_mode = "1p_vs_yourself"
  return select_screen.main
end

function main_local_vs_yourself()
  -- TODO: replay!
  use_current_stage()
  pick_use_music_from()
  consuming_timesteps = true
  local end_text = nil
  while true do
    if game_is_paused then
      draw_pause()
    else
      P1:render()
    end
    wait()
    variable_step(function()
        if not P1.game_over then
          P1:local_run()
          P1:handle_pause()
        else
          end_text = loc("pl_gameover")
        end
      end)
    if end_text then
      analytics_game_ends()
      return main_dumb_transition, {select_screen.main, end_text, 45, -1, P1:pick_win_sfx()}
    end
  end
end

local function draw_debug_mouse_panel()
  if debug_mouse_panel then
    local str = loc("pl_panel_info", debug_mouse_panel[1], debug_mouse_panel[2])
    for k,v in spairs(debug_mouse_panel[3]) do
      str = str .. "\n".. k .. ": "..tostring(v)
    end
    gprintf(str, 10, 10)
  end
end

function main_replay_vs()
  local replay = replay.vs
  if replay == nil then
    return main_dumb_transition, {main_select_mode, loc("rp_no_replay"), 0, -1}
  end
  stop_the_music()
  pick_random_stage()
  pick_use_music_from()
  select_screen.fallback_when_missing = { nil, nil }
  P1 = Stack(1, "vs", config.panels, replay.P1_level or 5)
  P2 = Stack(2, "vs", config.panels, replay.P2_level or 5)
  P1.do_countdown = replay.do_countdown or false
  P2.do_countdown = replay.do_countdown or false
  P1.ice = true
  P1.garbage_target = P2
  P2.garbage_target = P1
  move_stack(P2,2)
  P1.input_buffer = replay.in_buf
  P1.panel_buffer = replay.P
  P1.gpanel_buffer = replay.Q
  P2.input_buffer = replay.I
  P2.panel_buffer = replay.O
  P2.gpanel_buffer = replay.R
  P1.max_runs_per_frame = 1
  P2.max_runs_per_frame = 1
  P1.character = replay.P1_char
  P2.character = replay.P2_char
  refresh_based_on_own_mods(P1)
  refresh_based_on_own_mods(P2, true)
  character_loader_load(P1.character)
  character_loader_load(P2.character)
  character_loader_wait()
  my_name = replay.P1_name or loc("player_n", "1")
  op_name = replay.P2_name or loc("player_n", "2")
  if replay.ranked then
    match_type = "Ranked"
  else
    match_type = "Casual"
  end

  P1:starting_state()
  P2:starting_state()
  local end_text = nil
  local run = true
  while true do
    debug_mouse_panel = nil
    gprint(my_name or "", P1.score_x, P1.score_y-28)
    gprint(op_name or "", P2.score_x, P2.score_y-28)
    P1:render()
    P2:render()
    draw_debug_mouse_panel()
    if game_is_paused then
      draw_pause()
    end
    wait()
    local ret = nil
    variable_step(function()
      if menu_escape(K[1]) then
        ret = {main_dumb_transition, {main_select_mode, "", 0, 0}}
      end
      if menu_enter(K[1]) then
        run = not run
      end
      if this_frame_keys["\\"] then
        run = false
      end
      if run or this_frame_keys["\\"] then
        if not P1.game_over then
          P1:foreign_run()
          P1:handle_pause()
        end
        if not P2.game_over then
          P2:foreign_run()
        end
      end
    end)
    if ret then
      return unpack(ret)
    end
    local winSFX = nil
    if P1.game_over and P2.game_over and P1.CLOCK == P2.CLOCK then
      end_text = loc("ss_draw")
    elseif P1.game_over and P1.CLOCK <= P2.CLOCK then
      winSFX = P2:pick_win_sfx()
      if replay.P2_name and replay.P2_name ~= "anonymous" then
        end_text = loc("ss_p_wins", replay.P2_name)
      else
        end_text = loc("pl_2_win")
      end
    elseif P2.game_over and P2.CLOCK <= P1.CLOCK then
      winSFX = P1:pick_win_sfx()
      if replay.P1_name and replay.P1_name ~= "anonymous" then
        end_text = loc("ss_p_wins", replay.P1_name)
      else
        end_text = loc("pl_1_win")
      end
    end
    if end_text then
      return main_dumb_transition, {main_select_mode, end_text, 0, -1, winSFX}
    end
  end
end

function main_replay_endless()
  local replay = replay.endless
  if replay == nil or replay.speed == nil then
    return main_dumb_transition, {main_select_mode, loc("rp_no_endless"), 0, -1}
  end
  stop_the_music()
  pick_random_stage()
  pick_use_music_from()
  P1 = Stack(1, "endless", config.panels, replay.speed, replay.difficulty)
  P1:wait_for_random_character()
  P1.do_countdown = replay.do_countdown or false
  P1.max_runs_per_frame = 1
  P1.input_buffer = table.concat({replay.in_buf})
  P1.panel_buffer = replay.pan_buf
  P1.gpanel_buffer = replay.gpan_buf
  P1.speed = replay.speed
  P1.difficulty = replay.difficulty
  P1:starting_state()
  local run = true
  while true do
    P1:render()
    if game_is_paused then
      draw_pause()
    end
    wait()
    local ret = nil
    variable_step(function()
      if menu_escape(K[1]) then
        ret = {main_dumb_transition, {main_select_mode, "", 0, 0}}
      end
      if menu_enter(K[1]) then
        run = not run
      end
      if this_frame_keys["\\"] then
        run = false
      end
      if run or this_frame_keys["\\"] then
        if P1.game_over then
        -- TODO: proper game over.
          local end_text = loc("rp_score", P1.score, frames_to_time_string(P1.game_stopwatch, true))
          ret = {main_dumb_transition, {main_select_mode, end_text, 30, -1, P1:pick_win_sfx()}}
        end
        P1:foreign_run()
        P1:handle_pause()
      end
    end)
    if ret then
      return unpack(ret)
    end
  end
end

function main_replay_puzzle()
  local replay = replay.puzzle
  if not replay or replay.in_buf == nil or replay.in_buf == "" then
    return main_dumb_transition, {main_select_mode, loc("rp_no_puzzle"), 0, -1}
  end
  stop_the_music()
  pick_random_stage()
  pick_use_music_from()
  P1 = Stack(1, "puzzle", config.panels)
  P1:wait_for_random_character()
  P1.do_countdown = replay.do_countdown or false
  P1.max_runs_per_frame = 1
  P1.input_buffer = replay.in_buf
  P1:set_puzzle_state(unpack(replay.puzzle))
  local run = true
  while true do
    debug_mouse_panel = nil
    P1:render()
    draw_debug_mouse_panel()
    if game_is_paused then
      draw_pause()
    end
    wait()
    local ret = nil
    variable_step(function()
      if menu_escape(K[1]) then
        ret =  {main_dumb_transition, {main_select_mode, "", 0, 0}}
      end
      if menu_enter(K[1]) then
        run = not run
      end
      if this_frame_keys["\\"] then
        run = false
      end
      if run or this_frame_keys["\\"] then
        if P1.n_active_panels == 0 and
            P1.prev_active_panels == 0 then
          if P1:puzzle_done() then
            ret = {main_dumb_transition, {main_select_mode, loc("pl_you_win"), 30, -1, P1:pick_win_sfx()}}
          elseif P1.puzzle_moves == 0 then
            ret = {main_dumb_transition, {main_select_mode, loc("pl_you_lose"), 30, -1}}
          end
        end
        P1:foreign_run()
        P1:handle_pause()
      end
    end)
    if ret then
      return unpack(ret)
    end
  end
end

function make_main_puzzle(puzzles)
  local awesome_idx, next_func = 1, nil
  function next_func()
    stop_the_music()
    pick_random_stage()
    pick_use_music_from()
    consuming_timesteps = true
    replay.puzzle = {}
    local replay = replay.puzzle
    P1 = Stack(1, "puzzle", config.panels)
    P1:wait_for_random_character()
    P1.do_countdown = config.ready_countdown_1P or false
    local start_delay = 0
    if awesome_idx == nil then
      awesome_idx = math.random(#puzzles)
    end
    P1:set_puzzle_state(unpack(puzzles[awesome_idx]))
    replay.puzzle = puzzles[awesome_idx]
    replay.in_buf = ""
    while true do
      if game_is_paused then
        draw_pause()
      else
        P1:render()
      end
      wait()
      local ret = nil
      variable_step(function()
        if this_frame_keys["escape"] then
          ret = {main_dumb_transition, {main_select_puzz, "", 0, 0}}
        else
          if P1.n_active_panels == 0 and
              P1.prev_active_panels == 0 then
            if P1:puzzle_done() then
              awesome_idx = (awesome_idx % #puzzles) + 1
              write_replay_file()
              if awesome_idx == 1 then
                ret = {main_dumb_transition, {main_select_puzz, loc("pl_you_win"), 30, -1, P1:pick_win_sfx()}}
              else
                ret = {main_dumb_transition, {next_func, loc("pl_you_win"), 30, -1, P1:pick_win_sfx()}}
              end
            elseif P1.puzzle_moves == 0 then
              write_replay_file()
              ret = {main_dumb_transition, {main_select_puzz, loc("pl_you_lose"), 30, -1}}
            end
          end
          if P1.n_active_panels ~= 0 or P1.prev_active_panels ~= 0 or
              P1.puzzle_moves ~= 0 then
            P1:local_run()
            P1:handle_pause()
          end
        end
      end)
      if ret then
        return unpack(ret)
      end
    end
  end
  return next_func
end

do
  local items = {}
  for key,val in spairs(puzzle_sets) do
    items[#items+1] = {key, make_main_puzzle(val)}
  end
  items[#items+1] = {"back", main_select_mode}
  function main_select_puzz()
    if themes[config.theme].musics.main then
      find_and_add_music(themes[config.theme].musics, "main")
    end
    bg = themes[config.theme].images.bg_main
    local active_idx = last_puzzle_idx or 1
    local k = K[1]
    while true do
      local to_print = ""
      local arrow = ""
      for i=1,#items do
        if active_idx == i then
          arrow = arrow .. ">"
        else
          arrow = arrow .. "\n"
        end
        local loc_item = (items[i][1] == "back") and loc("back") or items[i][1]
        to_print = to_print .. "   " .. loc_item .. "\n"
      end
      gprint(loc("pz_puzzles"), unpack(main_menu_screen_pos) )
      gprint(loc("pz_info"), main_menu_screen_pos[1]-280, main_menu_screen_pos[2]+220)
      gprint(arrow, main_menu_screen_pos[1]+100, main_menu_screen_pos[2])
      gprint(to_print, main_menu_screen_pos[1]+100, main_menu_screen_pos[2])
      wait()
      local ret = nil
      variable_step(function()
        if menu_up(k) then
          active_idx = wrap(1, active_idx-1, #items)
        elseif menu_down(k) then
          active_idx = wrap(1, active_idx+1, #items)
        elseif menu_enter(k) then
          last_puzzle_idx = active_idx
          ret = {items[active_idx][2], items[active_idx][3]}
        elseif menu_escape(k) then
          if active_idx == #items then
            ret = {items[active_idx][2], items[active_idx][3]}
          else
            active_idx = #items
          end
        end
      end)
      if ret then
        return unpack(ret)
      end
    end
  end
end

function main_config_input()
  local pretty_names = {loc("up"), loc("down"), loc("left"), loc("right"), "A", "B", "X", "Y", "L", "R", loc("start")}
  local items, active_idx = {}, 1
  local k = K[1]
  local active_player = 1
  local function get_items()
    items = {[0]={loc("player").. " ", ""..active_player}}
    for i=1,#key_names do
      items[#items+1] = {pretty_names[i], k[key_names[i]] or loc("op_none")}
    end
    items[#items+1] = {loc("op_all_keys"), ""}
    items[#items+1] = {loc("back"), "", main_select_mode}
  end
  local function print_stuff()
    local to_print, to_print2, arrow = "", "", ""
    for i=0,#items do
      if active_idx == i then
        arrow = arrow .. ">"
      else
        arrow = arrow .. "\n"
      end
      to_print = to_print .. "   " .. items[i][1] .. "\n"
      to_print2 = to_print2 .. "                  " .. items[i][2] .. "\n"
    end
    gprint(arrow, unpack(main_menu_screen_pos))
    gprint(to_print, unpack(main_menu_screen_pos))
    gprint(to_print2, unpack(main_menu_screen_pos))
  end
  local idxs_to_set = {}
  while true do
    get_items()
    if #idxs_to_set > 0 then
      items[idxs_to_set[1]][2] = "___"
    end
    print_stuff()
    wait()
    local ret = nil
    variable_step(function()
      if #idxs_to_set > 0 then
        local idx = idxs_to_set[1]
        for key,val in pairs(this_frame_keys) do
          if val then
            k[key_names[idx]] = key
            table.remove(idxs_to_set, 1)
            if #idxs_to_set == 0 then
              write_key_file()
            end
          end
        end
      elseif menu_up(K[1]) then
        active_idx = wrap(1, active_idx-1, #items)
      elseif menu_down(K[1]) then
        active_idx = wrap(1, active_idx+1, #items)
      elseif menu_left(K[1]) then
        active_player = wrap(1, active_player-1, 2)
        k=K[active_player]
      elseif menu_right(K[1]) then
        active_player = wrap(1, active_player+1, 2)
        k=K[active_player]
      elseif menu_enter(K[1]) then
        if active_idx <= #key_names then
          idxs_to_set = {active_idx}
        elseif active_idx == #key_names + 1 then
          idxs_to_set = {1,2,3,4,5,6,7,8,9,10,11}
        else
          ret = {items[active_idx][3], items[active_idx][4]}
        end
      elseif menu_escape(K[1]) then
        if active_idx == #items then
          ret = {items[active_idx][3], items[active_idx][4]}
        else
          active_idx = #items
        end
      end
    end)
    if ret then
      return unpack(ret)
    end
  end
end

<<<<<<< HEAD
=======
function main_show_custom_graphics_readme(idx)
  if not love.filesystem.getInfo("assets/"..prefix_of_ignored_dirs..default_assets_dir) then
    print("Hold on. Copying example folders to make this easier...\n This make take a few seconds.")
    gprint("Hold on.  Copying an example folder to make this easier...\n\nThis may take a few seconds or maybe even a minute or two.\n\nDon't worry if the window goes inactive or \"not responding\"", 280, 280)
    wait()
    recursive_copy("assets/"..default_assets_dir, "assets/"..prefix_of_ignored_dirs..default_assets_dir)
  end

  -- add other defaults panels sets here so that anyone can update them if wanted
  local default_panels_dirs = { default_panels_dir, "libre" }
  
  for _,panels_dir in ipairs(default_panels_dirs) do
    if not love.filesystem.getInfo("panels/"..prefix_of_ignored_dirs..panels_dir) then
      print("Hold on. Copying example folders to make this easier...\n This make take a few seconds.")
      gprint("Hold on. Copying example folders to make this easier...\n\nThis may take a few seconds or maybe even a minute or two.\n\nDon't worry if the window goes inactive or \"not responding\"", 280, 280)
      wait()
      recursive_copy("panels/"..panels_dir, "panels/"..prefix_of_ignored_dirs..panels_dir)
    end
  end

  local custom_graphics_readme = read_txt_file("Custom Graphics Readme.txt")
  while true do
    gprint(custom_graphics_readme, 15, 15)
    do_menu_function = false
    wait()
    local ret = nil
    variable_step(function()
      if menu_escape(K[1]) or menu_enter(K[1]) then
        ret = {main_options, {idx}}
      end
    end)
    if ret then
      return unpack(ret)
    end
  end
end

function main_show_custom_sounds_readme(idx)
  if not love.filesystem.getInfo("sounds/"..prefix_of_ignored_dirs..default_sounds_dir)then
    print("Hold on.  Copying an example folder to make this easier...\n This make take a few seconds.")
    gprint("Hold on.  Copying an example folder to make this easier...\n\nThis may take a few seconds or maybe even a minute or two.\n\nDon't worry if the window goes inactive or \"not responding\"", 280, 280)
    wait()
    recursive_copy("sounds/"..default_sounds_dir, "sounds/"..prefix_of_ignored_dirs..default_sounds_dir)
  end
  local custom_sounds_readme = read_txt_file("Custom Sounds Readme.txt")
  while true do
    gprint(custom_sounds_readme, 15, 15)
    do_menu_function = false
    wait()
    local ret = nil
    variable_step(function()
      if menu_escape(K[1]) or menu_enter(K[1]) then
        ret = {main_options, {idx}}
      end
    end)
    if ret then
      return unpack(ret)
    end
  end
end

function main_show_custom_characters_readme(idx)
  for _,current_character in ipairs(default_characters_ids) do
    if not love.filesystem.getInfo("characters/"..prefix_of_ignored_dirs..current_character) then
      print("Hold on. Copying example folders to make this easier...\n This make take a few seconds.")
      gprint("Hold on.  Copying an example folder to make this easier...\n\nThis may take a few seconds or maybe even a minute or two.\n\nDon't worry if the window goes inactive or \"not responding\"", 280, 280)
      wait()
      recursive_copy("characters/"..current_character, "characters/"..prefix_of_ignored_dirs..current_character)
    end
  end

  local custom_characters_readme = read_txt_file("Custom Characters Readme.txt")
  while true do
    gprint(custom_characters_readme, 15, 15)
    do_menu_function = false
    wait()
    local ret = nil
    variable_step(function()
      if menu_escape(K[1]) or menu_enter(K[1]) then
        ret = {main_options, {idx}}
      end
    end)
    if ret then
      return unpack(ret)
    end
  end
end

function main_options(starting_idx)
  local items, active_idx = {}, starting_idx or 1
  local k = K[1]
  local selected, deselected_this_frame, adjust_active_value = false, false, false
  local save_replays_publicly_choices = {"with my name", "anonymously", "not at all"}
  local on_off_text = {[true]="On", [false]="Off"}
  local name, version, vendor, device = love.graphics.getRendererInfo()
  memory_before_options_menu = {  config.assets_dir or default_assets_dir,
                                  config.panels_dir_when_not_using_set_from_assets_folder or default_panels_dir,
                                  config.sounds_dir or default_sounds_dir,
                                  config.use_panels_from_assets_folder,
                                  config.use_default_characters,
                                  config.enable_analytics }
  --make so we can get "anonymously" from save_replays_publicly_choices["anonymously"]
  for k,v in ipairs(save_replays_publicly_choices) do
    save_replays_publicly_choices[v] = v
  end

  local function get_dir_set(set,path)
    local raw_dir_list = love.filesystem.getDirectoryItems(path)
    for k,v in ipairs(raw_dir_list) do
      local start_of_v = string.sub(v,0,string.len(prefix_of_ignored_dirs))
      if love.filesystem.getInfo(path.."/"..v) and v ~= "Example folder structure" and start_of_v ~= prefix_of_ignored_dirs then
        set[#set+1] = v
      end
    end
  end

  local asset_sets = {}
  get_dir_set(asset_sets,"assets")
  local panel_sets = {}
  get_dir_set(panel_sets,"panels")
  local sound_sets = {}
  get_dir_set(sound_sets,"sounds")

  print("asset_sets:")
  for k,v in ipairs(asset_sets) do
    print(v)
  end
  items = {
    --options menu table reference:
    --{[1]"Option Name", [2]current or default value, [3]type, [4]min or bool value or choices_table,
    -- [5]max, [6]sound_source, [7]selectable, [8]next_func, [9]play_while selected}
    {"Master Volume", config.master_volume or 100, "numeric", 0, 100, characters[config.character].musics.normal_music, true, nil, true},
    {"SFX Volume", config.SFX_volume or 100, "numeric", 0, 100, sounds.SFX.cur_move, true},
    {"Music Volume", config.music_volume or 100, "numeric", 0, 100, characters[config.character].musics.normal_music, true, nil, true},
    {"Vsync", on_off_text[config.vsync], "bool", false, nil, nil,false},
    {"Debug Mode", on_off_text[config.debug_mode or false], "bool", false, nil, nil,false},
    {"Save replays publicly",
      save_replays_publicly_choices[config.save_replays_publicly]
        or save_replays_publicly_choices["with my name"],
      "multiple choice", save_replays_publicly_choices},
    {"Graphics set", config.assets_dir or default_assets_dir, "multiple choice", asset_sets},
    {"Panels set", config.panels_dir_when_not_using_set_from_assets_folder or default_panels_dir, "multiple choice", panel_sets},
    {"About custom graphics", "", "function", nil, nil, nil, nil, main_show_custom_graphics_readme},
    {"Sounds set", config.sounds_dir or default_sounds_dir, "multiple choice", sound_sets},
    {"About custom sounds", "", "function", nil, nil, nil, nil, main_show_custom_sounds_readme},
    {"Ready countdown", on_off_text[config.ready_countdown_1P or false], "bool", true, nil, nil,false},
    {"Show FPS", on_off_text[config.show_fps or false], "bool", true, nil, nil,false},
    {"Use panels from assets folder", on_off_text[config.use_panels_from_assets_folder], "bool", true, nil, nil,false},
    {"Use default characters", on_off_text[config.use_default_characters], "bool", true, nil, nil,false},
    {"Danger music change-back delay", on_off_text[config.danger_music_changeback_delay or false], "bool", false, nil, nil, false},
    {"About custom characters", "", "function", nil, nil, nil, nil, main_show_custom_characters_readme},
    {"Enable analytics", on_off_text[config.enable_analytics or false], "bool", false, nil, nil, false},
    {"Back", "", nil, nil, nil, nil, false, main_select_mode}
  }
  local function print_stuff()
    gprint("graphics card:  "..(device or "nil"), 100, 0)
    local to_print, to_print2, arrow = "", "", ""
    for i=1,#items do
      if active_idx == i then
        arrow = arrow .. ">"
      else
        arrow = arrow .. "\n"
      end
      to_print = to_print .. "   " .. items[i][1] .. "\n"
      to_print2 = to_print2 .. "                            "
      if active_idx == i and selected then
        to_print2 = to_print2 .. "                          < "
      else
        to_print2 = to_print2 .. "                            "
      end
      to_print2 = to_print2.. items[i][2]
      if active_idx == i and selected then
        to_print2 = to_print2 .. " >"
      end
      to_print2 = to_print2 .. "\n"
    end
    local x,y = unpack(main_menu_screen_pos)
    x = x - 60 --options menu is 'lefter' than main_menu
    gprint(arrow, x, y)
    gprint(to_print, x, y)
    gprint(to_print2, x, y)
  end
  local function adjust_left()
    if items[active_idx][3] == "numeric" then
      if items[active_idx][2] > items[active_idx][4] then --value > minimum
        items[active_idx][2] = items[active_idx][2] - 1
      end
    elseif items[active_idx][3] == "multiple choice" then
      adjust_backwards = true
      adjust_active_value = true
    end
    --the following is enough for "bool"
    adjust_active_value = true
    if items[active_idx][6] and not items[active_idx][9] then
    --sound_source for this menu item exists and not play_while_selected
      items[active_idx][6]:stop()
      items[active_idx][6]:play()
    end
  end
  local function adjust_right()
    if items[active_idx][3] == "numeric" then
      if items[active_idx][2] < items[active_idx][5] then --value < maximum
        items[active_idx][2] = items[active_idx][2] + 1
      end
    elseif items[active_idx][3] == "multiple choice" then
      adjust_active_value = true
    end
    --the following is enough for "bool"
    adjust_active_value = true
    if items[active_idx][6] and not items[active_idx][9] then
    --sound_source for this menu item exists and not play_while_selected
      items[active_idx][6]:stop()
      items[active_idx][6]:play()
    end
  end
  local do_menu_function = false
  while true do
    print_stuff()
    wait()
    local ret = nil
    variable_step(function()
      if menu_up(K[1]) and not selected then
        active_idx = wrap(1, active_idx-1, #items)
      elseif menu_down(K[1]) and not selected then
        active_idx = wrap(1, active_idx+1, #items)
      elseif menu_left(K[1]) and (selected or not items[active_idx][7]) then --or not selectable
        adjust_left()
      elseif menu_right(K[1]) and (selected or not items[active_idx][7]) then --or not selectable
        adjust_right()
      elseif menu_enter(K[1]) then
        if items[active_idx][7] then --is selectable
          selected = not selected
          if not selected then
            deselected_this_frame = true
            adjust_active_value = true
          end
        elseif items[active_idx][3] == "bool" or items[active_idx][3] == "multiple choice" then
          adjust_active_value = true
        elseif items[active_idx][3] == "function" then
          do_menu_function = true
        elseif active_idx == #items then
          ret = {exit_options_menu}
        end
      elseif menu_escape(K[1]) then
        if selected then
          selected = not selected
          deselected_this_frame = true
        elseif active_idx == #items then
          ret = {exit_options_menu}
        else
          active_idx = #items
        end
      end
      if adjust_active_value and not ret then
        if items[active_idx][3] == "bool" then
          if active_idx == 4 then
            config.debug_mode = not config.debug_mode
            items[active_idx][2] = on_off_text[config.debug_mode or false]
          end
          if items[active_idx][1] == "Ready countdown" then
            config.ready_countdown_1P = not config.ready_countdown_1P
            items[active_idx][2] = on_off_text[config.ready_countdown_1P]
          elseif items[active_idx][1] == "Vsync" then
            config.vsync = not config.vsync
            items[active_idx][2] = on_off_text[config.vsync]
            love.window.setVSync(config.vsync and 1 or 0)
          elseif items[active_idx][1] == "Show FPS" then
            config.show_fps = not config.show_fps
            items[active_idx][2] = on_off_text[config.show_fps]
          elseif items[active_idx][1] == "Use panels from assets folder" then
            config.use_panels_from_assets_folder = not config.use_panels_from_assets_folder
            items[active_idx][2] = on_off_text[config.use_panels_from_assets_folder]
          elseif items[active_idx][1] == "Use default characters" then
            config.use_default_characters = not config.use_default_characters
            items[active_idx][2] = on_off_text[config.use_default_characters]
          elseif items[active_idx][1] == "Danger music change-back delay" then
            config.danger_music_changeback_delay = not config.danger_music_changeback_delay
            items[active_idx][2] = on_off_text[config.danger_music_changeback_delay]
          elseif items[active_idx][1] == "Enable analytics" then
            config.enable_analytics = not config.enable_analytics
            items[active_idx][2] = on_off_text[config.enable_analytics]
          end
          --add any other bool config updates here
        elseif items[active_idx][3] == "numeric" then
          if config.master_volume ~= items[1][2] then
            config.master_volume = items[1][2]
            love.audio.setVolume(config.master_volume/100)
          end
          if config.SFX_volume ~= items[2][2] then --SFX volume should be updated
            config.SFX_volume = items[2][2]
            items[2][6]:setVolume(config.SFX_volume/100) --do just the one sound effect until we deselect
          end
          if config.music_volume ~= items[3][2] then --music volume should be updated
            config.music_volume = items[3][2]
            items[3][6]:setVolume(config.music_volume/100) --do just the one music source until we deselect
          end
          --add any other numeric config updates here
        elseif items[active_idx][3] == "multiple choice" then
          local active_choice_num = 1
          --find the key for the currently selected choice
          for k,v in ipairs(items[active_idx][4]) do
            if v == items[active_idx][2] then
              active_choice_num = k
            end
          end
          -- the next line of code means
          -- current_choice_num = choices[wrap(1, next_choice_num, last_choice_num)]
          if adjust_backwards then
            items[active_idx][2] = items[active_idx][4][wrap(1,active_choice_num - 1, #items[active_idx][4])]
            adjust_backwards = nil
          else
            items[active_idx][2] = items[active_idx][4][wrap(1,active_choice_num + 1, #items[active_idx][4])]
          end
          if active_idx == 5 then
            config.save_replays_publicly = items[active_idx][2]
          elseif active_idx == 6 then
            config.assets_dir = items[active_idx][2]
          elseif active_idx == 7 then
            config.panels_dir_when_not_using_set_from_assets_folder = items[active_idx][2]
          elseif active_idx == 9 then
            config.sounds_dir = items[active_idx][2]
          end
          --add any other multiple choice config updates here
        end
        adjust_active_value = false
      end
      if items[active_idx][3] == "function" and do_menu_function and not ret then
        ret = {items[active_idx][8], {active_idx}}
      end
      if not ret and selected and items[active_idx][9] and items[active_idx][6] and not items[active_idx][6]:isPlaying() then
      --if selected and play_while_selected and sound source exists and it isn't playing
        items[active_idx][6]:play()
      end
      if not ret and deselected_this_frame then
        if items[active_idx][6] then --sound_source for this menu item exists
          items[active_idx][6]:stop()
          love.audio.stop()
          stop_the_music()
        end
        deselected_this_frame = false
      end
    end)
    if ret then
      return unpack(ret)
    end
  end
end

function exit_options_menu()
  gprint("writing config to file...", unpack(main_menu_screen_pos))
  wait()
  if config.use_panels_from_assets_folder then
    config.panels_dir = config.assets_dir
  else
    config.panels_dir = config.panels_dir_when_not_using_set_from_assets_folder
  end
  write_conf_file()

  if config.assets_dir ~= memory_before_options_menu[1] 
    or config.use_default_characters ~= memory_before_options_menu[5]
    or config.sounds_dir ~= memory_before_options_menu[3] then
    gprint("reloading characters...", unpack(main_menu_screen_pos))
    wait()
    characters_init()
  end

  if config.assets_dir ~= memory_before_options_menu[1] 
    or config.use_default_characters ~= memory_before_options_menu[5] then
    gprint("reloading graphics...", unpack(main_menu_screen_pos))
    wait()
    graphics_init()
  end

  if config.panels_dir_when_not_using_set_from_assets_folder ~= memory_before_options_menu[2]
  or config.use_panels_from_assets_folder ~= memory_before_options_menu[4]
  or config.assets_dir ~= memory_before_options_menu[1] then
    gprint("reloading panels...", unpack(main_menu_screen_pos))
    wait()
    panels_init()
  end

  if config.sounds_dir ~= memory_before_options_menu[3] 
    or config.use_default_characters ~= memory_before_options_menu[5] then
    gprint("reloading sounds...", unpack(main_menu_screen_pos))
    wait()
    sound_init()
  else
    apply_config_volume()
  end

  if config.enable_analytics ~= memory_before_options_menu[6] then
    print("loading analytics...")
    gprint("loading analytics...", unpack(main_menu_screen_pos))
    wait()
    analytics_init()
  end

  memory_before_options_menu = nil
  return main_select_mode
end

>>>>>>> 6b5eb4ca
function main_set_name()
  local name = config.name or ""
  while true do
    local to_print = loc("op_enter_name").."\n"..name
    if (love.timer.getTime()*3) % 2 > 1 then
        to_print = to_print .. "|"
    end
    gprint(to_print, unpack(main_menu_screen_pos))
    wait()
    local ret = nil
    variable_step(function()
      if this_frame_keys["escape"] then
        ret = {main_select_mode}
      end
      if this_frame_keys["return"] or this_frame_keys["kenter"] then
        config.name = name
        write_conf_file()
        ret = {main_select_mode}
      end
      if menu_backspace(K[1]) then
        -- Remove the last character.
        -- This could be a UTF-8 character, so handle it properly.
        local utf8offset = utf8.offset(name, -1)
        if utf8offset then
          name = string.sub(name, 1, utf8offset - 1)
        end
      end
      for _,v in ipairs(this_frame_unicodes) do
        name = name .. v
      end
    end)
    if ret then
      return unpack(ret)
    end
  end
end

function main_music_test()
  gprint(loc("op_music_load"), unpack(main_menu_screen_pos))
  wait()
  -- load music for characters/stages that are not fully loaded
  for _,character_id in ipairs(characters_ids_for_current_theme) do
    if not characters[character_id].fully_loaded then
      characters[character_id]:sound_init(true,false)
    end
  end
  for _,stage_id in ipairs(stages_ids_for_current_theme) do
    if not stages[stage_id].fully_loaded then -- we perform the same although currently no stage are being loaded at this point
      stages[stage_id]:sound_init(true,false)
    end
  end

  local index = 1
  local tracks = {}

  for _,character_id in ipairs(characters_ids_for_current_theme) do
    local character = characters[character_id]
    tracks[#tracks+1] = {
      is_character = true,
      name = character.display_name .. ": normal_music",
      id = character_id,
      type = "normal_music",
      start = character.musics.normal_music_start or zero_sound,
      loop = character.musics.normal_music
    }
    if character.musics.danger_music then
      tracks[#tracks+1] = {
        is_character = true,
        name = character.display_name .. ": danger_music",
        id = character_id,
        type = "danger_music",
        start = character.musics.danger_music_start or zero_sound,
        loop = character.musics.danger_music
      }
    end
  end
  for _,stage_id in ipairs(stages_ids_for_current_theme) do
    local stage = stages[stage_id]
    tracks[#tracks+1] = {
      is_character = false,
      name = stage.display_name .. ": normal_music",
      id = stage_id,
      type = "normal_music",
      start = stage.musics.normal_music_start or zero_sound,
      loop = stage.musics.normal_music
    }
    if stage.musics.danger_music then
      tracks[#tracks+1] = {
        is_character = false,
        name = stage.display_name .. ": danger_music",
        id = stage_id,
        type = "danger_music",
        start = stage.musics.danger_music_start or zero_sound,
        loop = stage.musics.danger_music
      }
    end
  end

  -- initial song starts here
  find_and_add_music(tracks[index].is_character and characters[tracks[index].id].musics or stages[tracks[index].id].musics, tracks[index].type)

  while true do
    tp =  loc("op_music_current") .. tracks[index].name
    tp = tp .. (table.getn(currently_playing_tracks) == 1 and "\n"..loc("op_music_intro").."\n" or "\n"..loc("op_music_loop").."\n")
    min_time = math.huge
    for k, _ in pairs(music_t) do if k and k < min_time then min_time = k end end
    tp = tp .. string.format("%d", min_time - love.timer.getTime() )
    tp = tp .. "\n\n\n"..loc("op_music_nav", "<", ">", "ESC")
    gprint(tp,unpack(main_menu_screen_pos))
    wait()
    local ret = nil
    variable_step(function()
      if menu_left(K[1]) or menu_right(K[1]) or menu_escape(K[1]) then
        stop_the_music()
      end
      if menu_left(K[1]) then  index = index - 1 end
      if menu_right(K[1]) then index = index + 1 end
      if index > #tracks then index = 1 end
      if index < 1 then index = #tracks end
      if menu_left(K[1]) or menu_right(K[1]) then
        find_and_add_music(tracks[index].is_character and characters[tracks[index].id].musics or stages[tracks[index].id].musics, tracks[index].type)
      end

      if menu_escape(K[1]) then
        -- unloads music for characters/stages that are not fully loaded (they have been loaded when entering this submenu)
        for _,character_id in ipairs(characters_ids_for_current_theme) do
          if not characters[character_id].fully_loaded then
            characters[character_id]:sound_uninit()
          end
        end
        for _,stage_id in ipairs(stages_ids_for_current_theme) do
          if not stages[stage_id].fully_loaded then
            stages[stage_id]:sound_uninit()
          end
        end

        ret = {main_select_mode}
      end
    end)
    if ret then
      return unpack(ret)
    end
  end
end

function fullscreen()
  if love.graphics.getSupported("canvas") then
    love.window.setFullscreen(not love.window.getFullscreen(), "desktop")
  end
  return main_select_mode
end

function main_dumb_transition(next_func, text, timemin, timemax, winnerSFX)
  if P1 and P1.character then
    characters[P1.character]:stop_sounds()
  end
  if P2 and P2.character then
    characters[P2.character]:stop_sounds()
  end
  love.audio.stop()
  stop_the_music()
  game_is_paused = false
  winnerSFX = winnerSFX or nil
  if not SFX_mute then
    if winnerSFX ~= nil then
      winnerSFX:play()
    elseif SFX_GameOver_Play == 1 then
      themes[config.theme].sounds.game_over:play()
    end
  end
  SFX_GameOver_Play = 0

  text = text or ""
  timemin = timemin or 0
  timemax = timemax or -1 -- negative values means the user needs to press enter/escape to continue
  local t = 0
  local k = K[1]
  while true do
    gprint(text, unpack(main_menu_screen_pos))
    wait()
    local ret = nil
    variable_step(function()
      if t >= timemin and ( (t >=timemax and timemax >= 0) or (menu_enter(k) or menu_escape(k))) then
        ret = {next_func}
      end
      t = t + 1
      --if TCP_sock then
      --  if not do_messages() then
      --    -- do something? probably shouldn't drop back to the main menu transition since we're already here
      --  end
      --end
    end)
    if ret then
      return unpack(ret)
    end
  end
end

function exit_game(...)
 love.event.quit()
 return main_select_mode
end

function love.quit()
  love.audio.stop()
  config.window_x, config.window_y, config.display = love.window.getPosition()
  write_conf_file()
end<|MERGE_RESOLUTION|>--- conflicted
+++ resolved
@@ -31,51 +31,7 @@
 function fmainloop()
   local func, arg = main_select_mode, nil
   replay = {}
-<<<<<<< HEAD
-=======
-  -- Default configuration values
-  config = {
-             -- The lastly used version
-             version                       = VERSION,
-             -- Player character
-             character                     = "lip",
-             -- Vsync
-             vsync                         = true,
-             -- Level (2P modes / 1P vs yourself mode)
-             level                         = 5,
-             endless_speed                 = 1,
-             endless_difficulty            = 1,
-             -- Player name
-             name                          = "defaultname",
-             -- Volume settings
-             master_volume                 = 100,
-             SFX_volume                    = 100,
-             music_volume                  = 100,
-             -- Debug mode flag
-             debug_mode                    = false,
-             -- Show FPS in the top-left corner of the screen
-             show_fps                      = false,
-             -- Enable ready countdown flag
-             ready_countdown_1P            = true,
-             -- Change danger music back later flag
-             danger_music_changeback_delay = false,
-             -- analytics
-             enable_analytics              = false,
-             -- Save replays setting
-             save_replays_publicly         = "with my name",
-             -- Default directories for graphics/panels/sounds
-             assets_dir                    = default_assets_dir,
-             sounds_dir                    = default_sounds_dir,
-
-             panels_dir                    = default_assets_dir,
-             -- Retrocompatibility, please remove whenever possible, it's so ugly!
-             panels_dir_when_not_using_set_from_assets_folder = default_panels_dir,
-             use_panels_from_assets_folder = true,
-
-             -- Retrocompatibility
-             use_default_characters        = false,
-           }
->>>>>>> 6b5eb4ca
+
   gprint("Reading config file", unpack(main_menu_screen_pos))
   wait()
   read_conf_file()
@@ -1395,410 +1351,6 @@
   end
 end
 
-<<<<<<< HEAD
-=======
-function main_show_custom_graphics_readme(idx)
-  if not love.filesystem.getInfo("assets/"..prefix_of_ignored_dirs..default_assets_dir) then
-    print("Hold on. Copying example folders to make this easier...\n This make take a few seconds.")
-    gprint("Hold on.  Copying an example folder to make this easier...\n\nThis may take a few seconds or maybe even a minute or two.\n\nDon't worry if the window goes inactive or \"not responding\"", 280, 280)
-    wait()
-    recursive_copy("assets/"..default_assets_dir, "assets/"..prefix_of_ignored_dirs..default_assets_dir)
-  end
-
-  -- add other defaults panels sets here so that anyone can update them if wanted
-  local default_panels_dirs = { default_panels_dir, "libre" }
-  
-  for _,panels_dir in ipairs(default_panels_dirs) do
-    if not love.filesystem.getInfo("panels/"..prefix_of_ignored_dirs..panels_dir) then
-      print("Hold on. Copying example folders to make this easier...\n This make take a few seconds.")
-      gprint("Hold on. Copying example folders to make this easier...\n\nThis may take a few seconds or maybe even a minute or two.\n\nDon't worry if the window goes inactive or \"not responding\"", 280, 280)
-      wait()
-      recursive_copy("panels/"..panels_dir, "panels/"..prefix_of_ignored_dirs..panels_dir)
-    end
-  end
-
-  local custom_graphics_readme = read_txt_file("Custom Graphics Readme.txt")
-  while true do
-    gprint(custom_graphics_readme, 15, 15)
-    do_menu_function = false
-    wait()
-    local ret = nil
-    variable_step(function()
-      if menu_escape(K[1]) or menu_enter(K[1]) then
-        ret = {main_options, {idx}}
-      end
-    end)
-    if ret then
-      return unpack(ret)
-    end
-  end
-end
-
-function main_show_custom_sounds_readme(idx)
-  if not love.filesystem.getInfo("sounds/"..prefix_of_ignored_dirs..default_sounds_dir)then
-    print("Hold on.  Copying an example folder to make this easier...\n This make take a few seconds.")
-    gprint("Hold on.  Copying an example folder to make this easier...\n\nThis may take a few seconds or maybe even a minute or two.\n\nDon't worry if the window goes inactive or \"not responding\"", 280, 280)
-    wait()
-    recursive_copy("sounds/"..default_sounds_dir, "sounds/"..prefix_of_ignored_dirs..default_sounds_dir)
-  end
-  local custom_sounds_readme = read_txt_file("Custom Sounds Readme.txt")
-  while true do
-    gprint(custom_sounds_readme, 15, 15)
-    do_menu_function = false
-    wait()
-    local ret = nil
-    variable_step(function()
-      if menu_escape(K[1]) or menu_enter(K[1]) then
-        ret = {main_options, {idx}}
-      end
-    end)
-    if ret then
-      return unpack(ret)
-    end
-  end
-end
-
-function main_show_custom_characters_readme(idx)
-  for _,current_character in ipairs(default_characters_ids) do
-    if not love.filesystem.getInfo("characters/"..prefix_of_ignored_dirs..current_character) then
-      print("Hold on. Copying example folders to make this easier...\n This make take a few seconds.")
-      gprint("Hold on.  Copying an example folder to make this easier...\n\nThis may take a few seconds or maybe even a minute or two.\n\nDon't worry if the window goes inactive or \"not responding\"", 280, 280)
-      wait()
-      recursive_copy("characters/"..current_character, "characters/"..prefix_of_ignored_dirs..current_character)
-    end
-  end
-
-  local custom_characters_readme = read_txt_file("Custom Characters Readme.txt")
-  while true do
-    gprint(custom_characters_readme, 15, 15)
-    do_menu_function = false
-    wait()
-    local ret = nil
-    variable_step(function()
-      if menu_escape(K[1]) or menu_enter(K[1]) then
-        ret = {main_options, {idx}}
-      end
-    end)
-    if ret then
-      return unpack(ret)
-    end
-  end
-end
-
-function main_options(starting_idx)
-  local items, active_idx = {}, starting_idx or 1
-  local k = K[1]
-  local selected, deselected_this_frame, adjust_active_value = false, false, false
-  local save_replays_publicly_choices = {"with my name", "anonymously", "not at all"}
-  local on_off_text = {[true]="On", [false]="Off"}
-  local name, version, vendor, device = love.graphics.getRendererInfo()
-  memory_before_options_menu = {  config.assets_dir or default_assets_dir,
-                                  config.panels_dir_when_not_using_set_from_assets_folder or default_panels_dir,
-                                  config.sounds_dir or default_sounds_dir,
-                                  config.use_panels_from_assets_folder,
-                                  config.use_default_characters,
-                                  config.enable_analytics }
-  --make so we can get "anonymously" from save_replays_publicly_choices["anonymously"]
-  for k,v in ipairs(save_replays_publicly_choices) do
-    save_replays_publicly_choices[v] = v
-  end
-
-  local function get_dir_set(set,path)
-    local raw_dir_list = love.filesystem.getDirectoryItems(path)
-    for k,v in ipairs(raw_dir_list) do
-      local start_of_v = string.sub(v,0,string.len(prefix_of_ignored_dirs))
-      if love.filesystem.getInfo(path.."/"..v) and v ~= "Example folder structure" and start_of_v ~= prefix_of_ignored_dirs then
-        set[#set+1] = v
-      end
-    end
-  end
-
-  local asset_sets = {}
-  get_dir_set(asset_sets,"assets")
-  local panel_sets = {}
-  get_dir_set(panel_sets,"panels")
-  local sound_sets = {}
-  get_dir_set(sound_sets,"sounds")
-
-  print("asset_sets:")
-  for k,v in ipairs(asset_sets) do
-    print(v)
-  end
-  items = {
-    --options menu table reference:
-    --{[1]"Option Name", [2]current or default value, [3]type, [4]min or bool value or choices_table,
-    -- [5]max, [6]sound_source, [7]selectable, [8]next_func, [9]play_while selected}
-    {"Master Volume", config.master_volume or 100, "numeric", 0, 100, characters[config.character].musics.normal_music, true, nil, true},
-    {"SFX Volume", config.SFX_volume or 100, "numeric", 0, 100, sounds.SFX.cur_move, true},
-    {"Music Volume", config.music_volume or 100, "numeric", 0, 100, characters[config.character].musics.normal_music, true, nil, true},
-    {"Vsync", on_off_text[config.vsync], "bool", false, nil, nil,false},
-    {"Debug Mode", on_off_text[config.debug_mode or false], "bool", false, nil, nil,false},
-    {"Save replays publicly",
-      save_replays_publicly_choices[config.save_replays_publicly]
-        or save_replays_publicly_choices["with my name"],
-      "multiple choice", save_replays_publicly_choices},
-    {"Graphics set", config.assets_dir or default_assets_dir, "multiple choice", asset_sets},
-    {"Panels set", config.panels_dir_when_not_using_set_from_assets_folder or default_panels_dir, "multiple choice", panel_sets},
-    {"About custom graphics", "", "function", nil, nil, nil, nil, main_show_custom_graphics_readme},
-    {"Sounds set", config.sounds_dir or default_sounds_dir, "multiple choice", sound_sets},
-    {"About custom sounds", "", "function", nil, nil, nil, nil, main_show_custom_sounds_readme},
-    {"Ready countdown", on_off_text[config.ready_countdown_1P or false], "bool", true, nil, nil,false},
-    {"Show FPS", on_off_text[config.show_fps or false], "bool", true, nil, nil,false},
-    {"Use panels from assets folder", on_off_text[config.use_panels_from_assets_folder], "bool", true, nil, nil,false},
-    {"Use default characters", on_off_text[config.use_default_characters], "bool", true, nil, nil,false},
-    {"Danger music change-back delay", on_off_text[config.danger_music_changeback_delay or false], "bool", false, nil, nil, false},
-    {"About custom characters", "", "function", nil, nil, nil, nil, main_show_custom_characters_readme},
-    {"Enable analytics", on_off_text[config.enable_analytics or false], "bool", false, nil, nil, false},
-    {"Back", "", nil, nil, nil, nil, false, main_select_mode}
-  }
-  local function print_stuff()
-    gprint("graphics card:  "..(device or "nil"), 100, 0)
-    local to_print, to_print2, arrow = "", "", ""
-    for i=1,#items do
-      if active_idx == i then
-        arrow = arrow .. ">"
-      else
-        arrow = arrow .. "\n"
-      end
-      to_print = to_print .. "   " .. items[i][1] .. "\n"
-      to_print2 = to_print2 .. "                            "
-      if active_idx == i and selected then
-        to_print2 = to_print2 .. "                          < "
-      else
-        to_print2 = to_print2 .. "                            "
-      end
-      to_print2 = to_print2.. items[i][2]
-      if active_idx == i and selected then
-        to_print2 = to_print2 .. " >"
-      end
-      to_print2 = to_print2 .. "\n"
-    end
-    local x,y = unpack(main_menu_screen_pos)
-    x = x - 60 --options menu is 'lefter' than main_menu
-    gprint(arrow, x, y)
-    gprint(to_print, x, y)
-    gprint(to_print2, x, y)
-  end
-  local function adjust_left()
-    if items[active_idx][3] == "numeric" then
-      if items[active_idx][2] > items[active_idx][4] then --value > minimum
-        items[active_idx][2] = items[active_idx][2] - 1
-      end
-    elseif items[active_idx][3] == "multiple choice" then
-      adjust_backwards = true
-      adjust_active_value = true
-    end
-    --the following is enough for "bool"
-    adjust_active_value = true
-    if items[active_idx][6] and not items[active_idx][9] then
-    --sound_source for this menu item exists and not play_while_selected
-      items[active_idx][6]:stop()
-      items[active_idx][6]:play()
-    end
-  end
-  local function adjust_right()
-    if items[active_idx][3] == "numeric" then
-      if items[active_idx][2] < items[active_idx][5] then --value < maximum
-        items[active_idx][2] = items[active_idx][2] + 1
-      end
-    elseif items[active_idx][3] == "multiple choice" then
-      adjust_active_value = true
-    end
-    --the following is enough for "bool"
-    adjust_active_value = true
-    if items[active_idx][6] and not items[active_idx][9] then
-    --sound_source for this menu item exists and not play_while_selected
-      items[active_idx][6]:stop()
-      items[active_idx][6]:play()
-    end
-  end
-  local do_menu_function = false
-  while true do
-    print_stuff()
-    wait()
-    local ret = nil
-    variable_step(function()
-      if menu_up(K[1]) and not selected then
-        active_idx = wrap(1, active_idx-1, #items)
-      elseif menu_down(K[1]) and not selected then
-        active_idx = wrap(1, active_idx+1, #items)
-      elseif menu_left(K[1]) and (selected or not items[active_idx][7]) then --or not selectable
-        adjust_left()
-      elseif menu_right(K[1]) and (selected or not items[active_idx][7]) then --or not selectable
-        adjust_right()
-      elseif menu_enter(K[1]) then
-        if items[active_idx][7] then --is selectable
-          selected = not selected
-          if not selected then
-            deselected_this_frame = true
-            adjust_active_value = true
-          end
-        elseif items[active_idx][3] == "bool" or items[active_idx][3] == "multiple choice" then
-          adjust_active_value = true
-        elseif items[active_idx][3] == "function" then
-          do_menu_function = true
-        elseif active_idx == #items then
-          ret = {exit_options_menu}
-        end
-      elseif menu_escape(K[1]) then
-        if selected then
-          selected = not selected
-          deselected_this_frame = true
-        elseif active_idx == #items then
-          ret = {exit_options_menu}
-        else
-          active_idx = #items
-        end
-      end
-      if adjust_active_value and not ret then
-        if items[active_idx][3] == "bool" then
-          if active_idx == 4 then
-            config.debug_mode = not config.debug_mode
-            items[active_idx][2] = on_off_text[config.debug_mode or false]
-          end
-          if items[active_idx][1] == "Ready countdown" then
-            config.ready_countdown_1P = not config.ready_countdown_1P
-            items[active_idx][2] = on_off_text[config.ready_countdown_1P]
-          elseif items[active_idx][1] == "Vsync" then
-            config.vsync = not config.vsync
-            items[active_idx][2] = on_off_text[config.vsync]
-            love.window.setVSync(config.vsync and 1 or 0)
-          elseif items[active_idx][1] == "Show FPS" then
-            config.show_fps = not config.show_fps
-            items[active_idx][2] = on_off_text[config.show_fps]
-          elseif items[active_idx][1] == "Use panels from assets folder" then
-            config.use_panels_from_assets_folder = not config.use_panels_from_assets_folder
-            items[active_idx][2] = on_off_text[config.use_panels_from_assets_folder]
-          elseif items[active_idx][1] == "Use default characters" then
-            config.use_default_characters = not config.use_default_characters
-            items[active_idx][2] = on_off_text[config.use_default_characters]
-          elseif items[active_idx][1] == "Danger music change-back delay" then
-            config.danger_music_changeback_delay = not config.danger_music_changeback_delay
-            items[active_idx][2] = on_off_text[config.danger_music_changeback_delay]
-          elseif items[active_idx][1] == "Enable analytics" then
-            config.enable_analytics = not config.enable_analytics
-            items[active_idx][2] = on_off_text[config.enable_analytics]
-          end
-          --add any other bool config updates here
-        elseif items[active_idx][3] == "numeric" then
-          if config.master_volume ~= items[1][2] then
-            config.master_volume = items[1][2]
-            love.audio.setVolume(config.master_volume/100)
-          end
-          if config.SFX_volume ~= items[2][2] then --SFX volume should be updated
-            config.SFX_volume = items[2][2]
-            items[2][6]:setVolume(config.SFX_volume/100) --do just the one sound effect until we deselect
-          end
-          if config.music_volume ~= items[3][2] then --music volume should be updated
-            config.music_volume = items[3][2]
-            items[3][6]:setVolume(config.music_volume/100) --do just the one music source until we deselect
-          end
-          --add any other numeric config updates here
-        elseif items[active_idx][3] == "multiple choice" then
-          local active_choice_num = 1
-          --find the key for the currently selected choice
-          for k,v in ipairs(items[active_idx][4]) do
-            if v == items[active_idx][2] then
-              active_choice_num = k
-            end
-          end
-          -- the next line of code means
-          -- current_choice_num = choices[wrap(1, next_choice_num, last_choice_num)]
-          if adjust_backwards then
-            items[active_idx][2] = items[active_idx][4][wrap(1,active_choice_num - 1, #items[active_idx][4])]
-            adjust_backwards = nil
-          else
-            items[active_idx][2] = items[active_idx][4][wrap(1,active_choice_num + 1, #items[active_idx][4])]
-          end
-          if active_idx == 5 then
-            config.save_replays_publicly = items[active_idx][2]
-          elseif active_idx == 6 then
-            config.assets_dir = items[active_idx][2]
-          elseif active_idx == 7 then
-            config.panels_dir_when_not_using_set_from_assets_folder = items[active_idx][2]
-          elseif active_idx == 9 then
-            config.sounds_dir = items[active_idx][2]
-          end
-          --add any other multiple choice config updates here
-        end
-        adjust_active_value = false
-      end
-      if items[active_idx][3] == "function" and do_menu_function and not ret then
-        ret = {items[active_idx][8], {active_idx}}
-      end
-      if not ret and selected and items[active_idx][9] and items[active_idx][6] and not items[active_idx][6]:isPlaying() then
-      --if selected and play_while_selected and sound source exists and it isn't playing
-        items[active_idx][6]:play()
-      end
-      if not ret and deselected_this_frame then
-        if items[active_idx][6] then --sound_source for this menu item exists
-          items[active_idx][6]:stop()
-          love.audio.stop()
-          stop_the_music()
-        end
-        deselected_this_frame = false
-      end
-    end)
-    if ret then
-      return unpack(ret)
-    end
-  end
-end
-
-function exit_options_menu()
-  gprint("writing config to file...", unpack(main_menu_screen_pos))
-  wait()
-  if config.use_panels_from_assets_folder then
-    config.panels_dir = config.assets_dir
-  else
-    config.panels_dir = config.panels_dir_when_not_using_set_from_assets_folder
-  end
-  write_conf_file()
-
-  if config.assets_dir ~= memory_before_options_menu[1] 
-    or config.use_default_characters ~= memory_before_options_menu[5]
-    or config.sounds_dir ~= memory_before_options_menu[3] then
-    gprint("reloading characters...", unpack(main_menu_screen_pos))
-    wait()
-    characters_init()
-  end
-
-  if config.assets_dir ~= memory_before_options_menu[1] 
-    or config.use_default_characters ~= memory_before_options_menu[5] then
-    gprint("reloading graphics...", unpack(main_menu_screen_pos))
-    wait()
-    graphics_init()
-  end
-
-  if config.panels_dir_when_not_using_set_from_assets_folder ~= memory_before_options_menu[2]
-  or config.use_panels_from_assets_folder ~= memory_before_options_menu[4]
-  or config.assets_dir ~= memory_before_options_menu[1] then
-    gprint("reloading panels...", unpack(main_menu_screen_pos))
-    wait()
-    panels_init()
-  end
-
-  if config.sounds_dir ~= memory_before_options_menu[3] 
-    or config.use_default_characters ~= memory_before_options_menu[5] then
-    gprint("reloading sounds...", unpack(main_menu_screen_pos))
-    wait()
-    sound_init()
-  else
-    apply_config_volume()
-  end
-
-  if config.enable_analytics ~= memory_before_options_menu[6] then
-    print("loading analytics...")
-    gprint("loading analytics...", unpack(main_menu_screen_pos))
-    wait()
-    analytics_init()
-  end
-
-  memory_before_options_menu = nil
-  return main_select_mode
-end
-
->>>>>>> 6b5eb4ca
 function main_set_name()
   local name = config.name or ""
   while true do
