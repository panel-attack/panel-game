require("character_loader")
local logger = require("logger")

-- Stuff defined in this file: the data structure that store a character's data

local basic_images = {"icon"}
local other_images = {
  "topleft",
  "botleft",
  "topright",
  "botright",
  "top",
  "bot",
  "left",
  "right",
  "face",
  "pop",
  "doubleface",
  "filler1",
  "filler2",
  "flash",
  "portrait",
  "portrait2",
  "burst",
  "fade"
}
local defaulted_images = {
  icon = true,
  topleft = true,
  botleft = true,
  topright = true,
  botright = true,
  top = true,
  bot = true,
  left = true,
  right = true,
  face = true,
  pop = true,
  doubleface = true,
  filler1 = true,
  filler2 = true,
  flash = true,
  portrait = true,
  portrait2 = false,
  burst = true,
  fade = true
} -- those images will be defaulted if missing
local basic_sfx = {"selection"}
local other_sfx = {"chain", "combo", "combo_echo", "chain_echo", "chain2", "chain2_echo", "garbage_match", "garbage_land", "win", "taunt_up", "taunt_down"}
local defaulted_sfxs = {} -- those sfxs will be defaulted if missing
local basic_musics = {}
local other_musics = {"normal_music", "danger_music", "normal_music_start", "danger_music_start"}
local defaulted_musics = {} -- those musics will be defaulted if missing

local default_character = nil -- holds default assets fallbacks

local e_chain_style = {classic = 0, per_chain = 1}

Character =
  class(
  function(self, full_path, folder_name)
    self.path = full_path -- string | path to the character folder content
    self.id = folder_name -- string | id of the character, specified in config.json
    self.display_name = self.id -- string | display name of the stage
    self.stage = nil -- string | stage that get selected upon doing the super selection of that character
    self.panels = nil -- string | panels that get selected upon doing the super selection of that character
    self.sub_characters = {} -- stringS | either empty or with two elements at least; holds the sub characters IDs for bundle characters
    self.images = {}
    self.sounds = {combos = {}, combo_echos = {}, chains = {}, selections = {}, wins = {}, garbage_matches = {}, garbage_lands = {}, taunt_ups = {}, taunt_downs = {}, others = {}}
    self.musics = {}
    self.flag = nil -- string | flag to be displayed in the select screen
    self.fully_loaded = false
    self.is_visible = true
    self.chain_style = e_chain_style.classic
    self.popfx_style = "burst"
    self.popfx_burstRotate = false
    self.popfx_burstScale = 1
    self.popfx_fadeScale = 1
    self.music_style = "normal"
  end
)

function Character.json_init(self)
  local read_data = {}
  local config_file, err = love.filesystem.newFile(self.path .. "/config.json", "r")
  if config_file then
    local teh_json = config_file:read(config_file:getSize())
    for k, v in pairs(json.decode(teh_json)) do
      read_data[k] = v
    end
  end

  if read_data.id and type(read_data.id) == "string" then
    self.id = read_data.id

    -- sub ids for bundles
    if read_data.sub_ids and type(read_data.sub_ids) == "table" then
      self.sub_characters = read_data.sub_ids
    end
    -- display name
    if read_data.name and type(read_data.name) == "string" then
      self.display_name = read_data.name
    end
    -- is visible
    if read_data.visible ~= nil and type(read_data.visible) == "boolean" then
      self.is_visible = read_data.visible
    elseif read_data.visible and type(read_data.visible) == "string" then
      self.is_visible = read_data.visible == "true"
    end

    -- chain_style
    if read_data.chain_style and type(read_data.chain_style) == "string" then
      self.chain_style = read_data.chain_style == "per_chain" and e_chain_style.per_chain or e_chain_style.classic
    end

    --popfx_burstRotate
    if read_data.popfx_burstRotate and type(read_data.popfx_burstRotate) == "boolean" then
      self.popfx_burstRrotate = read_data.popfx_burstRotate
    end

    --popfx_type
    if read_data.popfx_style and type(read_data.popfx_style) == "string" then
      self.popfx_style = read_data.popfx_style
    end

    --popfx_burstScale
    if read_data.popfx_burstScale and type(read_data.popfx_burstScale) == "number" then
      self.popfx_burstScale = read_data.popfx_burstScale
    end

    --popfx_fadeScale
    if read_data.popfx_fadeScale and type(read_data.popfx_fadeScale) == "number" then
      self.popfx_fadeScale = read_data.popfx_fadeScale
    end

    --music style
    if read_data.music_style and type(read_data.music_style) == "string" then
      self.music_style = read_data.music_style
    end

    -- associated stage
    if read_data.stage and type(read_data.stage) == "string" and stages[read_data.stage] and not stages[read_data.stage]:is_bundle() then
      self.stage = read_data.stage
    end
    -- associated panel
    if read_data.panels and type(read_data.panels) == "string" and panels[read_data.panels] then
      self.panels = read_data.panels
    end

    -- flag
    if read_data.flag and type(read_data.flag) == "string" then
      self.flag = read_data.flag
    end

    return true
  end

  return false
end

function Character.stop_sounds(self)
  -- SFX
  for _, sound_table in ipairs(self.sounds) do
    if type(sound_table) == "table" then
      for _, sound in pairs(sound_table) do
        sound:stop()
      end
    end
  end

  -- music
  for _, music in ipairs(self.musics) do
    if self.musics[music] then
      self.musics[music]:stop()
    end
  end
end

function Character.play_selection_sfx(self)
  if not SFX_mute and #self.sounds.selections ~= 0 then
    self.sounds.selections[math.random(#self.sounds.selections)]:play()
    return true
  end
  return false
end

-- Stops old combo / chaing sounds and plays the appropriate chain or combo sound
function Character.play_combo_chain_sfx(self, chain_combo)
  if not SFX_mute then
    -- stop previous sounds if any
    for _, v in pairs(self.sounds.combos) do
      v:stop()
    end
    for _, v in pairs(self.sounds.combo_echos) do
      v:stop()
    end
    if self.chain_style == e_chain_style.classic then
      self.sounds.others["chain"]:stop()
      self.sounds.others["chain2"]:stop()
      self.sounds.others["chain_echo"]:stop()
      self.sounds.others["chain2_echo"]:stop()
    else --elseif self.chain_style == e_chain_style.per_chain then
      for _, v in pairs(self.sounds.chains) do
        for _, w in pairs(v) do
          w:stop()
        end
      end
    end

    -- play combos or chains
    if chain_combo[1] == e_chain_or_combo.combo then
      -- either combos or combo_echos
      self.sounds[chain_combo[2]][math.random(#self.sounds[chain_combo[2]])]:play()
    else --elseif chain_combo[1] == e_chain_or_combo.chain then
      local length = chain_combo[2]
      if self.chain_style == e_chain_style.classic then
        if length < 4 then
          self.sounds.others["chain"]:play()
        elseif length == 4 then
          self.sounds.others["chain2"]:play()
        elseif length == 5 then
          self.sounds.others["chain_echo"]:play()
        elseif length >= 6 then
          self.sounds.others["chain2_echo"]:play()
        end
      else --elseif self.chain_style == e_chain_style.per_chain then
        length = math.max(length, 2)
        if length > 13 then
          length = 0
        end
        self.sounds.chains[length][math.random(#self.sounds.chains[length])]:play()
      end
    end
  end
end

function Character.preload(self)
  logger.trace("preloading character " .. self.id)
  self:graphics_init(false, false)
  self:sound_init(false, false)
end

-- Loads all the sounds and graphics
function Character.load(self, instant)
  logger.trace("loading character " .. self.id)
  self:graphics_init(true, (not instant))
  self:sound_init(true, (not instant))
  self.fully_loaded = true
  logger.trace("loaded character " .. self.id)
end

-- Unloads the sounds and graphics
function Character.unload(self)
  logger.trace("unloading character " .. self.id)
  self:graphics_uninit()
  self:sound_uninit()
  self.fully_loaded = false
  logger.trace("unloaded character " .. self.id)
end

-- Adds all the characters recursively in a folder to the global characters variable
local function add_characters_from_dir_rec(path)
  local lfs = love.filesystem
  local raw_dir_list = lfs.getDirectoryItems(path)
  for i, v in ipairs(raw_dir_list) do
    local start_of_v = string.sub(v, 0, string.len(prefix_of_ignored_dirs))
    if start_of_v ~= prefix_of_ignored_dirs then
      local current_path = path .. "/" .. v
      if lfs.getInfo(current_path) and lfs.getInfo(current_path).type == "directory" then
        -- call recursively: facade folder
        add_characters_from_dir_rec(current_path)

        -- init stage: 'real' folder
        local character = Character(current_path, v)
        local success = character:json_init()

        if success then
          if characters[character.id] ~= nil then
            logger.trace(current_path .. " has been ignored since a character with this id has already been found")
          else
            -- logger.trace(current_path.." has been added to the character list!")
            characters[character.id] = character
            characters_ids[#characters_ids + 1] = character.id
          end
        end
      end
    end
  end
end

-- Loads all character IDs into the characters_ids global
local function fill_characters_ids()
  -- check validity of bundle characters
  local invalid = {}
  local copy_of_characters_ids = shallowcpy(characters_ids)
  characters_ids = {} -- clean up
  for _, character_id in ipairs(copy_of_characters_ids) do
    local character = characters[character_id]
    if #character.sub_characters > 0 then -- bundle character (needs to be filtered if invalid)
      local copy_of_sub_characters = shallowcpy(character.sub_characters)
      character.sub_characters = {}
      for _, sub_character in ipairs(copy_of_sub_characters) do
        if characters[sub_character] and #characters[sub_character].sub_characters == 0 then -- inner bundles are prohibited
          character.sub_characters[#character.sub_characters + 1] = sub_character
          logger.trace(character.id .. " has " .. sub_character .. " as part of its subcharacters.")
        end
      end

      if #character.sub_characters < 2 then
        invalid[#invalid + 1] = character_id -- character is invalid
        logger.warn(character.id .. " (bundle) is being ignored since it's invalid!")
      else
        characters_ids[#characters_ids + 1] = character_id
        logger.debug(character.id .. " (bundle) has been added to the character list!")
      end
    else -- normal character
      characters_ids[#characters_ids + 1] = character_id
      logger.debug(character.id .. " has been added to the character list!")
    end
  end

  -- characters are removed outside of the loop since erasing while iterating isn't working
  for _, invalid_character in pairs(invalid) do
    characters[invalid_character] = nil
  end
end

-- Initializes the characters globals with data
function characters_init()
  characters = {} -- holds all characters, most of them will not be fully loaded
  characters_ids = {} -- holds all characters ids
  characters_ids_for_current_theme = {} -- holds characters ids for the current theme, those characters will appear in the lobby
  characters_ids_by_display_names = {} -- holds keys to array of character ids holding that name

  add_characters_from_dir_rec("characters")
  fill_characters_ids()

  if #characters_ids == 0 then
    recursive_copy("default_data/characters", "characters")
    add_characters_from_dir_rec("characters")
    fill_characters_ids()
  end

  if love.filesystem.getInfo("themes/" .. config.theme .. "/characters.txt") then
    for line in love.filesystem.lines("themes/" .. config.theme .. "/characters.txt") do
      line = trim(line) -- remove whitespace
      if characters[line] then
        -- found at least a valid character in a characters.txt file
        characters_ids_for_current_theme[#characters_ids_for_current_theme + 1] = line
      end
    end
  else
    for _, character_id in ipairs(characters_ids) do
      if characters[character_id].is_visible then
        characters_ids_for_current_theme[#characters_ids_for_current_theme + 1] = character_id
      end
    end
  end

  -- all characters case
  if #characters_ids_for_current_theme == 0 then
    characters_ids_for_current_theme = shallowcpy(characters_ids)
  end

  -- fix config character if it's missing
  if not config.character or (config.character ~= random_character_special_value and not characters[config.character]) then
    config.character = uniformly(characters_ids_for_current_theme)
  end

  -- actual init for all characters, starting with the default one
  default_character = Character("characters/__default", "__default")
  default_character:preload()
  default_character:load(true)

  for _, character in pairs(characters) do
    character:preload()

    if characters_ids_by_display_names[character.display_name] then
      characters_ids_by_display_names[character.display_name][#characters_ids_by_display_names[character.display_name] + 1] = character.id
    else
      characters_ids_by_display_names[character.display_name] = {character.id}
    end
  end

  if config.character ~= random_character_special_value and not characters[config.character]:is_bundle() then
    character_loader_load(config.character)
    character_loader_wait()
  end
end

function Character.is_bundle(self)
  return #self.sub_characters > 1
end

function Character.graphics_init(self, full, yields)
  local character_images = full and other_images or basic_images
  for _, image_name in ipairs(character_images) do
    self.images[image_name] = load_img_from_supported_extensions(self.path .. "/" .. image_name)
    if not self.images[image_name] and defaulted_images[image_name] and not self:is_bundle() then
      if image_name == "burst" or image_name == "fade" then
        self.images[image_name] = themes[config.theme].images[image_name]
      else
        self.images[image_name] = default_character.images[image_name]
        if not self.images[image_name] then
          error("Could not find default character image")
        end
      end
<<<<<<< HEAD
    --print(image_name.." IS MISSING!")
=======
>>>>>>> d837f7a8
    end
    if yields then
      coroutine.yield()
    end
  end
  if full then
    self.telegraph_garbage_images = {}
    for garbage_h=1,14 do
      self.telegraph_garbage_images[garbage_h] = {}
      print("telegraph/"..garbage_h.."-tall")
      self.telegraph_garbage_images[garbage_h][6] = load_img_from_supported_extensions(self.path.."/telegraph/"..garbage_h.."-tall")
      if not self.telegraph_garbage_images[garbage_h][6] and default_character.telegraph_garbage_images[garbage_h][6] then
        self.telegraph_garbage_images[garbage_h][6] = default_character.telegraph_garbage_images[garbage_h][6]
        print("DEFAULT used for telegraph/"..garbage_h.."-tall")
      elseif not self.telegraph_garbage_images[garbage_h][6] then
        print("FAILED TO LOAD: telegraph/"..garbage_h.."-tall")
      end
    end
    for garbage_w=3,6 do
      print("telegraph/"..garbage_w.."-wide")
      self.telegraph_garbage_images[1][garbage_w] = load_img_from_supported_extensions(self.path.."/telegraph/"..garbage_w.."-wide")
      if not self.telegraph_garbage_images[1][garbage_w] and default_character.telegraph_garbage_images[1][garbage_w] then
        self.telegraph_garbage_images[1][garbage_w] = default_character.telegraph_garbage_images[1][garbage_w]
        print("DEFAULT used for telegraph/"..garbage_w.."-wide")
      elseif not self.telegraph_garbage_images[1][garbage_w] then
        print("FAILED TO LOAD: telegraph/"..garbage_w.."-wide")
      end
    end
    print("telegraph/6-wide-metal")
    self.telegraph_garbage_images["metal"] = load_img_from_supported_extensions(self.path.."/telegraph/6-wide-metal")
    if not self.telegraph_garbage_images["metal"] and default_character.telegraph_garbage_images["metal"] then
      self.telegraph_garbage_images["metal"] = default_character.telegraph_garbage_images["metal"]
      print("DEFAULT used for telegraph/6-wide-metal")
    elseif not self.telegraph_garbage_images[1][garbage_w] then
      print("FAILED TO LOAD: telegraph/6-wide-metal")
    end
    print("telegraph/attack")
    self.telegraph_garbage_images["attack"] = load_img_from_supported_extensions(self.path.."/telegraph/attack")
    if not self.telegraph_garbage_images["attack"] and default_character.telegraph_garbage_images["attack"] then
      self.telegraph_garbage_images["attack"] = default_character.telegraph_garbage_images["attack"]
      print("DEFAULT used for telegraph/attack")
    elseif not self.telegraph_garbage_images[1][garbage_w] then
      print("FAILED TO LOAD: telegraph/attack")
    end
  end
end

function Character.graphics_uninit(self)
  for _, image_name in ipairs(other_images) do
    self.images[image_name] = nil
  end
  self.telegraph_garbage_images[h] = {}
end

function Character.init_sfx_variants(self, sfx_array, sfx_name, sfx_suffix_at_higher_count)
  sfx_suffix_at_higher_count = sfx_suffix_at_higher_count or ""

  -- be careful is we are to support chain2X sfx since chain21 will be found and used for chain2 (unwanted behavior), might be a future bug!
  local sound_name = sfx_name .. sfx_suffix_at_higher_count .. 1
  if self.sounds.others[sfx_name] then
    -- "combo" in others will be stored in 'combos' and 'others' will be freed from it
    sfx_array[1] = self.sounds.others[sfx_name]
    self.sounds.others[sfx_name] = nil
  elseif sfx_suffix_at_higher_count == "" then
    local sound = load_sound_from_supported_extensions(self.path .. "/" .. sound_name, false)
    if sound then
      sfx_array[1] = sound
    end
  else
    local sound = load_sound_from_supported_extensions(self.path .. "/" .. sfx_name, false)
    if sound then
      sfx_array[1] = sound
    end
  end

  -- search for all variants
  local sfx_count = 1
  while sfx_array[sfx_count] do
    sfx_count = sfx_count + 1
    sound_name = sfx_name .. sfx_suffix_at_higher_count .. sfx_count
    local sound = load_sound_from_supported_extensions(self.path .. "/" .. sound_name, false)
    if sound then
      sfx_array[sfx_count] = sound
    end
  end
end

function Character.apply_config_volume(self)
  set_volume(self.sounds, config.SFX_volume / 100)
  set_volume(self.musics, config.music_volume / 100)
end

function Character.sound_init(self, full, yields)
  -- SFX
  local character_sfx = full and other_sfx or basic_sfx
  for _, sfx in ipairs(character_sfx) do
    self.sounds.others[sfx] = load_sound_from_supported_extensions(self.path .. "/" .. sfx, false)

    -- fallback case: chain/combo can be used for the other one if missing and for the longer names versions ("combo" used for "combo_echo" for instance)
    if not self.sounds.others[sfx] then
      if sfx == "combo" then
        self.sounds.others[sfx] = load_sound_from_supported_extensions(self.path .. "/chain", false)
      elseif sfx == "chain" then
        self.sounds.others[sfx] = load_sound_from_supported_extensions(self.path .. "/combo", false)
      elseif sfx == "combo_echo" then
        self.sounds.others[sfx] = load_sound_from_supported_extensions(self.path .. "/combo", false)
        if not self.sounds.others[sfx] then
          self.sounds.others[sfx] = load_sound_from_supported_extensions(self.path .. "/chain", false)
        end
      elseif string.find(sfx, "chain") then
        self.sounds.others[sfx] = load_sound_from_supported_extensions(self.path .. "/chain", false)
      elseif string.find(sfx, "combo") then
        self.sounds.others[sfx] = load_sound_from_supported_extensions(self.path .. "/combo", false)
      end
    end
    if not self.sounds.others[sfx] and defaulted_sfxs[sfx] and not self:is_bundle() then
      self.sounds.others[sfx] = default_character.sounds.others[sfx] or zero_sound
    end
    if yields then
      coroutine.yield()
    end
  end

  if not full then
    self:init_sfx_variants(self.sounds.selections, "selection")
    if yields then
      coroutine.yield()
    end
  elseif not self:is_bundle() then
    if self.chain_style == e_chain_style.per_chain then
      -- actual init of sounds
      for i = 2, 13 do
        self.sounds.chains[i] = {}
        self:init_sfx_variants(self.sounds.chains[i], "chain" .. i, "_")
        if #self.sounds.chains[i] ~= 0 then
          logger.trace("chain" .. i .. " has " .. #self.sounds.chains[i] .. " variant(s)")
        end
      end
      self.sounds.chains[0] = {}
      self:init_sfx_variants(self.sounds.chains[0], "chain0", "_")
      -- make it so every values in the chain array point to a properly filled arrays of sfx (last index used as fallback)
      if #self.sounds.chains[2] == 0 then
        self.sounds.chains[2][1] = self.sounds.others["chain"]
      end
      local last_filled_chains = 2
      for i = 3, 13 do
        if #self.sounds.chains[i] == 0 then
          self.sounds.chains[i] = self.sounds.chains[last_filled_chains] -- points to the same array, not an actual copy
        else
          last_filled_chains = i
        end
      end
      if #self.sounds.chains[0] == 0 then
        self.sounds.chains[0] = self.sounds.chains[last_filled_chains]
      end
      if yields then
        coroutine.yield()
      end
    end
    self:init_sfx_variants(self.sounds.combos, "combo")
    if yields then
      coroutine.yield()
    end
    self:init_sfx_variants(self.sounds.combo_echos, "combo_echo")
    if yields then
      coroutine.yield()
    end
    self:init_sfx_variants(self.sounds.wins, "win")
    if yields then
      coroutine.yield()
    end
    self:init_sfx_variants(self.sounds.garbage_matches, "garbage_match")
    if yields then
      coroutine.yield()
    end
    self:init_sfx_variants(self.sounds.garbage_lands, "garbage_land")
    if yields then
      coroutine.yield()
    end
    self:init_sfx_variants(self.sounds.taunt_downs, "taunt_down")
    if yields then
      coroutine.yield()
    end
    self:init_sfx_variants(self.sounds.taunt_ups, "taunt_up")
    if yields then
      coroutine.yield()
    end
  end

  -- music
  local character_musics = full and other_musics or basic_musics
  for _, music in ipairs(character_musics) do
    self.musics[music] = load_sound_from_supported_extensions(self.path .. "/" .. music, true)
    -- Set looping status for music.
    -- Intros won't loop, but other parts should.
    if self.musics[music] then
      if not string.find(music, "start") then
        self.musics[music]:setLooping(true)
      else
        self.musics[music]:setLooping(false)
      end
    elseif not self.musics[music] and defaulted_musics[music] and not self:is_bundle() then
      self.musics[music] = default_character.musics[music] or zero_sound
    end

    if yields then
      coroutine.yield()
    end
  end

  self:apply_config_volume()
end

function Character.sound_uninit(self)
  -- SFX
  for _, sound in ipairs(other_sfx) do
    self.sounds.others[sound] = nil
  end
  self.sounds.combos = {}
  self.sounds.combo_echos = {}
  self.sounds.wins = {}
  self.sounds.garbage_matches = {}
  self.sounds.garbage_lands = {}

  -- music
  for _, music in ipairs(other_musics) do
    self.musics[music] = nil
  end
end<|MERGE_RESOLUTION|>--- conflicted
+++ resolved
@@ -405,10 +405,6 @@
           error("Could not find default character image")
         end
       end
-<<<<<<< HEAD
-    --print(image_name.." IS MISSING!")
-=======
->>>>>>> d837f7a8
     end
     if yields then
       coroutine.yield()
