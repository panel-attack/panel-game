require("character_loader")

  -- Stuff defined in this file: the data structure that store a character's data

local basic_images = { "icon" }
local other_images = {"topleft", "botleft", "topright", "botright",
                  "top", "bot", "left", "right", "face", "pop",
                  "doubleface", "filler1", "filler2", "flash",
                  "portrait"}
local defaulted_images = { icon=true, topleft=true, botleft=true, topright=true, botright=true,
                  top=true, bot=true, left=true, right=true, face=true, pop=true,
                  doubleface=true, filler1=true, filler2=true, flash=true,
                  portrait=true } -- those images will be defaulted if missing
local basic_sfx = {"selection"}
local other_sfx = {"chain", "combo", "combo_echo", "chain_echo", "chain2" ,"chain2_echo", "garbage_match", "garbage_land", "win", "taunt_up", "taunt_down"}
local defaulted_sfxs = {} -- those sfxs will be defaulted if missing
local basic_musics = {}
local other_musics = {"normal_music", "danger_music", "normal_music_start", "danger_music_start"}
local defaulted_musics = {} -- those musics will be defaulted if missing

local default_character = nil -- holds default assets fallbacks

Character = class(function(self, full_path, folder_name)
    self.path = full_path -- string | path to the character folder content
    self.id = folder_name -- string | id of the character, specified in config.json
    self.display_name = self.id -- string | display name of the stage
    self.stage = nil -- string | stage that get selected upon doing the super selection of that character
    self.panels = nil -- string | panels that get selected upon doing the super selection of that character
    self.sub_characters = {} -- stringS | either empty or with two elements at least; holds the sub characters IDs for bundle characters
    self.images = {}
    self.sounds = { combos = {}, combo_echos = {}, selections = {}, wins = {}, garbage_matches = {}, garbage_lands = {}, taunt_ups = {}, taunt_downs = {}, others = {} }
    self.musics = {}
    self.fully_loaded = false
    self.is_visible = true
  end)

function Character.json_init(self)
  local read_data = {}
  local config_file, err = love.filesystem.newFile(self.path.."/config.json", "r")
  if config_file then
    local teh_json = config_file:read(config_file:getSize())
    for k,v in pairs(json.decode(teh_json)) do
      read_data[k] = v
    end
  end

  if read_data.id and type(read_data.id) == "string" then
    self.id = read_data.id

    -- sub ids for bundles
    if read_data.sub_ids and type(read_data.sub_ids) == "table" then
      self.sub_characters = read_data.sub_ids
<<<<<<< HEAD
    end  
    -- display name
    if read_data.name and type(read_data.name) == "string" then
      self.display_name = read_data.name
    end
    -- is visible
    if read_data.visible ~= nil and type(read_data.visible) == "boolean" then
      self.is_visible = read_data.visible
    elseif read_data.visible and type(read_data.visible) == "string" then
      self.is_visible = read_data.visible=="true"
    end

    -- associated stage
    if read_data.stage and type(read_data.stage) == "string" and stages[read_data.stage] and not stages[read_data.stage]:is_bundle() then
      self.stage = read_data.stage
    end
    -- associated panel
    if read_data.panels and type(read_data.panels) == "string" and panels[read_data.panels] then
      self.panels = read_data.panels
    end
    
=======
    end    
    -- display name
    if read_data.name ~= nil then
      self.display_name = read_data.name
    end
    -- is visible
    if read_data.visible ~= nil then
      self.is_visible = read_data.visible
    end
    -- associated stage
    if read_data.stage ~= nil and stages[read_data.stage] and not stages[read_data.stage]:is_bundle() then
      self.stage = read_data.stage
    end
    -- associated panel
    if read_data.panels and panels[read_data.panels] then
      self.panels = read_data.panels
    end

>>>>>>> 52c9f29d
    return true
  end

  return false
end

function Character.stop_sounds(self)
  -- SFX
  for _, sound_table in ipairs(self.sounds) do
    if type(sound_table) == "table" then
      for _,sound in pairs(sound_table) do
        sound:stop()
      end
    end
  end

  -- music
  for _, music in ipairs(self.musics) do
    if self.musics[music] then
      self.musics[music]:stop()
    end
  end
end

function Character.play_selection_sfx(self)
  if not SFX_mute and #self.sounds.selections ~= 0 then
    self.sounds.selections[math.random(#self.sounds.selections)]:play()
    return true
  end
  return false
end

function Character.preload(self)
  print("preloading character "..self.id)
  self:graphics_init(false,false)
  self:sound_init(false,false)
end

function Character.load(self,instant)
  print("loading character "..self.id)
  self:graphics_init(true,(not instant))
  self:sound_init(true,(not instant))
  self.fully_loaded = true
  print("loaded character "..self.id)
end

function Character.unload(self)
  print("unloading character "..self.id)
  self:graphics_uninit()
  self:sound_uninit()
  self.fully_loaded = false
  print("unloaded character "..self.id)
end

local function add_characters_from_dir_rec(path)
  local lfs = love.filesystem
  local raw_dir_list = lfs.getDirectoryItems(path)
  for i,v in ipairs(raw_dir_list) do
    local start_of_v = string.sub(v,0,string.len(prefix_of_ignored_dirs))
    if start_of_v ~= prefix_of_ignored_dirs then
      local current_path = path.."/"..v
      if lfs.getInfo(current_path) and lfs.getInfo(current_path).type == "directory" then
        -- call recursively: facade folder
        add_characters_from_dir_rec(current_path)

        -- init stage: 'real' folder
        local character = Character(current_path,v)
        local success = character:json_init()

        if success then
          if characters[character.id] ~= nil then
            print(current_path.." has been ignored since a character with this id has already been found")
          else
            characters[character.id] = character
            characters_ids[#characters_ids+1] = character.id
            -- print(current_path.." has been added to the character list!")
          end
        end
      end
    end
  end
end

local function fill_characters_ids()
  -- check validity of bundle characters
  local invalid = {}
  local copy_of_characters_ids = shallowcpy(characters_ids)
  characters_ids = {} -- clean up
  for _,character_id in ipairs(copy_of_characters_ids) do
    local character = characters[character_id]
    if #character.sub_characters > 0 then -- bundle character (needs to be filtered if invalid)
      local copy_of_sub_characters = shallowcpy(character.sub_characters)
      character.sub_characters = {}
      for _,sub_character in ipairs(copy_of_sub_characters) do
        if characters[sub_character] and #characters[sub_character].sub_characters == 0 then -- inner bundles are prohibited
          character.sub_characters[#character.sub_characters+1] = sub_character
          print(character.id.." has "..sub_character.." as part of its subcharacters.")
        end
      end

      if #character.sub_characters < 2 then
        invalid[#invalid+1] = character_id -- character is invalid
        print(character.id.." (bundle) is being ignored since it's invalid!")
      else
        characters_ids[#characters_ids+1] = character_id
        print(character.id.." (bundle) has been added to the character list!")
      end
    else -- normal character
      characters_ids[#characters_ids+1] = character_id
      print(character.id.." has been added to the character list!")
    end
  end

  -- characters are removed outside of the loop since erasing while iterating isn't working
  for _,invalid_character in pairs(invalid) do
    characters[invalid_character] = nil
  end
end

function characters_init()
  characters = {} -- holds all characters, most of them will not be fully loaded
  characters_ids = {} -- holds all characters ids
  characters_ids_for_current_theme = {} -- holds characters ids for the current theme, those characters will appear in the lobby
  characters_ids_by_display_names = {} -- holds keys to array of character ids holding that name

  add_characters_from_dir_rec("characters")
  fill_characters_ids()

  if #characters_ids == 0 then
    recursive_copy("default_data/characters", "characters")
    add_characters_from_dir_rec("characters")
    fill_characters_ids()
  end

  if love.filesystem.getInfo("themes/"..config.theme.."/characters.txt") then
    for line in love.filesystem.lines("themes/"..config.theme.."/characters.txt") do
      line = trim(line) -- remove whitespace
      if characters[line] then
        -- found at least a valid character in a characters.txt file
        characters_ids_for_current_theme[#characters_ids_for_current_theme+1] = line
      end
    end
  else
    for _,character_id in ipairs(characters_ids) do
      if characters[character_id].is_visible then
        characters_ids_for_current_theme[#characters_ids_for_current_theme+1] = character_id
      end
    end
  end

  -- all characters case
  if #characters_ids_for_current_theme == 0 then
    characters_ids_for_current_theme = shallowcpy(characters_ids)
  end

  -- fix config character if it's missing
  if not config.character or ( config.character ~= random_character_special_value and not characters[config.character] ) then
    config.character = uniformly(characters_ids_for_current_theme)
  end

  -- actual init for all characters, starting with the default one
  default_character = Character("characters/__default", "__default")
  default_character:preload()
  default_character:load(true)

  for _,character in pairs(characters) do
    character:preload()

    if characters_ids_by_display_names[character.display_name] then
      characters_ids_by_display_names[character.display_name][#characters_ids_by_display_names[character.display_name]+1] = character.id
    else
      characters_ids_by_display_names[character.display_name] = { character.id }
    end
  end

  if config.character ~= random_character_special_value and not characters[config.character]:is_bundle() then
    character_loader_load(config.character)
    character_loader_wait()
  end
end

function Character.is_bundle(self)
  return #self.sub_characters > 1
end

function Character.graphics_init(self,full,yields)
  local character_images = full and other_images or basic_images
  for _,image_name in ipairs(character_images) do
    self.images[image_name] = load_img_from_supported_extensions(self.path.."/"..image_name)
    if not self.images[image_name] and defaulted_images[image_name] and not self:is_bundle() then
      self.images[image_name] = default_character.images[image_name]
    end
    if yields then coroutine.yield() end
  end
end

function Character.graphics_uninit(self)
  for _,image_name in ipairs(other_images) do
    self.images[image_name] = nil
  end
end

function Character.init_sfx_variants(self, sfx_array, sfx_name)
  local sound_name = sfx_name..1
  if self.sounds.others[sfx_name] then
    -- "combo" in others will be stored in "combo1" in combos and others will be freed from it
    sfx_array[1] = self.sounds.others[sfx_name]
    self.sounds.others[sfx_name] = nil
  else
    local sound = load_sound_from_supported_extensions(self.path.."/"..sound_name, false)
    if sound then
      sfx_array[1] = sound
    end
  end

  -- search for all variants
  local sfx_count = 1
  while sfx_array[sfx_count] do
    sfx_count = sfx_count+1
    sound_name = sfx_name..sfx_count
    local sound = load_sound_from_supported_extensions(self.path.."/"..sound_name, false)
    if sound then
      sfx_array[sfx_count] = sound
    end
  end
end

function Character.apply_config_volume(self)
  set_volume(self.sounds, config.SFX_volume/100)
  set_volume(self.musics, config.music_volume/100)
end

function Character.sound_init(self,full,yields)
  -- SFX
  local character_sfx = full and other_sfx or basic_sfx
  for _, sfx in ipairs(character_sfx) do
    self.sounds.others[sfx] = load_sound_from_supported_extensions(self.path.."/"..sfx, false)

    -- fallback case: chain/combo can be used for the other one if missing and for the longer names versions ("combo" used for "combo_echo" for instance)
    if not self.sounds.others[sfx] then
      if sfx == "combo" then
        self.sounds.others[sfx] = load_sound_from_supported_extensions(self.path.."/chain", false)
      elseif sfx == "chain" then 
        self.sounds.others[sfx] = load_sound_from_supported_extensions(self.path.."/combo", false)
      elseif sfx == "combo_echo" then 
        self.sounds.others[sfx] = load_sound_from_supported_extensions(self.path.."/combo", false)
        if not self.sounds.others[sfx] then
          self.sounds.others[sfx] = load_sound_from_supported_extensions(self.path.."/chain", false)
        end
      elseif string.find(sfx, "chain") then
        self.sounds.others[sfx] = load_sound_from_supported_extensions(self.path.."/chain", false)
      elseif string.find(sfx, "combo") then 
        self.sounds.others[sfx] = load_sound_from_supported_extensions(self.path.."/combo", false)
      end
    end
    if not self.sounds.others[sfx] and defaulted_sfxs[sfx] and not self:is_bundle() then
      self.sounds.others[sfx] = default_character.sounds.others[sfx] or zero_sound
    end
    if yields then coroutine.yield() end
  end

  if not full then
    self:init_sfx_variants(self.sounds.selections, "selection")
    if yields then coroutine.yield() end
  elseif not self:is_bundle() then
    self:init_sfx_variants(self.sounds.combos, "combo")
    if yields then coroutine.yield() end
    self:init_sfx_variants(self.sounds.combo_echos, "combo_echo")
    if yields then coroutine.yield() end
    self:init_sfx_variants(self.sounds.wins, "win")
    if yields then coroutine.yield() end
    self:init_sfx_variants(self.sounds.garbage_matches, "garbage_match")
    if yields then coroutine.yield() end
    self:init_sfx_variants(self.sounds.garbage_lands, "garbage_land")
    if yields then coroutine.yield() end
    self:init_sfx_variants(self.sounds.taunt_downs, "taunt_down")
    if yields then coroutine.yield() end
    self:init_sfx_variants(self.sounds.taunt_ups, "taunt_up")
    if yields then coroutine.yield() end
  end

  -- music
  local character_musics = full and other_musics or basic_musics
  for _, music in ipairs(character_musics) do
    self.musics[music] = load_sound_from_supported_extensions(self.path.."/"..music, true)
    -- Set looping status for music.
    -- Intros won't loop, but other parts should.
    if self.musics[music] then
      if not string.find(music, "start") then
        self.musics[music]:setLooping(true)
      else
        self.musics[music]:setLooping(false)
      end
    elseif not self.musics[music] and defaulted_musics[music] and not self:is_bundle() then
      self.musics[music] = default_character.musics[music] or zero_sound
    end

    if yields then coroutine.yield() end
  end
  
  self:apply_config_volume()
end

function Character.sound_uninit(self)
  -- SFX
  for _,sound in ipairs(other_sfx) do
    self.sounds.others[sound] = nil
  end
  self.sounds.combos = {}
  self.sounds.combo_echos = {}
  self.sounds.wins = {}
  self.sounds.garbage_matches = {}
  self.sounds.garbage_lands = {}

  -- music
  for _,music in ipairs(other_musics) do
    self.musics[music] = nil
  end
end<|MERGE_RESOLUTION|>--- conflicted
+++ resolved
@@ -50,7 +50,6 @@
     -- sub ids for bundles
     if read_data.sub_ids and type(read_data.sub_ids) == "table" then
       self.sub_characters = read_data.sub_ids
-<<<<<<< HEAD
     end  
     -- display name
     if read_data.name and type(read_data.name) == "string" then
@@ -72,26 +71,6 @@
       self.panels = read_data.panels
     end
     
-=======
-    end    
-    -- display name
-    if read_data.name ~= nil then
-      self.display_name = read_data.name
-    end
-    -- is visible
-    if read_data.visible ~= nil then
-      self.is_visible = read_data.visible
-    end
-    -- associated stage
-    if read_data.stage ~= nil and stages[read_data.stage] and not stages[read_data.stage]:is_bundle() then
-      self.stage = read_data.stage
-    end
-    -- associated panel
-    if read_data.panels and panels[read_data.panels] then
-      self.panels = read_data.panels
-    end
-
->>>>>>> 52c9f29d
     return true
   end
 
