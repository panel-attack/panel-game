require("character_loader")

  -- Stuff defined in this file: the data structure that store a character's data

local basic_images = { "icon" }
local other_images = {"topleft", "botleft", "topright", "botright",
                  "top", "bot", "left", "right", "face", "pop",
                  "doubleface", "filler1", "filler2", "flash",
                  "portrait"}
local defaulted_images = { icon=true, topleft=true, botleft=true, topright=true, botright=true,
                  top=true, bot=true, left=true, right=true, face=true, pop=true,
                  doubleface=true, filler1=true, filler2=true, flash=true,
                  portrait=true } -- those images will be defaulted if missing
local basic_sfx = {"selection"}
local other_sfx = {"chain", "combo", "combo_echo", "chain_echo", "chain2" ,"chain2_echo", "garbage_match", "win"}
local defaulted_sfxs = {} -- those musics will be defaulted if missing
local basic_musics = {}
local other_musics = {"normal_music", "danger_music", "normal_music_start", "danger_music_start"}
local defaulted_musics = { normal_music=true } -- those musics will be defaulted if missing

local default_character = nil -- holds default assets fallbacks

Character = class(function(self, full_path, folder_name)
    self.path = full_path -- string | path to the character folder content
    self.id = folder_name -- string | id of the character, is also the name of its folder by default, may change in id_init
    self.display_name = self.id -- string | display name of the stage
    self.images = {}
    self.sounds = { combos = {}, combo_echos = {}, selections = {}, wins = {}, garbage_matches = {}, others = {} }
    self.musics = {}
    self.fully_loaded = false
  end)

function Character.id_init(self)
  local read_data = {}
  local config_file, err = love.filesystem.newFile(self.path.."/config.json", "r")
  if config_file then
    local teh_json = config_file:read(config_file:getSize())
    for k,v in pairs(json.decode(teh_json)) do
      read_data[k] = v
    end
  end

  if read_data.id then
    self.id = read_data.id
  end
end

function Character.other_data_init(self)
  -- read .json
  local read_data = {}
  local config_file, err = love.filesystem.newFile(self.path.."/config.json", "r")
  if config_file then
    local teh_json = config_file:read(config_file:getSize())
    for k,v in pairs(json.decode(teh_json)) do
      read_data[k] = v
    end
  end

  -- id has already been handled! DO NOT handle id here!

  -- display name
  if read_data.name then
    self.display_name = read_data.name
  end
end

function Character.stop_sounds(self)
  -- SFX
  for _, sound_table in ipairs(self.sounds) do
    if type(sound_table) == "table" then
      for _,sound in pairs(sound_table) do
        sound:stop()
      end
    end
  end

  -- music
  for _, music in ipairs(self.musics) do
    if self.musics[music] then
      self.musics[music]:stop()
    end
  end
end

function Character.play_selection_sfx(self)
  if not SFX_mute and #self.sounds.selections ~= 0 then
    self.sounds.selections[math.random(#self.sounds.selections)]:play()
  end
end

function Character.preload(self)
  print("preloading character "..self.id)
  self:other_data_init()
  self:graphics_init(false,false)
  self:sound_init(false,false)
end

function Character.load(self,instant)
  print("loading character "..self.id)
  self:graphics_init(true,(not instant))
  self:sound_init(true,(not instant))
  self.fully_loaded = true
  print("loaded character "..self.id)
end

function Character.unload(self)
  print("unloading character "..self.id)
  self:graphics_uninit()
  self:sound_uninit()
  self.fully_loaded = false
  print("unloaded character "..self.id)
end

local function add_characters_from_dir_rec(path)
  local lfs = love.filesystem
  local raw_dir_list = lfs.getDirectoryItems(path)
  for i,v in ipairs(raw_dir_list) do
    local start_of_v = string.sub(v,0,string.len(prefix_of_ignored_dirs))
    if start_of_v ~= prefix_of_ignored_dirs then
      local current_path = path.."/"..v
      if lfs.isDirectory(current_path) then
        -- call recursively: facade folder
        add_characters_from_dir_rec(current_path)

        -- init stage: 'real' folder
        local character = Character(current_path,v)
        character:id_init()

        if characters[character.id] ~= nil then
          print(current_path.." has been ignored since a character with this id has already been found")
        else
          characters[character.id] = character
          characters_ids[#characters_ids+1] = character.id
          -- print(current_path.." has been added to the character list!")
        end
      end
    end
  end
end

function characters_init()
  characters = {} -- holds all characters, most of them will not be fully loaded
  characters_ids = {} -- holds all characters ids
  characters_ids_for_current_theme = {} -- holds characters ids for the current theme, those characters will appear in the lobby
  characters_ids_by_display_names = {} -- holds keys to array of character ids holding that name

  add_characters_from_dir_rec("characters")

  if love.filesystem.getInfo("themes/"..config.theme.."/characters.txt") then
    for line in love.filesystem.lines("themes/"..config.theme.."/characters.txt") do
      line = trim(line) -- remove whitespace
      if love.filesystem.getInfo("characters/"..line) then
        -- found at least a valid character in a characters.txt file
        if characters[line] then
          characters_ids_for_current_theme[#characters_ids_for_current_theme+1] = line
        end
      end
    end
  end

  -- all characters case
  if #characters_ids_for_current_theme == 0 then
    characters_ids_for_current_theme = shallowcpy(characters_ids)
  end

  -- fix config character if it's missing
  if not config.character or not characters[config.character] then
    config.character = uniformly(characters_ids_for_current_theme)
  end

  -- actual init for all stages, starting with the default one
  default_character = Character("characters/__default", "__default")
  default_character:preload()
  default_character:load(true)

  for _,character in pairs(characters) do
    character:preload()

    if characters_ids_by_display_names[character.display_name] then
      characters_ids_by_display_names[character.display_name][#characters_ids_by_display_names[character.display_name]+1] = character.id
    else
      characters_ids_by_display_names[character.display_name] = { character.id }
    end
  end

  character_loader_load(config.character)
  character_loader_wait()
end

function Character.graphics_init(self,full,yields)
  local character_images = full and other_images or basic_images
  for _,image_name in ipairs(character_images) do
    self.images[image_name] = load_img_from_supported_extensions(self.path.."/"..image_name)
    if not self.images[image_name] and defaulted_images[image_name] then
      self.images[image_name] = default_character.images[image_name]
    end
    if yields then coroutine.yield() end
  end
end

function Character.graphics_uninit(self)
  for _,image_name in ipairs(other_images) do
    self.images[image_name] = nil
  end
end

<<<<<<< HEAD
function Character.init_sfx_variants(self, sfx_array, sfx_name)
  local sound_name = sfx_name..1
  if self.sounds.others[sfx_name] then
    -- "combo" in others will be stored in "combo1" in combos and others will be freed from it
    sfx_array[1] = self.sounds.others[sfx_name]
    self.sounds.others[sfx_name] = nil
  else
    local sound = load_sound_from_supported_extensions(self.path.."/"..sound_name, false)
    if sound then
      sfx_array[1] = sound
    end
  end

  -- search for all variants
  local sfx_count = 1
  while sfx_array[sfx_count] do
    sfx_count = sfx_count+1
    sound_name = sfx_name..sfx_count
    local sound = load_sound_from_supported_extensions(self.path.."/"..sound_name, false)
    if sound then
      sfx_array[sfx_count] = sound
    end
  end
end

=======
>>>>>>> 56ff717d
function Character.apply_config_volume(self)
  set_volume(self.sounds, config.SFX_volume/100)
  set_volume(self.musics, config.music_volume/100)
end

function Character.sound_init(self,full,yields)
  -- SFX
  local character_sfx = full and other_sfx or basic_sfx
  for _, sfx in ipairs(character_sfx) do
    self.sounds.others[sfx] = load_sound_from_supported_extensions(self.path.."/"..sfx, false)

    -- fallback case: chain/combo can be used for the other one if missing and for the longer names versions ("combo" used for "combo_echo" for instance)
    if not self.sounds.others[sfx] then
      if sfx == "combo" then
        self.sounds.others[sfx] = load_sound_from_supported_extensions(self.path.."/chain", false)
      elseif sfx == "chain" then 
        self.sounds.others[sfx] = load_sound_from_supported_extensions(self.path.."/combo", false)
      elseif string.find(sfx, "chain") then
        self.sounds.others[sfx] = load_sound_from_supported_extensions(self.path.."/chain", false)
      elseif string.find(sfx, "combo") then 
        self.sounds.others[sfx] = load_sound_from_supported_extensions(self.path.."/combo", false)
      end
    end
    if not self.sounds.others[sfx] and defaulted_sfxs[sfx] then
      self.sounds.others[sfx] = default_character.sounds.others[sfx]
    end
    if yields then coroutine.yield() end
  end

  if not full then
    self:init_sfx_variants(self.sounds.selections, "selection")
    if yields then coroutine.yield() end
  else
    self:init_sfx_variants(self.sounds.combos, "combo")
    if yields then coroutine.yield() end
    self:init_sfx_variants(self.sounds.combo_echos, "combo_echo")
    if yields then coroutine.yield() end
    self:init_sfx_variants(self.sounds.wins, "win")
    if yields then coroutine.yield() end
    self:init_sfx_variants(self.sounds.garbage_matches, "garbage_match")
    if yields then coroutine.yield() end
  end

  -- music
  local character_musics = full and other_musics or basic_musics
  for _, music in ipairs(character_musics) do
    self.musics[music] = load_sound_from_supported_extensions(self.path.."/"..music, true)
    -- Set looping status for music.
    -- Intros won't loop, but other parts should.
    if self.musics[music] then
      if not string.find(music, "start") then
        self.musics[music]:setLooping(true)
      else
        self.musics[music]:setLooping(false)
      end
    elseif not self.musics[music] and defaulted_musics[music] then
      self.musics[music] = default_character.musics[music]
    end

    if yields then coroutine.yield() end
  end
<<<<<<< HEAD
  
  self:apply_config_volume()

=======

  self:apply_config_volume()
>>>>>>> 56ff717d
end

function Character.sound_uninit(self)
  -- SFX
  for _,sound in ipairs(other_sfx) do
    self.sounds.others[sound] = nil
  end
  self.sounds.combos = {}
  self.sounds.combo_echos = {}
  self.sounds.wins = {}
  self.sounds.garbage_matches = {}

  -- music
  for _,music in ipairs(other_musics) do
    self.musics[music] = nil
  end
end<|MERGE_RESOLUTION|>--- conflicted
+++ resolved
@@ -204,7 +204,6 @@
   end
 end
 
-<<<<<<< HEAD
 function Character.init_sfx_variants(self, sfx_array, sfx_name)
   local sound_name = sfx_name..1
   if self.sounds.others[sfx_name] then
@@ -230,8 +229,6 @@
   end
 end
 
-=======
->>>>>>> 56ff717d
 function Character.apply_config_volume(self)
   set_volume(self.sounds, config.SFX_volume/100)
   set_volume(self.musics, config.music_volume/100)
@@ -293,14 +290,8 @@
 
     if yields then coroutine.yield() end
   end
-<<<<<<< HEAD
   
   self:apply_config_volume()
-
-=======
-
-  self:apply_config_volume()
->>>>>>> 56ff717d
 end
 
 function Character.sound_uninit(self)
