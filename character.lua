--- conflicted
+++ resolved
@@ -7,13 +7,12 @@
                   "top", "bot", "left", "right", "face", "pop",
                   "doubleface", "filler1", "filler2", "flash",
                   "portrait"}
-<<<<<<< HEAD
 local defaulted_images = { icon=true, topleft=true, botleft=true, topright=true, botright=true,
                   top=true, bot=true, left=true, right=true, face=true, pop=true,
                   doubleface=true, filler1=true, filler2=true, flash=true,
                   portrait=true } -- those images will be defaulted if missing
 local basic_sfx = {"selection"}
-local other_sfx = {"chain", "combo", "combo_echo", "chain_echo", "chain2" ,"chain2_echo", "garbage_match", "win"}
+local other_sfx = {"chain", "combo", "combo_echo", "chain_echo", "chain2" ,"chain2_echo", "garbage_match", "win", "taunt_up", "taunt_down"}
 local defaulted_sfxs = {} -- those musics will be defaulted if missing
 local basic_musics = {}
 local other_musics = {"normal_music", "danger_music", "normal_music_start", "danger_music_start"}
@@ -26,37 +25,9 @@
     self.id = folder_name -- string | id of the character, is also the name of its folder by default, may change in id_init
     self.display_name = self.id -- string | display name of the stage
     self.images = {}
-    self.sounds = { combos = {}, combo_echos = {}, selections = {}, wins = {}, garbage_matches = {}, others = {} }
+    self.sounds = { combos = {}, combo_echos = {}, selections = {}, wins = {}, garbage_matches = {}, taunt_ups = {}, taunt_downs = {}, others = {} }
     self.musics = {}
     self.fully_loaded = false
-=======
-
-local required_char_SFX = {"chain", "combo"}
-local required_char_music = {"normal_music"}
-
-  -- @CardsOfTheHeart says there are 4 chain sfx: --x2/x3, --x4, --x5 is x2/x3 with an echo effect, --x6+ is x4 with an echo effect
-  -- combo sounds, on the other hand, can have multiple variations, hence combo, combo2, combo3 (...) and combo_echo, combo_echo2...
-local basic_characters_sfx = {"selection"}
-local other_characters_sfx = {"chain", "combo", "combo_echo", "chain_echo", "chain2" ,"chain2_echo", "garbage_match", "win", "taunt_up", "taunt_down"}
-local basic_characters_musics = {}
-local other_characters_musics = {"normal_music", "danger_music", "normal_music_start", "danger_music_start"}
-
-local default_stages = {lip="flower", windy="wind", sherbet="ice", thiana="forest", ruby="jewel",
-                        elias="water", flare="fire", neris="sea", seren="moon", phoenix="cave", 
-                        dragon="cave", thanatos="king", cordelia="cordelia", lakitu="wind",
-                        bumpty="ice", poochy="forest", wiggler="jewel", froggy="water", blargg="fire",
-                        lungefish="sea", raphael="moon", yoshi="yoshi", hookbill="cave",
-                        navalpiranha="cave", kamek="cave", bowser="king"}
-
-Character = class(function(s, id)
-    s.id = id -- string | id of the character, is also the name of its folder
-    s.display_name = id -- string | display name of the character
-    s.favorite_stage = default_stages[id] -- string | id of the character, is also the name of its folder
-    s.images = {}
-    s.sounds = { combos = {}, combo_echos = {}, selections = {}, wins = {}, garbage_matches = {}, taunt_ups = {}, taunt_downs = {}, others = {} }
-    s.musics = {}
-    s.fully_loaded = false
->>>>>>> 63a8114a
   end)
 
 function Character.id_init(self)
