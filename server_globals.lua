--- conflicted
+++ resolved
@@ -29,14 +29,10 @@
 PLACEMENT_MATCH_K = 50
 NAME_LENGTH_LIMIT = 16
 PLACEMENT_MATCHES_ENABLED = false
-<<<<<<< HEAD
 COMPRESS_REPLAYS_ENABLED = true
-=======
-COMPRESS_REPLAYS_ENABLED = false
 COMPRESS_SPECTATOR_REPLAYS_ENABLED = false -- Send current replay inputs over the internet in a compressed format to spectators who join.
 TCP_NODELAY_ENABLED = true -- Disables Nagle's Algorithm for TCP. Decreases data packet delivery delay, but increases amount of bandwidth and data used.
 ANY_ENGINE_VERSION_ENABLED = false -- The server will accept any engine version. Mainly to be used for debugging.
->>>>>>> 65ea818b
 MIN_LEVEL_FOR_RANKED = 1
 MAX_LEVEL_FOR_RANKED = 10
 SERVER_PORT = 49569 -- default: 49569