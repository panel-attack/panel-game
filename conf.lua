function love.conf(t)
  t.title = "Panel Attack"
  t.author = "sharpobject@gmail.com"
  t.url = "https://github.com/sharpobject/panel-attack"
  t.window.width = 819
  t.window.height = 612
  t.modules.audio = false
  t.modules.mouse = true
  t.modules.sound = false
  t.modules.physics = false
  t.identity = "Panel Attack"
  t.version = "0.9.0"
  t.release = false

  -- DEFAULTS FROM HERE DOWN
<<<<<<< HEAD
  (t.screen or t.window).vsync = true       -- Enable vertical sync (boolean)
  (t.screen or t.window).fullscreen = false -- Enable fullscreen (boolean)
  (t.screen or t.window).fsaa = 0           -- The number of FSAA-buffers (number)
=======
  local window = t.window or t.screen
  window.vsync = true       -- Enable vertical sync (boolean)
  window.fullscreen = false -- Enable fullscreen (boolean)
  window.fsaa = 0           -- The number of FSAA-buffers (number)
>>>>>>> 9dab3d22
  t.console = false           -- Attach a console (boolean, Windows only)
  t.modules.joystick = true
  t.modules.timer = true      -- Enable the timer module (boolean)
  t.modules.image = true      -- Enable the image module (boolean)
  t.modules.graphics = true   -- Enable the graphics module (boolean)
  t.modules.keyboard = true   -- Enable the keyboard module (boolean)
  t.modules.event = true
end<|MERGE_RESOLUTION|>--- conflicted
+++ resolved
@@ -13,16 +13,10 @@
   t.release = false
 
   -- DEFAULTS FROM HERE DOWN
-<<<<<<< HEAD
-  (t.screen or t.window).vsync = true       -- Enable vertical sync (boolean)
-  (t.screen or t.window).fullscreen = false -- Enable fullscreen (boolean)
-  (t.screen or t.window).fsaa = 0           -- The number of FSAA-buffers (number)
-=======
   local window = t.window or t.screen
   window.vsync = true       -- Enable vertical sync (boolean)
   window.fullscreen = false -- Enable fullscreen (boolean)
   window.fsaa = 0           -- The number of FSAA-buffers (number)
->>>>>>> 9dab3d22
   t.console = false           -- Attach a console (boolean, Windows only)
   t.modules.joystick = true
   t.modules.timer = true      -- Enable the timer module (boolean)
