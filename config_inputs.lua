local wait = coroutine.yield

-- menu for configuring inputs
local function main_config_input()
  local pretty_names = {loc("up"), loc("down"), loc("left"), loc("right"), "A", "B", "X", "Y", "L", "R", loc("start")}
  local menu_x, menu_y = unpack(main_menu_screen_pos)
  local ignoreMenuPressesTimer = nil

  menu_y = menu_y + 40

  local active_configuration = 1 -- current configuration we are setting inputs for
  local inputConfiguration = GAME.input.inputConfigurations[active_configuration] -- keys for that configuration
  local input_menu = nil
  local createInputMenu
  local idxs_to_set = {} -- indexs we are waiting for the user to key press
  local ret = nil

  local function decrementConfiguration()
    active_configuration = wrap(1, active_configuration - 1, GAME.input.maxConfigurations)
    inputConfiguration = GAME.input.inputConfigurations[active_configuration]
<<<<<<< HEAD
=======
    if input_menu then
      input_menu:remove_self()
    end
    input_menu = createInputMenu(active_configuration)
  end

  local function incrementConfiguration()
    active_configuration = wrap(1, active_configuration + 1, GAME.input.maxConfigurations)
    inputConfiguration = GAME.input.inputConfigurations[active_configuration]
>>>>>>> 899a3958
    if input_menu then
      input_menu:remove_self()
    end
    input_menu = createInputMenu(active_configuration)
<<<<<<< HEAD
  end

  local function incrementConfiguration()
    active_configuration = wrap(1, active_configuration + 1, GAME.input.maxConfigurations)
    inputConfiguration = GAME.input.inputConfigurations[active_configuration]
    if input_menu then
      input_menu:remove_self()
    end
    input_menu = createInputMenu(active_configuration)
=======
>>>>>>> 899a3958
  end

  local function selectKey()
    input_menu:set_button_setting(input_menu.active_idx, "___")
    idxs_to_set = {input_menu.active_idx}
  end

  local function selectAllKeys()
    input_menu:set_active_idx(2)
    for i = 1, #key_names do
      input_menu:set_button_setting(i + 1, "___")
      table.insert(idxs_to_set, i + 1)
    end
  end

  local function goEscape()
    input_menu:set_active_idx(#input_menu.buttons)
  end

  local function mainMenu()
    input_menu:remove_self()
    ret = {main_select_mode}
  end

  function createInputMenu(configurationNumber)
<<<<<<< HEAD
    local clickMenu = Click_menu(menu_x, menu_y, nil, love.graphics.getHeight() - menu_y - 10, 1)
=======
    local clickMenu = Click_menu(menu_x, menu_y, nil, canvas_height - menu_y - 10, 1)
>>>>>>> 899a3958
    clickMenu:add_button(loc("configuration") .. " ", incrementConfiguration, goEscape, decrementConfiguration, incrementConfiguration)
    clickMenu:set_button_setting(#clickMenu.buttons, configurationNumber)
    for i = 1, #key_names do
      clickMenu:add_button(pretty_names[i], selectKey, goEscape)
      local cleanString = GAME.input:cleanNameForButton(inputConfiguration[key_names[i]]) or loc("op_none")
      clickMenu:set_button_setting(#clickMenu.buttons, cleanString)
    end
    clickMenu:add_button(loc("op_all_keys") .. " ", selectAllKeys, goEscape)
    clickMenu:add_button(loc("back") .. " ", mainMenu, mainMenu)

    return clickMenu
  end

  input_menu = createInputMenu(active_configuration)

  while true do
    gprintf(loc("config_input_welcome"), 0, menu_y - 30, canvas_width, "center")
    input_menu:draw()
    wait()
    variable_step(
      function()
        if #idxs_to_set > 0 then
          local idx = idxs_to_set[1]
          for key, val in pairs(this_frame_keys) do
            if val then
              inputConfiguration[key_names[idx - 1]] = key
              table.remove(idxs_to_set, 1)
              if #idxs_to_set == 0 then
                write_key_file()
                ignoreMenuPressesTimer = 30
              end
              input_menu:set_active_idx(idx + 1)
              local cleanString = GAME.input:cleanNameForButton(inputConfiguration[key_names[idx-1]]) or loc("op_none")
              input_menu:set_button_setting(idx, cleanString)
              break
            end
          end
        elseif not ignoreMenuPressesTimer then
          input_menu:update()
        end

        if ignoreMenuPressesTimer then
          ignoreMenuPressesTimer = ignoreMenuPressesTimer - 1
          if ignoreMenuPressesTimer == 0 then
            ignoreMenuPressesTimer = nil
          end
        end
      end
    )

    if ret then
      return unpack(ret)
    end
  end
end

return main_config_input<|MERGE_RESOLUTION|>--- conflicted
+++ resolved
@@ -18,8 +18,6 @@
   local function decrementConfiguration()
     active_configuration = wrap(1, active_configuration - 1, GAME.input.maxConfigurations)
     inputConfiguration = GAME.input.inputConfigurations[active_configuration]
-<<<<<<< HEAD
-=======
     if input_menu then
       input_menu:remove_self()
     end
@@ -29,23 +27,10 @@
   local function incrementConfiguration()
     active_configuration = wrap(1, active_configuration + 1, GAME.input.maxConfigurations)
     inputConfiguration = GAME.input.inputConfigurations[active_configuration]
->>>>>>> 899a3958
     if input_menu then
       input_menu:remove_self()
     end
     input_menu = createInputMenu(active_configuration)
-<<<<<<< HEAD
-  end
-
-  local function incrementConfiguration()
-    active_configuration = wrap(1, active_configuration + 1, GAME.input.maxConfigurations)
-    inputConfiguration = GAME.input.inputConfigurations[active_configuration]
-    if input_menu then
-      input_menu:remove_self()
-    end
-    input_menu = createInputMenu(active_configuration)
-=======
->>>>>>> 899a3958
   end
 
   local function selectKey()
@@ -71,11 +56,7 @@
   end
 
   function createInputMenu(configurationNumber)
-<<<<<<< HEAD
-    local clickMenu = Click_menu(menu_x, menu_y, nil, love.graphics.getHeight() - menu_y - 10, 1)
-=======
     local clickMenu = Click_menu(menu_x, menu_y, nil, canvas_height - menu_y - 10, 1)
->>>>>>> 899a3958
     clickMenu:add_button(loc("configuration") .. " ", incrementConfiguration, goEscape, decrementConfiguration, incrementConfiguration)
     clickMenu:set_button_setting(#clickMenu.buttons, configurationNumber)
     for i = 1, #key_names do
