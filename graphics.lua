require("input")
require("util")

local floor = math.floor
local ceil = math.ceil

local shake_arr = {}

local shake_idx = -6
for i=14,6,-1 do
  local x = -math.pi
  local step = math.pi * 2 / i
  for j=1,i do
    shake_arr[shake_idx] = (1 + math.cos(x))/2
    x = x + step
    shake_idx = shake_idx + 1
  end
end

-- 1 -> 1
-- #shake -> 0
local shake_step = 1/(#shake_arr - 1)
local shake_mult = 1
for i=1,#shake_arr do
  shake_arr[i] = shake_arr[i] * shake_mult
  -- print(shake_arr[i])
  shake_mult = shake_mult - shake_step
end

<<<<<<< HEAD
=======
function load_img(path_and_name,config_dir,default_dir)
  default_dir = default_dir or "assets/"..default_assets_dir

  local img
  if pcall(function ()
    config_dir = config_dir or "assets/"..config.assets_dir
    img = love.image.newImageData(config_dir.."/"..path_and_name)
  end) then
    print("loaded asset: "..config_dir.."/"..path_and_name)
  else
    if pcall(function ()
      img = love.image.newImageData(default_dir.."/"..path_and_name)
    end) then
      print("loaded asset:"..default_dir.."/"..path_and_name)
    else
      img = nil
    end
  end

  if img == nil then
    return nil
  end

  local ret = love.graphics.newImage(img)
  ret:setFilter("nearest","nearest")
  return ret
end

function draw(img, x, y, rot, x_scale,y_scale)
  rot = rot or 0
  x_scale = x_scale or 1
  y_scale = y_scale or 1
  gfx_q:push({love.graphics.draw, {img, x*GFX_SCALE, y*GFX_SCALE,
    rot, x_scale*GFX_SCALE, y_scale*GFX_SCALE}})
end

function menu_draw(img, x, y, rot, x_scale,y_scale)
  rot = rot or 0
  x_scale = x_scale or 1
  y_scale = y_scale or 1
  gfx_q:push({love.graphics.draw, {img, x, y,
    rot, x_scale, y_scale}})
end

function menu_drawf(img, x, y, halign, valign, rot, x_scale, y_scale)
  rot = rot or 0
  x_scale = x_scale or 1
  y_scale = y_scale or 1
  halign = halign or "left"
  if halign == "center" then
    x = x - math.floor(img:getWidth() * 0.5 * x_scale)
  elseif halign == "right" then
    x = x - math.floor(img:getWidth() * x_scale)
  end
  valign = valign or "top"
  if valign == "center" then
    y = y - math.floor(img:getHeight() * 0.5 * y_scale)
  elseif valign == "bottom" then
    y = y - math.floor(img:getHeight() * y_scale)
  end
  gfx_q:push({love.graphics.draw, {img, x, y,
    rot, x_scale, y_scale}})
end

function menu_drawq(img, quad, x, y, rot, x_scale,y_scale)
  rot = rot or 0
  x_scale = x_scale or 1
  y_scale = y_scale or 1
  gfx_q:push({love.graphics.draw, {img, quad, x, y,
    rot, x_scale, y_scale}})
end

function grectangle(mode, x, y, w, h)
  gfx_q:push({love.graphics.rectangle, {mode, x, y, w, h}})
end

function gprint(str, x, y, color, scale)
  x = x or 0
  y = y or 0
  scale = scale or 1
  color = color or nil
  set_color(0, 0, 0, 1)
  gfx_q:push({love.graphics.print, {str, x+1, y+1, 0, scale}})
  local r, g, b, a = 1,1,1,1
  if color ~= nil then
    r,g,b,a = unpack(color)
  end
  set_color(r,g,b,a)
  gfx_q:push({love.graphics.print, {str, x, y, 0, scale}})
end

function gprintf(str, x, y, limit, halign, color, scale)
  x = x or 0
  y = y or 0
  scale = scale or 1
  color = color or nil
  limit = limit or canvas_width
  halign = halign or "left"
  set_color(0, 0, 0, 1)
  gfx_q:push({love.graphics.printf, {str, x+1, y+1, limit, halign, 0, scale}})
  local r, g, b, a = 1,1,1,1
  if color ~= nil then
    r,g,b,a = unpack(color)
  end
  set_color(r,g,b,a)
  gfx_q:push({love.graphics.printf, {str, x, y, limit, halign, 0, scale}})
end

local _r, _g, _b, _a
function set_color(r, g, b, a)
  a = a or 1
  -- only do it if this color isn't the same as the previous one...
  if _r~=r or _g~=g or _b~=b or _a~=a then
      _r,_g,_b,_a = r,g,b,a
      gfx_q:push({love.graphics.setColor, {r, g, b, a}})
  end
end

function file_exists(name)
   local f=io.open(name,"r")
   if f~=nil then io.close(f) return true else return false end
end

IMG_stagecount = 1
function graphics_init()
  title = load_img("menu/title.png")
  charselect = load_img("menu/charselect.png")
  IMG_stages = {}

  IMG_stagecount = 1
  i = 0
  while i > -1 do
    IMG_stages[IMG_stagecount] = load_img("stages/"..tostring(IMG_stagecount)..".png")
    if IMG_stages[IMG_stagecount] == nil then
      i=-1
      break
    else
      IMG_stagecount=IMG_stagecount+1
    end
  end

  IMG_level_cursor = load_img("level_cursor.png")
  IMG_levels = {}
  IMG_levels_unfocus = {}
  IMG_levels[1] = load_img("level1.png")
  IMG_levels_unfocus[1] = nil -- meaningless by design
  for i=2,11 do
    IMG_levels[i] = load_img("level"..i..".png")
    IMG_levels_unfocus[i] = load_img("level"..i.."unfocus.png")
  end

  IMG_ready = load_img("ready.png")
  IMG_loading = load_img("loading.png")
  IMG_numbers = {}
  for i=1,3 do
    IMG_numbers[i] = load_img(i..".png")
  end
  IMG_cursor = {  load_img("cur0.png"),
          load_img("cur1.png")}

  IMG_players = {  load_img("player_1.png"),
          load_img("player_2.png")}

  IMG_frame = load_img("frame.png")
  IMG_wall = load_img("wall.png")

  IMG_cards = {}
  IMG_cards[true] = {}
  IMG_cards[false] = {}
  for i=4,66 do
    IMG_cards[false][i] = load_img("combo"
      ..tostring(floor(i/10))..tostring(i%10)..".png")
  end
  for i=2,13 do
    IMG_cards[true][i] = load_img("chain"
      ..tostring(floor(i/10))..tostring(i%10)..".png")
  end
  for i=14,99 do
    IMG_cards[true][i] = load_img("chain00.png")
  end
  local MAX_SUPPORTED_PLAYERS = 2
  IMG_char_sel_cursors = {}
  for player_num=1,MAX_SUPPORTED_PLAYERS do
    IMG_char_sel_cursors[player_num] = {}
    for position_num=1,2 do
      IMG_char_sel_cursors[player_num][position_num] = load_img("char_sel_cur_"..player_num.."P_pos"..position_num..".png")
    end
  end
  IMG_char_sel_cursor_halves = {left={}, right={}}
  for player_num=1,MAX_SUPPORTED_PLAYERS do
    IMG_char_sel_cursor_halves.left[player_num] = {}
    for position_num=1,2 do
      local cur_width, cur_height = IMG_char_sel_cursors[player_num][position_num]:getDimensions()
      local half_width, half_height = cur_width/2, cur_height/2 -- TODO: is these unused vars an error ??? -Endu
      IMG_char_sel_cursor_halves["left"][player_num][position_num] = love.graphics.newQuad(0,0,half_width,cur_height,cur_width, cur_height)
    end
    IMG_char_sel_cursor_halves.right[player_num] = {}
    for position_num=1,2 do
      local cur_width, cur_height = IMG_char_sel_cursors[player_num][position_num]:getDimensions()
      local half_width, half_height = cur_width/2, cur_height/2
      IMG_char_sel_cursor_halves.right[player_num][position_num] = love.graphics.newQuad(half_width,0,half_width,cur_height,cur_width, cur_height)
    end
  end
end

function panels_init()
  IMG_panels = {}
  IMG_panels_dirs = {}

  IMG_metals = {}

  local function load_panels_dir(dir, full_dir, default_dir)
    default_dir = default_dir or "panels/"..default_panels_dir

    IMG_panels[dir] = {}
    IMG_panels_dirs[#IMG_panels_dirs+1] = dir

    for i=1,8 do
      IMG_panels[dir][i] = {}
      for j=1,7 do
        IMG_panels[dir][i][j] = load_img("panel"..tostring(i)..tostring(j)..".png",full_dir,default_dir)
      end
    end
    IMG_panels[dir][9] = {}
    for j=1,7 do
      IMG_panels[dir][9][j] = load_img("panel00.png",full_dir,default_dir)
    end

    IMG_metals[dir] = { left = load_img("metalend0.png",full_dir,default_dir), 
                        mid = load_img("metalmid.png",full_dir,default_dir), 
                        right = load_img("metalend1.png",full_dir,default_dir),
                        flash = load_img("garbageflash.png",full_dir,default_dir) }
  end

  if config.use_panels_from_assets_folder then
    load_panels_dir(config.assets_dir, "assets/"..config.assets_dir)
  else
    -- default ones
    load_panels_dir(default_panels_dir, "panels/"..default_panels_dir)

    -- custom ones
    local raw_dir_list = love.filesystem.getDirectoryItems("panels")
    for k,v in ipairs(raw_dir_list) do
      local start_of_v = string.sub(v,0,string.len(prefix_of_ignored_dirs))
      if love.filesystem.getInfo("panels/"..v) and v ~= "Example folder structure" and v ~= default_panels_dir and start_of_v ~= prefix_of_ignored_dirs then
        load_panels_dir(v, "panels/"..v)
      end
    end
  end

end

>>>>>>> 8a2996b8
function Stack.update_cards(self)
  for i=self.card_q.first,self.card_q.last do
    local card = self.card_q[i]
    if card_animation[card.frame] then
      card.frame = card.frame + 1
      if(card_animation[card.frame]==nil) then
        self.card_q:pop()
      end
    else
      card.frame = card.frame + 1
    end
  end
end

function Stack.draw_cards(self)
  for i=self.card_q.first,self.card_q.last do
    local card = self.card_q[i]
    if card_animation[card.frame] then
      local draw_x = 4 + (card.x-1) * 16
      local draw_y = 4 + (11-card.y) * 16 + self.displacement
          - card_animation[card.frame]
      draw(themes[config.theme].images.IMG_cards[card.chain][card.n], draw_x, draw_y)
    end
  end
end

function move_stack(stack, player_num)
  local stack_padding_x_for_legacy_pos = ((canvas_width-legacy_canvas_width)/2)
  if player_num == 1 then
    stack.pos_x = 4 + stack_padding_x_for_legacy_pos/GFX_SCALE 
    stack.score_x = 315 + stack_padding_x_for_legacy_pos
  elseif player_num == 2 then
    stack.pos_x = 172 + stack_padding_x_for_legacy_pos/GFX_SCALE 
    stack.score_x = 410 + stack_padding_x_for_legacy_pos
  end
  stack.pos_y = 4 + (canvas_height-legacy_canvas_height)/GFX_SCALE
  stack.score_y = 100 + (canvas_height-legacy_canvas_height)
end
 
local mask_shader = love.graphics.newShader[[
   vec4 effect(vec4 color, Image texture, vec2 texture_coords, vec2 screen_coords) {
      if (Texel(texture, texture_coords).rgb == vec3(0.0)) {
         // a discarded pixel wont be applied as the stencil.
         discard;
      }
      return vec4(1.0);
   }
]]

function Stack.render(self)
  local function frame_mask(x_pos, y_pos)
    love.graphics.setShader(mask_shader)
    love.graphics.setBackgroundColor(1,1,1)
    local canvas_w, canvas_h = self.canvas:getDimensions()
    love.graphics.rectangle( "fill", 0,0,canvas_w,canvas_h)
    love.graphics.setBackgroundColor(unpack(global_background_color))
    love.graphics.setShader()
  end  

  gfx_q:push({love.graphics.setCanvas, {{self.canvas, stencil=true}}})
  gfx_q:push({love.graphics.clear, {}})
  gfx_q:push({love.graphics.stencil, {frame_mask, "replace", 1}})
  gfx_q:push({love.graphics.setStencilTest, {"greater", 0}})

  -- draw inside stack's frame canvas
  local portrait_w, portrait_h = characters[self.character].images["portrait"]:getDimensions()
  if P1 == self then
    draw(characters[self.character].images["portrait"], 4, 4, 0, 96/portrait_w, 192/portrait_h)
  else
    draw(characters[self.character].images["portrait"], 100, 4, 0, (96/portrait_w)*-1, 192/portrait_h)
  end

  local metals
  if self.garbage_target then
    metals = panels[self.garbage_target.panels_dir].images.metals
  else
    metals = panels[self.panels_dir].images.metals
  end
  local metal_w, metal_h = metals.mid:getDimensions()
  local metall_w, metall_h = metals.left:getDimensions()
  local metalr_w, metalr_h = metals.right:getDimensions()

  local shake_idx = #shake_arr - self.shake_time
  local shake = ceil((shake_arr[shake_idx] or 0) * 13)

  for row=0,self.height do
    for col=1,self.width do
      local panel = self.panels[row][col]
      local draw_x = 4 + (col-1) * 16
      local draw_y = 4 + (11-(row)) * 16 + self.displacement - shake
      if panel.color ~= 0 and panel.state ~= "popped" then
        local draw_frame = 1
        if panel.garbage then
          local imgs = {flash=metals.flash}
          if not panel.metal then
            imgs = characters[self.garbage_target.character].images
          end
          if panel.x_offset == 0 and panel.y_offset == 0 then
            -- draw the entire block!
            if panel.metal then
              draw(metals.left, draw_x, draw_y, 0, 8/metall_w, 16/metall_h)
              draw(metals.right, draw_x+16*(panel.width-1)+8,draw_y, 0, 8/metalr_w, 16/metalr_h)
              for i=1,2*(panel.width-1) do
                draw(metals.mid, draw_x+8*i, draw_y, 0, 8/metal_w, 16/metal_h)
              end
            else
              local height, width = panel.height, panel.width
              local top_y = draw_y - (height-1) * 16
              local use_1 = ((height-(height%2))/2)%2==0
              local filler_w, filler_h = imgs.filler1:getDimensions()
              for i=0,height-1 do
                for j=1,width-1 do
                  draw((use_1 or height<3) and imgs.filler1 or
                    imgs.filler2, draw_x+16*j-8, top_y+16*i, 0, 16/filler_w, 16/filler_h)
                  use_1 = not use_1
                end
              end
              if height%2==1 then
                local face_w, face_h = imgs.face:getDimensions()
                draw(imgs.face, draw_x+8*(width-1), top_y+16*((height-1)/2), 0, 16/face_w, 16/face_h)
              else
                local face_w, face_h = imgs.doubleface:getDimensions()
                draw(imgs.doubleface, draw_x+8*(width-1), top_y+16*((height-2)/2), 0, 16/face_w, 32/face_h)
              end
              local corner_w, corner_h = imgs.topleft:getDimensions()
              local lr_w, lr_h = imgs.left:getDimensions()
              local topbottom_w, topbottom_h = imgs.top:getDimensions()
              draw(imgs.left, draw_x, top_y, 0, 8/lr_w, (1/lr_h)*height*16)
              draw(imgs.right, draw_x+16*(width-1)+8, top_y, 0, 8/lr_w, (1/lr_h)*height*16)
              draw(imgs.top, draw_x, top_y, 0, (1/topbottom_w)*width*16, 2/topbottom_h)
              draw(imgs.bot, draw_x, draw_y+14, 0, (1/topbottom_w)*width*16, 2/topbottom_h)
              draw(imgs.topleft, draw_x, top_y, 0, 8/corner_w, 3/corner_h)
              draw(imgs.topright, draw_x+16*width-8, top_y, 0, 8/corner_w, 3/corner_h)
              draw(imgs.botleft, draw_x, draw_y+13, 0, 8/corner_w, 3/corner_h)
              draw(imgs.botright, draw_x+16*width-8, draw_y+13, 0, 8/corner_w, 3/corner_h)
            end
          end
          if panel.state == "matched" then
            local flash_time = panel.initial_time - panel.timer
            if flash_time >= self.FRAMECOUNT_FLASH then
              if panel.timer > panel.pop_time then
                if panel.metal then
                  draw(metals.left, draw_x, draw_y, 0, 8/metall_w, 16/metall_h)
                  draw(metals.right, draw_x+8, draw_y, 0, 8/metalr_w, 16/metalr_h)
                else
                  local popped_w, popped_h = imgs.pop:getDimensions()
                  draw(imgs.pop, draw_x, draw_y, 0, 16/popped_w, 16/popped_h)
                end
              elseif panel.y_offset == -1 then
                local p_w, p_h = panels[self.panels_dir].images.classic[panel.color][1]:getDimensions()
                draw(panels[self.panels_dir].images.classic[panel.color][1], draw_x, draw_y, 0, 16/p_w, 16/p_h)
              end
            elseif flash_time % 2 == 1 then
              if panel.metal then
                draw(metals.left, draw_x, draw_y, 0, 8/metall_w, 16/metall_h)
                draw(metals.right, draw_x+8, draw_y, 0, 8/metalr_w, 16/metalr_h)
              else
                local popped_w, popped_h = imgs.pop:getDimensions()
                draw(imgs.pop, draw_x, draw_y, 0, 16/popped_w, 16/popped_h)
              end
            else
              local flashed_w, flashed_h = imgs.flash:getDimensions()
              draw(imgs.flash, draw_x, draw_y, 0, 16/flashed_w, 16/flashed_h)
            end
          end
        else
          if panel.state == "matched" then
            local flash_time = self.FRAMECOUNT_MATCH - panel.timer
            if flash_time >= self.FRAMECOUNT_FLASH then
              draw_frame = 6
            elseif flash_time % 2 == 1 then
              draw_frame = 1
            else
              draw_frame = 5
            end
          elseif panel.state == "popping" then
            draw_frame = 6
          elseif panel.state == "landing" then
            draw_frame = bounce_table[panel.timer + 1]
          elseif panel.state == "swapping" then
            if panel.is_swapping_from_left then
              draw_x = draw_x - panel.timer * 4
            else
              draw_x = draw_x + panel.timer * 4
            end
          elseif panel.state == "dimmed" then
            draw_frame = 7
          elseif panel.fell_from_garbage then
            draw_frame = garbage_bounce_table[panel.fell_from_garbage] or 1
          elseif self.danger_col[col] then
            draw_frame = danger_bounce_table[
              wrap(1,self.danger_timer+1+floor((col-1)/2),#danger_bounce_table)]
          else
            draw_frame = 1
          end
          local panel_w, panel_h = panels[self.panels_dir].images.classic[panel.color][draw_frame]:getDimensions()
          draw(panels[self.panels_dir].images.classic[panel.color][draw_frame], draw_x, draw_y, 0, 16/panel_w, 16/panel_h)
        end
      end
    end
  end
  draw(themes[config.theme].images.IMG_frame,0,0)
  draw(themes[config.theme].images.IMG_wall, 4, 4 - shake + self.height*16)

  self:draw_cards()
  self:render_cursor()
  if self.do_countdown then
    self:render_countdown()
  end
  -- ends here

  gfx_q:push({love.graphics.setStencilTest, {}})
  gfx_q:push({love.graphics.setCanvas, {global_canvas}})
  gfx_q:push({love.graphics.draw, {self.canvas, (self.pos_x-4)*GFX_SCALE, (self.pos_y-4)*GFX_SCALE }})

  if config.debug_mode then
    local mx, my = love.mouse.getPosition()
    for row=0,self.height do
      for col=1,self.width do
        local panel = self.panels[row][col]
        local draw_x = (self.pos_x + (col-1) * 16)*GFX_SCALE
        local draw_y = (self.pos_y + (11-(row)) * 16 + self.displacement - shake)*GFX_SCALE
        if panel.color ~= 0 and panel.state ~= "popped" then
          gprint(panel.state, draw_x, draw_y)
          if panel.match_anyway ~= nil then
            gprint(tostring(panel.match_anyway), draw_x, draw_y+10)
            if panel.debug_tag then
              gprint(tostring(panel.debug_tag), draw_x, draw_y+20)
            end
          end
          gprint(panel.chaining and "chaining" or "nah", draw_x, draw_y+30)
        end
        if mx >= draw_x and mx < draw_x + 16*GFX_SCALE and my >= draw_y and my < draw_y + 16*GFX_SCALE then
          debug_mouse_panel = {row, col, panel}
          draw(panels[self.panels_dir].images.classic[9][1], draw_x+16, draw_y+16)
        end
      end
    end
  end

  -- draw outside of stack's frame canvas
  if self.mode == "puzzle" then
    gprint(loc("pl_moves", self.puzzle_moves), self.score_x, self.score_y)
    if config.show_ingame_infos then
      gprint(loc("pl_frame", self.CLOCK), self.score_x, self.score_y+30)
    end
  else
    if config.show_ingame_infos then
      gprint(loc("pl_score", self.score), self.score_x, self.score_y)
      gprint(loc("pl_speed", self.speed), self.score_x, self.score_y+30)
      gprint(loc("pl_frame", self.CLOCK), self.score_x, self.score_y+45)
    end
    if self.mode == "time" then
      local time_left = 120 - (self.game_stopwatch or 120)/60
      local mins = math.floor(time_left/60)
      local secs = math.ceil(time_left% 60)
      if secs == 60 then
        secs = 0
        mins = mins+1
      end
      gprint(loc("pl_time", string.format("%01d:%02d",mins,secs)), self.score_x, self.score_y+60)
    elseif self.level then
      gprint(loc("pl_level", self.level), self.score_x, self.score_y+60)
    end
    if config.show_ingame_infos then
      gprint(loc("pl_health", self.health), self.score_x, self.score_y+75)
      gprint(loc("pl_shake", self.shake_time), self.score_x, self.score_y+90)
      gprint(loc("pl_stop", self.stop_time), self.score_x, self.score_y+105)
      gprint(loc("pl_pre_stop", self.pre_stop_time), self.score_x, self.score_y+120)
      if config.debug_mode and self.danger then gprint("danger", self.score_x,self.score_y+135) end
      if config.debug_mode and self.danger_music then gprint("danger music", self.score_x, self.score_y+150) end
      if config.debug_mode then
        gprint(loc("pl_cleared", (self.panels_cleared or 0)), self.score_x, self.score_y+165)
      end
      if config.debug_mode then
        gprint(loc("pl_metal", (self.metal_panels_queued or 0)), self.score_x, self.score_y+180)
      end
      if config.debug_mode and (self.input_state or self.taunt_up or self.taunt_down) then
        -- print(self.input_state)
        -- print(base64decode[self.input_state])
        local iraise, iswap, iup, idown, ileft, iright = unpack(base64decode[self.input_state])
        -- print(tostring(raise))
        local inputs_to_print = "inputs:"
        if iraise then inputs_to_print = inputs_to_print.."\nraise" end --◄▲▼►
        if iswap then inputs_to_print = inputs_to_print.."\nswap" end
        if iup then inputs_to_print = inputs_to_print.."\nup" end
        if idown then inputs_to_print = inputs_to_print.."\ndown" end
        if ileft then inputs_to_print = inputs_to_print.."\nleft" end
        if iright then inputs_to_print = inputs_to_print.."\nright" end
        if self.taunt_down then inputs_to_print = inputs_to_print.."\ntaunt_down" end
        if self.taunt_up then inputs_to_print = inputs_to_print.."\ntaunt_up" end
        gprint(inputs_to_print, self.score_x, self.score_y+195)
      end
    end
    local main_infos_screen_pos = { x=375 + (canvas_width-legacy_canvas_width)/2, y=10 + (canvas_height-legacy_canvas_height) }
    if match_type then gprint(match_type, main_infos_screen_pos.x, main_infos_screen_pos.y) end
    if P1 and P1.game_stopwatch and tonumber(P1.game_stopwatch) then
      gprint(frames_to_time_string(P1.game_stopwatch, P1.mode == "endless"), main_infos_screen_pos.x+10, main_infos_screen_pos.y+16)
    end
    if not config.debug_mode then
      gprint(join_community_msg or "", main_infos_screen_pos.x-45, main_infos_screen_pos.y+550)
    end
  end
  if self.enable_analytics then
    analytics_draw(self.score_x-460,self.score_y)
  end
  -- ends here
end

function scale_letterbox(width, height, w_ratio, h_ratio)
  if height / h_ratio > width / w_ratio then
    local scaled_height = h_ratio * width / w_ratio
    return 0, (height - scaled_height) / 2, width, scaled_height
  end
  local scaled_width = w_ratio * height / h_ratio
  return (width - scaled_width) / 2, 0, scaled_width, height
end

function Stack.render_cursor(self)
  local shake_idx = #shake_arr - self.shake_time
  local shake = ceil((shake_arr[shake_idx] or 0) * 13)
  if self.countdown_timer then
    if self.CLOCK % 2 == 0 then
      draw(themes[config.theme].images.IMG_cursor[1],
        (self.cur_col-1)*16,
        (11-(self.cur_row))*16+self.displacement-shake)
    end
  else
    draw(themes[config.theme].images.IMG_cursor[(floor(self.CLOCK/16)%2)+1],
      (self.cur_col-1)*16,
      (11-(self.cur_row))*16+self.displacement-shake)
  end
end

function Stack.render_countdown(self)
  if self.do_countdown and self.countdown_CLOCK then
    local ready_x = 16
    local initial_ready_y = 4
    local ready_y_drop_speed = 6
    local countdown_x = 44
    local countdown_y = 68
    if self.countdown_CLOCK <= 8 then
      local ready_y = initial_ready_y + (self.CLOCK - 1) * ready_y_drop_speed
      draw(themes[config.theme].images.IMG_ready, ready_x, ready_y)
      if self.countdown_CLOCK == 8 then
        self.ready_y = ready_y
      end
    elseif self.countdown_CLOCK >= 9 and self.countdown_timer and self.countdown_timer > 0 then
      if self.countdown_timer >= 100 then
        draw(themes[config.theme].images.IMG_ready, ready_x, self.ready_y or initial_ready_y + 8 * 6)
      end
      local IMG_number_to_draw = themes[config.theme].images.IMG_numbers[math.ceil(self.countdown_timer / 60)]
      if IMG_number_to_draw then
        draw(IMG_number_to_draw, countdown_x, countdown_y)
      end
    end
  end
end

function draw_pause()
  draw(themes[config.theme].images.pause,0,0)
  gprintf(loc("pause"), 0, 330, canvas_width, "center",nil,1,large_font)
  gprintf(loc("pl_pause_help"), 0, 360, canvas_width, "center",nil,1)
end<|MERGE_RESOLUTION|>--- conflicted
+++ resolved
@@ -27,8 +27,6 @@
   shake_mult = shake_mult - shake_step
 end
 
-<<<<<<< HEAD
-=======
 function load_img(path_and_name,config_dir,default_dir)
   default_dir = default_dir or "assets/"..default_assets_dir
 
@@ -281,7 +279,6 @@
 
 end
 
->>>>>>> 8a2996b8
 function Stack.update_cards(self)
   for i=self.card_q.first,self.card_q.last do
     local card = self.card_q[i]
@@ -640,9 +637,8 @@
     end
   end
 end
-
 function draw_pause()
   draw(themes[config.theme].images.pause,0,0)
   gprintf(loc("pause"), 0, 330, canvas_width, "center",nil,1,large_font)
   gprintf(loc("pl_pause_help"), 0, 360, canvas_width, "center",nil,1)
-end+end
