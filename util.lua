--- conflicted
+++ resolved
@@ -267,7 +267,6 @@
   return results
 end
 
-<<<<<<< HEAD
 function compress_input_string(inputs)
   if string.match(inputs, "%d+") then
     -- Detected a digit in the inputs, the inputs are already compressed.
@@ -311,19 +310,6 @@
         s = s .. '['..k..'] = ' .. dump(v) .. ','
      end
      return s .. '} '
-=======
--- returns a human readable string for the variable
-function dump(o)
-  if type(o) == "table" then
-    local s = "{ "
-    for k, v in pairs(o) do
-      if type(k) ~= "number" then
-        k = '"' .. k .. '"'
-      end
-      s = s .. "[" .. k .. "] = " .. dump(v) .. ","
-    end
-    return s .. "} "
->>>>>>> d1a3ea6b
   else
     return tostring(o)
   end
